[[package]]
name = "absl-py"
version = "0.13.0"
description = "Abseil Python Common Libraries, see https://github.com/abseil/abseil-py."
category = "main"
optional = true
python-versions = "*"

[package.dependencies]
six = "*"

[[package]]
name = "anyio"
version = "3.3.0"
description = "High level compatibility layer for multiple asynchronous event loop implementations"
category = "main"
optional = false
python-versions = ">=3.6.2"

[package.dependencies]
idna = ">=2.8"
sniffio = ">=1.1"
typing-extensions = {version = "*", markers = "python_version < \"3.8\""}

[package.extras]
doc = ["sphinx-rtd-theme", "sphinx-autodoc-typehints (>=1.2.0)"]
test = ["coverage[toml] (>=4.5)", "hypothesis (>=4.0)", "pytest (>=6.0)", "pytest-mock (>=3.6.1)", "trustme", "uvloop (<0.15)", "mock (>=4)", "uvloop (>=0.15)"]
trio = ["trio (>=0.16)"]

[[package]]
name = "appdirs"
version = "1.4.4"
description = "A small Python module for determining appropriate platform-specific dirs, e.g. a \"user data dir\"."
category = "dev"
optional = false
python-versions = "*"

[[package]]
<<<<<<< HEAD
category = "main"
description = "Disable App Nap on macOS >= 10.9"
marker = "sys_platform == \"darwin\" or platform_system == \"Darwin\" or python_version >= \"3.3\" and sys_platform == \"darwin\""
=======
>>>>>>> a712a34a
name = "appnope"
version = "0.1.2"
description = "Disable App Nap on macOS >= 10.9"
category = "main"
optional = false
python-versions = "*"

[[package]]
name = "argcomplete"
version = "1.12.3"
description = "Bash tab completion for argparse"
category = "main"
optional = false
python-versions = "*"

[package.dependencies]
importlib-metadata = {version = ">=0.23,<5", markers = "python_version == \"3.7\""}

[package.extras]
test = ["coverage", "flake8", "pexpect", "wheel"]

[[package]]
name = "argon2-cffi"
version = "21.1.0"
description = "The secure Argon2 password hashing algorithm."
category = "main"
optional = false
python-versions = ">=3.5"

[package.dependencies]
cffi = ">=1.0.0"

[package.extras]
dev = ["coverage[toml] (>=5.0.2)", "hypothesis", "pytest", "sphinx", "furo", "wheel", "pre-commit"]
docs = ["sphinx", "furo"]
tests = ["coverage[toml] (>=5.0.2)", "hypothesis", "pytest"]

[[package]]
name = "astroid"
version = "2.7.3"
description = "An abstract syntax tree for Python with inference support."
category = "dev"
optional = false
python-versions = "~=3.6"

[package.dependencies]
lazy-object-proxy = ">=1.4.0"
typed-ast = {version = ">=1.4.0,<1.5", markers = "implementation_name == \"cpython\" and python_version < \"3.8\""}
typing-extensions = {version = ">=3.7.4", markers = "python_version < \"3.8\""}
wrapt = ">=1.11,<1.13"

[[package]]
name = "astunparse"
version = "1.6.3"
description = "An AST unparser for Python"
category = "main"
optional = true
python-versions = "*"

[package.dependencies]
six = ">=1.6.1,<2.0"

[[package]]
name = "atomicwrites"
version = "1.4.0"
description = "Atomic file writes."
category = "dev"
optional = false
python-versions = ">=2.7, !=3.0.*, !=3.1.*, !=3.2.*, !=3.3.*"

[[package]]
name = "attrs"
version = "21.2.0"
description = "Classes Without Boilerplate"
category = "main"
optional = false
python-versions = ">=2.7, !=3.0.*, !=3.1.*, !=3.2.*, !=3.3.*, !=3.4.*"

[package.extras]
dev = ["coverage[toml] (>=5.0.2)", "hypothesis", "pympler", "pytest (>=4.3.0)", "six", "mypy", "pytest-mypy-plugins", "zope.interface", "furo", "sphinx", "sphinx-notfound-page", "pre-commit"]
docs = ["furo", "sphinx", "zope.interface", "sphinx-notfound-page"]
tests = ["coverage[toml] (>=5.0.2)", "hypothesis", "pympler", "pytest (>=4.3.0)", "six", "mypy", "pytest-mypy-plugins", "zope.interface"]
tests_no_zope = ["coverage[toml] (>=5.0.2)", "hypothesis", "pympler", "pytest (>=4.3.0)", "six", "mypy", "pytest-mypy-plugins"]

[[package]]
<<<<<<< HEAD
category = "main"
description = "Efficiently computes derivatives of numpy code."
name = "autograd"
optional = false
python-versions = "*"
version = "1.3"

[package.dependencies]
future = ">=0.15.2"
numpy = ">=1.12"

[[package]]
category = "main"
description = "Internationalization utilities"
=======
>>>>>>> a712a34a
name = "babel"
version = "2.9.1"
description = "Internationalization utilities"
category = "main"
optional = false
python-versions = ">=2.7, !=3.0.*, !=3.1.*, !=3.2.*, !=3.3.*"

[package.dependencies]
pytz = ">=2015.7"

[[package]]
name = "backcall"
version = "0.2.0"
description = "Specifications for callback functions passed in to an API"
category = "main"
optional = false
python-versions = "*"

[[package]]
name = "black"
version = "20.8b1"
description = "The uncompromising code formatter."
category = "dev"
optional = false
python-versions = ">=3.6"

[package.dependencies]
appdirs = "*"
click = ">=7.1.2"
mypy-extensions = ">=0.4.3"
pathspec = ">=0.6,<1"
regex = ">=2020.1.8"
toml = ">=0.10.1"
typed-ast = ">=1.4.0"
typing-extensions = ">=3.7.4"

[package.extras]
colorama = ["colorama (>=0.4.3)"]
d = ["aiohttp (>=3.3.2)", "aiohttp-cors"]

[[package]]
name = "bleach"
version = "4.1.0"
description = "An easy safelist-based HTML-sanitizing tool."
category = "main"
optional = false
python-versions = ">=3.6"

[package.dependencies]
packaging = "*"
six = ">=1.9.0"
webencodings = "*"

[[package]]
name = "cached-property"
version = "1.5.2"
description = "A decorator for caching properties in classes."
category = "main"
optional = true
python-versions = "*"

[[package]]
name = "cachetools"
version = "4.2.2"
description = "Extensible memoizing collections and decorators"
category = "main"
optional = true
python-versions = "~=3.5"

[[package]]
name = "certifi"
version = "2021.5.30"
description = "Python package for providing Mozilla's CA Bundle."
category = "main"
optional = false
python-versions = "*"

[[package]]
name = "cffi"
version = "1.14.6"
description = "Foreign Function Interface for Python calling C code."
category = "main"
optional = false
python-versions = "*"

[package.dependencies]
pycparser = "*"

[[package]]
name = "charset-normalizer"
version = "2.0.4"
description = "The Real First Universal Charset Detector. Open, modern and actively maintained alternative to Chardet."
category = "main"
optional = false
python-versions = ">=3.5.0"

[package.extras]
unicode_backport = ["unicodedata2"]

[[package]]
name = "clang"
version = "5.0"
description = "libclang python bindings"
category = "main"
optional = true
python-versions = "*"

[[package]]
name = "click"
version = "8.0.1"
description = "Composable command line interface toolkit"
category = "dev"
optional = false
python-versions = ">=3.6"

[package.dependencies]
colorama = {version = "*", markers = "platform_system == \"Windows\""}
importlib-metadata = {version = "*", markers = "python_version < \"3.8\""}

[[package]]
name = "cloudpickle"
version = "1.6.0"
description = "Extended pickling support for Python objects"
category = "main"
optional = true
python-versions = ">=3.5"

[[package]]
name = "colorama"
version = "0.4.4"
description = "Cross-platform colored terminal text."
category = "main"
optional = false
python-versions = ">=2.7, !=3.0.*, !=3.1.*, !=3.2.*, !=3.3.*, !=3.4.*"

[[package]]
name = "coverage"
version = "5.5"
description = "Code coverage measurement for Python"
category = "dev"
optional = false
python-versions = ">=2.7, !=3.0.*, !=3.1.*, !=3.2.*, !=3.3.*, !=3.4.*, <4"

[package.extras]
toml = ["toml"]

[[package]]
name = "cycler"
version = "0.10.0"
description = "Composable style cycles"
category = "main"
optional = false
python-versions = "*"

[package.dependencies]
six = "*"

[[package]]
name = "dataclasses"
version = "0.6"
description = "A backport of the dataclasses module for Python 3.6"
category = "main"
optional = true
python-versions = "*"

[[package]]
name = "debugpy"
version = "1.4.1"
description = "An implementation of the Debug Adapter Protocol for Python"
category = "main"
optional = false
python-versions = ">=2.7,!=3.0.*,!=3.1.*,!=3.2.*,!=3.3.*,!=3.4.*"

[[package]]
name = "decorator"
version = "5.0.9"
description = "Decorators for Humans"
category = "main"
optional = false
python-versions = ">=3.5"

[[package]]
name = "defusedxml"
version = "0.7.1"
description = "XML bomb protection for Python stdlib modules"
category = "main"
optional = false
python-versions = ">=2.7, !=3.0.*, !=3.1.*, !=3.2.*, !=3.3.*, !=3.4.*"

[[package]]
name = "deprecated"
version = "1.2.12"
description = "Python @deprecated decorator to deprecate old python classes, functions or methods."
category = "main"
optional = true
python-versions = ">=2.7, !=3.0.*, !=3.1.*, !=3.2.*, !=3.3.*"

[package.dependencies]
wrapt = ">=1.10,<2"

[package.extras]
dev = ["tox", "bump2version (<1)", "sphinx (<2)", "importlib-metadata (<3)", "importlib-resources (<4)", "configparser (<5)", "sphinxcontrib-websupport (<2)", "zipp (<2)", "PyTest (<5)", "PyTest-Cov (<2.6)", "pytest", "pytest-cov"]

[[package]]
name = "dm-tree"
version = "0.1.6"
description = "Tree is a library for working with nested data structures."
category = "main"
optional = true
python-versions = "*"

[package.dependencies]
six = ">=1.12.0"

[[package]]
name = "eagerpy"
version = "0.30.0"
description = "EagerPy is a thin wrapper around PyTorch, TensorFlow Eager, JAX and NumPy that unifies their interface and thus allows writing code that works natively across all of them."
category = "main"
optional = false
python-versions = "*"

[package.dependencies]
numpy = "*"
typing-extensions = ">=3.7.4.1"

[package.extras]
testing = ["pytest (>=5.3.5)", "pytest-cov (>=2.8.1)"]

[[package]]
name = "entrypoints"
version = "0.3"
description = "Discover and load entry points from installed packages."
category = "main"
optional = false
python-versions = ">=2.7"

[[package]]
name = "filelock"
version = "3.0.12"
description = "A platform independent file lock."
category = "dev"
optional = false
python-versions = "*"

[[package]]
name = "flatbuffers"
version = "1.12"
description = "The FlatBuffers serialization format for Python"
category = "main"
optional = true
python-versions = "*"

[[package]]
<<<<<<< HEAD
category = "main"
description = "Clean single-source support for Python 3 and 2"
name = "future"
optional = false
python-versions = ">=2.6, !=3.0.*, !=3.1.*, !=3.2.*"
version = "0.18.2"

[[package]]
category = "main"
description = "Python AST that abstracts the underlying Python version"
=======
>>>>>>> a712a34a
name = "gast"
version = "0.4.0"
description = "Python AST that abstracts the underlying Python version"
category = "main"
optional = true
python-versions = ">=2.7, !=3.0.*, !=3.1.*, !=3.2.*, !=3.3.*"

[[package]]
<<<<<<< HEAD
category = "main"
description = "Geometric statistics on manifolds"
name = "geomstats"
optional = false
python-versions = "*"
version = "2.2.2"

[package.dependencies]
autograd = "1.3"
joblib = "0.14.1"
jupyter = "*"
matplotlib = "*"
numpy = ">=1.18.1"
pandas = "*"
scikit-learn = ">=0.22.1"
scipy = ">=1.4.1"

[package.extras]
all = ["flake8", "flake8-docstrings", "flake8-import-order", "nose2", "pre-commit"]
test = ["flake8", "flake8-docstrings", "flake8-import-order", "nose2", "pre-commit"]

[[package]]
category = "main"
description = "Google Authentication Library"
=======
>>>>>>> a712a34a
name = "google-auth"
version = "1.35.0"
description = "Google Authentication Library"
category = "main"
optional = true
python-versions = ">=2.7,!=3.0.*,!=3.1.*,!=3.2.*,!=3.3.*,!=3.4.*,!=3.5.*"

[package.dependencies]
cachetools = ">=2.0.0,<5.0"
pyasn1-modules = ">=0.2.1"
rsa = {version = ">=3.1.4,<5", markers = "python_version >= \"3.6\""}
six = ">=1.9.0"

[package.extras]
aiohttp = ["requests (>=2.20.0,<3.0.0dev)", "aiohttp (>=3.6.2,<4.0.0dev)"]
pyopenssl = ["pyopenssl (>=20.0.0)"]
reauth = ["pyu2f (>=0.1.5)"]

[[package]]
name = "google-auth-oauthlib"
version = "0.4.6"
description = "Google Authentication Library"
category = "main"
optional = true
python-versions = ">=3.6"

[package.dependencies]
google-auth = ">=1.0.0"
requests-oauthlib = ">=0.7.0"

[package.extras]
tool = ["click (>=6.0.0)"]

[[package]]
name = "google-pasta"
version = "0.2.0"
description = "pasta is an AST-based Python refactoring library"
category = "main"
optional = true
python-versions = "*"

[package.dependencies]
six = "*"

[[package]]
name = "gpflow"
version = "2.2.1"
description = "Gaussian process methods in TensorFlow"
category = "main"
optional = true
python-versions = ">=3.6"

[package.dependencies]
dataclasses = "*"
deprecated = "*"
multipledispatch = ">=0.6"
numpy = "*"
packaging = "*"
scipy = "*"
tabulate = "*"
tensorflow = ">=2.2.0"
tensorflow-probability = ">0.10.0"
typing-extensions = "*"

[package.extras]
imagetotensorboard = ["matplotlib"]

[[package]]
name = "gpytorch"
version = "1.5.1"
description = "An implementation of Gaussian Processes in Pytorch"
category = "main"
optional = true
python-versions = ">=3.6"

[package.dependencies]
scikit-learn = "*"
scipy = "*"
torch = ">=1.8.1"

[package.extras]
dev = ["black", "twine", "pre-commit"]
docs = ["ipython", "ipykernel", "sphinx (<3.0.0)", "sphinx-rtd-theme", "nbsphinx", "m2r"]
examples = ["ipython", "jupyter", "matplotlib", "scipy", "torchvision", "tqdm"]
keops = ["pykeops (>=1.1.1)"]
pyro = ["pyro-ppl (>=1.0.0)"]
test = ["flake8", "flake8-print", "pytest", "nbval"]

[[package]]
name = "grpcio"
version = "1.39.0"
description = "HTTP/2-based RPC framework"
category = "main"
optional = true
python-versions = "*"

[package.dependencies]
six = ">=1.5.2"

[package.extras]
protobuf = ["grpcio-tools (>=1.39.0)"]

[[package]]
name = "h5py"
version = "3.1.0"
description = "Read and write HDF5 files from Python"
category = "main"
optional = true
python-versions = ">=3.6"

[package.dependencies]
cached-property = {version = "*", markers = "python_version < \"3.8\""}
numpy = [
    {version = ">=1.14.5", markers = "python_version == \"3.7\""},
    {version = ">=1.17.5", markers = "python_version == \"3.8\""},
    {version = ">=1.19.3", markers = "python_version >= \"3.9\""},
]

[[package]]
name = "idna"
version = "3.2"
description = "Internationalized Domain Names in Applications (IDNA)"
category = "main"
optional = false
python-versions = ">=3.5"

[[package]]
name = "importlib-metadata"
version = "4.8.1"
description = "Read metadata from Python packages"
category = "main"
optional = false
python-versions = ">=3.6"

[package.dependencies]
typing-extensions = {version = ">=3.6.4", markers = "python_version < \"3.8\""}
zipp = ">=0.5"

[package.extras]
docs = ["sphinx", "jaraco.packaging (>=8.2)", "rst.linker (>=1.9)"]
perf = ["ipython"]
testing = ["pytest (>=4.6)", "pytest-checkdocs (>=2.4)", "pytest-flake8", "pytest-cov", "pytest-enabler (>=1.0.1)", "packaging", "pep517", "pyfakefs", "flufl.flake8", "pytest-perf (>=0.9.2)", "pytest-black (>=0.3.7)", "pytest-mypy", "importlib-resources (>=1.3)"]

[[package]]
name = "ipykernel"
version = "6.3.1"
description = "IPython Kernel for Jupyter"
category = "main"
optional = false
python-versions = ">=3.7"

[package.dependencies]
appnope = {version = "*", markers = "platform_system == \"Darwin\""}
argcomplete = {version = ">=1.12.3", markers = "python_version < \"3.8.0\""}
debugpy = ">=1.0.0,<2.0"
importlib-metadata = {version = "<5", markers = "python_version < \"3.8.0\""}
ipython = ">=7.23.1,<8.0"
ipython-genutils = "*"
jupyter-client = "<8.0"
matplotlib-inline = ">=0.1.0,<0.2.0"
tornado = ">=4.2,<7.0"
traitlets = ">=4.1.0,<6.0"

[package.extras]
test = ["pytest (!=5.3.4)", "pytest-cov", "flaky", "nose", "ipyparallel"]

[[package]]
name = "ipython"
version = "7.27.0"
description = "IPython: Productive Interactive Computing"
category = "main"
optional = false
python-versions = ">=3.7"

[package.dependencies]
appnope = {version = "*", markers = "sys_platform == \"darwin\""}
backcall = "*"
colorama = {version = "*", markers = "sys_platform == \"win32\""}
decorator = "*"
jedi = ">=0.16"
matplotlib-inline = "*"
pexpect = {version = ">4.3", markers = "sys_platform != \"win32\""}
pickleshare = "*"
prompt-toolkit = ">=2.0.0,<3.0.0 || >3.0.0,<3.0.1 || >3.0.1,<3.1.0"
pygments = "*"
traitlets = ">=4.2"

[package.extras]
all = ["Sphinx (>=1.3)", "ipykernel", "ipyparallel", "ipywidgets", "nbconvert", "nbformat", "nose (>=0.10.1)", "notebook", "numpy (>=1.17)", "pygments", "qtconsole", "requests", "testpath"]
doc = ["Sphinx (>=1.3)"]
kernel = ["ipykernel"]
nbconvert = ["nbconvert"]
nbformat = ["nbformat"]
notebook = ["notebook", "ipywidgets"]
parallel = ["ipyparallel"]
qtconsole = ["qtconsole"]
test = ["nose (>=0.10.1)", "requests", "testpath", "pygments", "nbformat", "ipykernel", "numpy (>=1.17)"]

[[package]]
name = "ipython-genutils"
version = "0.2.0"
description = "Vestigial utilities from IPython"
category = "main"
optional = false
python-versions = "*"

[[package]]
<<<<<<< HEAD
category = "main"
description = "IPython HTML widgets for Jupyter"
name = "ipywidgets"
optional = false
python-versions = "*"
version = "7.6.3"

[package.dependencies]
ipykernel = ">=4.5.1"
nbformat = ">=4.2.0"
traitlets = ">=4.3.1"
widgetsnbextension = ">=3.5.0,<3.6.0"

[package.dependencies.ipython]
python = ">=3.3"
version = ">=4.0.0"

[package.dependencies.jupyterlab-widgets]
python = ">=3.6"
version = ">=1.0.0"

[package.extras]
test = ["pytest (>=3.6.0)", "pytest-cov", "mock"]

[[package]]
category = "dev"
description = "A Python utility / library to sort Python imports."
=======
>>>>>>> a712a34a
name = "isort"
version = "4.3.21"
description = "A Python utility / library to sort Python imports."
category = "dev"
optional = false
python-versions = ">=2.7, !=3.0.*, !=3.1.*, !=3.2.*, !=3.3.*"

[package.extras]
pipfile = ["pipreqs", "requirementslib"]
pyproject = ["toml"]
requirements = ["pipreqs", "pip-api"]
xdg_home = ["appdirs (>=1.4.0)"]

[[package]]
name = "jedi"
version = "0.18.0"
description = "An autocompletion tool for Python that can be used for text editors."
category = "main"
optional = false
python-versions = ">=3.6"

[package.dependencies]
parso = ">=0.8.0,<0.9.0"

[package.extras]
qa = ["flake8 (==3.8.3)", "mypy (==0.782)"]
testing = ["Django (<3.1)", "colorama", "docopt", "pytest (<6.0.0)"]

[[package]]
name = "jinja2"
version = "3.0.1"
description = "A very fast and expressive template engine."
category = "main"
optional = false
python-versions = ">=3.6"

[package.dependencies]
MarkupSafe = ">=2.0"

[package.extras]
i18n = ["Babel (>=2.7)"]

[[package]]
name = "joblib"
version = "1.0.1"
description = "Lightweight pipelining with Python functions"
category = "main"
<<<<<<< HEAD
description = "Lightweight pipelining: using Python functions as pipeline jobs."
name = "joblib"
optional = false
python-versions = "*"
version = "0.14.1"

[[package]]
category = "main"
description = "A Python implementation of the JSON5 data format."
=======
optional = true
python-versions = ">=3.6"

[[package]]
>>>>>>> a712a34a
name = "json5"
version = "0.9.6"
description = "A Python implementation of the JSON5 data format."
category = "main"
optional = false
python-versions = "*"

[package.extras]
dev = ["hypothesis"]

[[package]]
name = "jsonschema"
version = "3.2.0"
description = "An implementation of JSON Schema validation for Python"
category = "main"
optional = false
python-versions = "*"

[package.dependencies]
attrs = ">=17.4.0"
importlib-metadata = {version = "*", markers = "python_version < \"3.8\""}
pyrsistent = ">=0.14.0"
six = ">=1.11.0"

[package.extras]
format = ["idna", "jsonpointer (>1.13)", "rfc3987", "strict-rfc3339", "webcolors"]
format_nongpl = ["idna", "jsonpointer (>1.13)", "webcolors", "rfc3986-validator (>0.1.0)", "rfc3339-validator"]

[[package]]
<<<<<<< HEAD
category = "main"
description = "Jupyter metapackage. Install all the Jupyter components in one go."
name = "jupyter"
optional = false
python-versions = "*"
version = "1.0.0"

[package.dependencies]
ipykernel = "*"
ipywidgets = "*"
jupyter-console = "*"
nbconvert = "*"
notebook = "*"
qtconsole = "*"

[[package]]
category = "main"
description = "Jupyter protocol implementation and client libraries"
=======
>>>>>>> a712a34a
name = "jupyter-client"
version = "7.0.2"
description = "Jupyter protocol implementation and client libraries"
category = "main"
optional = false
python-versions = ">=3.6.1"

[package.dependencies]
entrypoints = "*"
jupyter-core = ">=4.6.0"
nest-asyncio = ">=1.5"
python-dateutil = ">=2.1"
pyzmq = ">=13"
tornado = ">=4.1"
traitlets = "*"

[package.extras]
doc = ["myst-parser", "sphinx (>=1.3.6)", "sphinx-rtd-theme", "sphinxcontrib-github-alt"]
test = ["codecov", "coverage", "ipykernel", "ipython", "mock", "mypy", "pre-commit", "pytest", "pytest-asyncio", "pytest-cov", "pytest-timeout", "jedi (<0.18)"]

[[package]]
<<<<<<< HEAD
category = "main"
description = "Jupyter terminal console"
name = "jupyter-console"
optional = false
python-versions = ">=3.6"
version = "6.4.0"

[package.dependencies]
ipykernel = "*"
ipython = "*"
jupyter-client = "*"
prompt-toolkit = ">=2.0.0,<3.0.0 || >3.0.0,<3.0.1 || >3.0.1,<3.1.0"
pygments = "*"

[package.extras]
test = ["pexpect"]

[[package]]
category = "main"
description = "Jupyter core package. A base package on which Jupyter projects rely."
=======
>>>>>>> a712a34a
name = "jupyter-core"
version = "4.7.1"
description = "Jupyter core package. A base package on which Jupyter projects rely."
category = "main"
optional = false
python-versions = ">=3.6"

[package.dependencies]
pywin32 = {version = ">=1.0", markers = "sys_platform == \"win32\""}
traitlets = "*"

[[package]]
name = "jupyter-server"
version = "1.10.2"
description = "The backend—i.e. core services, APIs, and REST endpoints—to Jupyter web applications."
category = "main"
optional = false
python-versions = ">=3.6"

[package.dependencies]
anyio = ">=3.1.0,<4"
argon2-cffi = "*"
ipython-genutils = "*"
jinja2 = "*"
jupyter-client = ">=6.1.1"
jupyter-core = ">=4.6.0"
nbconvert = "*"
nbformat = "*"
prometheus-client = "*"
pyzmq = ">=17"
requests-unixsocket = "*"
Send2Trash = "*"
terminado = ">=0.8.3"
tornado = ">=6.1.0"
traitlets = ">=4.2.1"
websocket-client = "*"

[package.extras]
test = ["coverage", "pytest (>=6.0)", "pytest-cov", "pytest-mock", "requests", "pytest-tornasync", "pytest-console-scripts", "ipykernel"]

[[package]]
name = "jupyterlab"
version = "3.1.10"
description = "JupyterLab computational environment"
category = "main"
optional = false
python-versions = ">=3.6"

[package.dependencies]
ipython = "*"
jinja2 = ">=2.1"
jupyter-core = "*"
jupyter-server = ">=1.4,<2.0"
jupyterlab-server = ">=2.3,<3.0"
nbclassic = ">=0.2,<1.0"
packaging = "*"
tornado = ">=6.1.0"

[package.extras]
test = ["coverage", "pytest (>=6.0)", "pytest-cov", "pytest-console-scripts", "pytest-check-links (>=0.5)", "jupyterlab-server[test] (>=2.2,<3.0)", "requests", "requests-cache", "virtualenv", "check-manifest"]
ui-tests = ["build"]

[[package]]
name = "jupyterlab-pygments"
version = "0.1.2"
description = "Pygments theme using JupyterLab CSS variables"
category = "main"
optional = false
python-versions = "*"

[package.dependencies]
pygments = ">=2.4.1,<3"

[[package]]
name = "jupyterlab-server"
version = "2.7.2"
description = "A set of server components for JupyterLab and JupyterLab like applications ."
category = "main"
optional = false
python-versions = ">=3.6"

[package.dependencies]
babel = "*"
entrypoints = ">=0.2.2"
jinja2 = ">=2.10"
json5 = "*"
jsonschema = ">=3.0.1"
jupyter-server = ">=1.4,<2.0"
packaging = "*"
requests = "*"

[package.extras]
test = ["codecov", "ipykernel", "pytest (>=5.3.2)", "pytest-cov", "jupyter-server", "openapi-core (>=0.14.0,<0.15.0)", "pytest-console-scripts", "strict-rfc3339", "ruamel.yaml", "wheel"]

[[package]]
<<<<<<< HEAD
category = "main"
description = "A JupyterLab extension."
marker = "python_version >= \"3.6\""
name = "jupyterlab-widgets"
optional = false
python-versions = ">=3.6"
version = "1.0.0"

[[package]]
category = "main"
description = "TensorFlow Keras."
=======
>>>>>>> a712a34a
name = "keras"
version = "2.6.0"
description = "TensorFlow Keras."
category = "main"
optional = true
python-versions = "*"

[[package]]
name = "keras-preprocessing"
version = "1.1.2"
description = "Easy data preprocessing and data augmentation for deep learning models"
category = "main"
optional = true
python-versions = "*"

[package.dependencies]
numpy = ">=1.9.1"
six = ">=1.9.0"

[package.extras]
image = ["scipy (>=0.14)", "Pillow (>=5.2.0)"]
pep8 = ["flake8"]
tests = ["pandas", "pillow", "tensorflow", "keras", "pytest", "pytest-xdist", "pytest-cov"]

[[package]]
name = "kiwisolver"
version = "1.3.2"
description = "A fast implementation of the Cassowary constraint solver"
category = "main"
optional = false
python-versions = ">=3.7"

[[package]]
name = "lazy-object-proxy"
version = "1.6.0"
description = "A fast and thorough lazy object proxy."
category = "dev"
optional = false
python-versions = ">=2.7, !=3.0.*, !=3.1.*, !=3.2.*, !=3.3.*, !=3.4.*, !=3.5.*"

[[package]]
name = "markdown"
version = "3.3.4"
description = "Python implementation of Markdown."
category = "main"
optional = true
python-versions = ">=3.6"

[package.dependencies]
importlib-metadata = {version = "*", markers = "python_version < \"3.8\""}

[package.extras]
testing = ["coverage", "pyyaml"]

[[package]]
name = "markupsafe"
version = "2.0.1"
description = "Safely add untrusted strings to HTML/XML markup."
category = "main"
optional = false
python-versions = ">=3.6"

[[package]]
name = "matplotlib"
version = "3.4.3"
description = "Python plotting package"
category = "main"
optional = false
python-versions = ">=3.7"

[package.dependencies]
cycler = ">=0.10"
kiwisolver = ">=1.0.1"
numpy = ">=1.16"
pillow = ">=6.2.0"
pyparsing = ">=2.2.1"
python-dateutil = ">=2.7"

[[package]]
name = "matplotlib-inline"
version = "0.1.2"
description = "Inline Matplotlib backend for Jupyter"
category = "main"
optional = false
python-versions = ">=3.5"

[package.dependencies]
traitlets = "*"

[[package]]
name = "mccabe"
version = "0.6.1"
description = "McCabe checker, plugin for flake8"
category = "dev"
optional = false
python-versions = "*"

[[package]]
name = "meshzoo"
version = "0.7.5"
description = "Collection of explicitly constructed meshes"
category = "main"
optional = false
python-versions = ">=3.6"

[package.dependencies]
numpy = "*"

[package.extras]
all = ["matplotlib"]
plot = ["matplotlib"]

[[package]]
name = "mistune"
version = "0.8.4"
description = "The fastest markdown parser in pure Python"
category = "main"
optional = false
python-versions = "*"

[[package]]
name = "more-itertools"
version = "8.9.0"
description = "More routines for operating on iterables, beyond itertools"
category = "dev"
optional = false
python-versions = ">=3.5"

[[package]]
name = "mslex"
version = "0.3.0"
description = "shlex for windows"
category = "dev"
optional = false
python-versions = ">=3.5"

[[package]]
name = "multipledispatch"
version = "0.6.0"
description = "Multiple dispatch"
category = "main"
optional = false
python-versions = "*"

[package.dependencies]
six = "*"

[[package]]
name = "mypy"
version = "0.711"
description = "Optional static typing for Python"
category = "dev"
optional = false
python-versions = "*"

[package.dependencies]
mypy-extensions = ">=0.4.0,<0.5.0"
typed-ast = ">=1.4.0,<1.5.0"

[package.extras]
dmypy = ["psutil (>=4.0)"]

[[package]]
name = "mypy-extensions"
version = "0.4.3"
description = "Experimental type system extensions for programs checked with the mypy typechecker."
category = "dev"
optional = false
python-versions = "*"

[[package]]
name = "nbclassic"
version = "0.3.1"
description = "Jupyter Notebook as a Jupyter Server Extension."
category = "main"
optional = false
python-versions = ">=3.6"

[package.dependencies]
jupyter-server = ">=1.8,<2.0"
notebook = "<7"

[package.extras]
test = ["pytest", "pytest-tornasync", "pytest-console-scripts"]

[[package]]
name = "nbclient"
version = "0.5.4"
description = "A client library for executing notebooks. Formerly nbconvert's ExecutePreprocessor."
category = "main"
optional = false
python-versions = ">=3.6.1"

[package.dependencies]
jupyter-client = ">=6.1.5"
nbformat = ">=5.0"
nest-asyncio = "*"
traitlets = ">=4.2"

[package.extras]
dev = ["codecov", "coverage", "ipython", "ipykernel", "ipywidgets", "pytest (>=4.1)", "pytest-cov (>=2.6.1)", "check-manifest", "flake8", "mypy", "tox", "bumpversion", "xmltodict", "pip (>=18.1)", "wheel (>=0.31.0)", "setuptools (>=38.6.0)", "twine (>=1.11.0)", "black"]
sphinx = ["Sphinx (>=1.7)", "sphinx-book-theme", "mock", "moto", "myst-parser"]
test = ["codecov", "coverage", "ipython", "ipykernel", "ipywidgets", "pytest (>=4.1)", "pytest-cov (>=2.6.1)", "check-manifest", "flake8", "mypy", "tox", "bumpversion", "xmltodict", "pip (>=18.1)", "wheel (>=0.31.0)", "setuptools (>=38.6.0)", "twine (>=1.11.0)", "black"]

[[package]]
name = "nbconvert"
version = "6.1.0"
description = "Converting Jupyter Notebooks"
category = "main"
optional = false
python-versions = ">=3.7"

[package.dependencies]
bleach = "*"
defusedxml = "*"
entrypoints = ">=0.2.2"
jinja2 = ">=2.4"
jupyter-core = "*"
jupyterlab-pygments = "*"
mistune = ">=0.8.1,<2"
nbclient = ">=0.5.0,<0.6.0"
nbformat = ">=4.4"
pandocfilters = ">=1.4.1"
pygments = ">=2.4.1"
testpath = "*"
traitlets = ">=5.0"

[package.extras]
all = ["pytest", "pytest-cov", "pytest-dependency", "ipykernel", "ipywidgets (>=7)", "pyppeteer (==0.2.2)", "tornado (>=4.0)", "sphinx (>=1.5.1)", "sphinx-rtd-theme", "nbsphinx (>=0.2.12)", "ipython"]
docs = ["sphinx (>=1.5.1)", "sphinx-rtd-theme", "nbsphinx (>=0.2.12)", "ipython"]
serve = ["tornado (>=4.0)"]
test = ["pytest", "pytest-cov", "pytest-dependency", "ipykernel", "ipywidgets (>=7)", "pyppeteer (==0.2.2)"]
webpdf = ["pyppeteer (==0.2.2)"]

[[package]]
name = "nbformat"
version = "5.1.3"
description = "The Jupyter Notebook format"
category = "main"
optional = false
python-versions = ">=3.5"

[package.dependencies]
ipython-genutils = "*"
jsonschema = ">=2.4,<2.5.0 || >2.5.0"
jupyter-core = "*"
traitlets = ">=4.1"

[package.extras]
fast = ["fastjsonschema"]
test = ["check-manifest", "fastjsonschema", "testpath", "pytest", "pytest-cov"]

[[package]]
name = "nest-asyncio"
version = "1.5.1"
description = "Patch asyncio to allow nested event loops"
category = "main"
optional = false
python-versions = ">=3.5"

[[package]]
name = "notebook"
version = "6.4.3"
description = "A web-based notebook environment for interactive computing"
category = "main"
optional = false
python-versions = ">=3.6"

[package.dependencies]
argon2-cffi = "*"
ipykernel = "*"
ipython-genutils = "*"
jinja2 = "*"
jupyter-client = ">=5.3.4"
jupyter-core = ">=4.6.1"
nbconvert = "*"
nbformat = "*"
prometheus-client = "*"
pyzmq = ">=17"
Send2Trash = ">=1.5.0"
terminado = ">=0.8.3"
tornado = ">=6.1"
traitlets = ">=4.2.1"

[package.extras]
docs = ["sphinx", "nbsphinx", "sphinxcontrib-github-alt", "sphinx-rtd-theme", "myst-parser"]
json-logging = ["json-logging"]
test = ["pytest", "coverage", "requests", "nbval", "selenium", "pytest-cov", "requests-unixsocket"]

[[package]]
name = "numpy"
version = "1.19.5"
description = "NumPy is the fundamental package for array computing with Python."
category = "main"
optional = false
python-versions = ">=3.6"

[[package]]
name = "oauthlib"
version = "3.1.1"
description = "A generic, spec-compliant, thorough implementation of the OAuth request-signing logic"
category = "main"
optional = true
python-versions = ">=3.6"

[package.extras]
rsa = ["cryptography (>=3.0.0,<4)"]
signals = ["blinker (>=1.4.0)"]
signedtoken = ["cryptography (>=3.0.0,<4)", "pyjwt (>=2.0.0,<3)"]

[[package]]
name = "opt-einsum"
version = "3.3.0"
description = "Optimizing numpys einsum function"
category = "main"
optional = true
python-versions = ">=3.5"

[package.dependencies]
numpy = ">=1.7"

[package.extras]
docs = ["sphinx (==1.2.3)", "sphinxcontrib-napoleon", "sphinx-rtd-theme", "numpydoc"]
tests = ["pytest", "pytest-cov", "pytest-pep8"]

[[package]]
name = "packaging"
version = "21.0"
description = "Core utilities for Python packages"
category = "main"
optional = false
python-versions = ">=3.6"

[package.dependencies]
pyparsing = ">=2.0.2"

[[package]]
name = "pandas"
version = "1.1.5"
description = "Powerful data structures for data analysis, time series, and statistics"
category = "main"
optional = false
python-versions = ">=3.6.1"

[package.dependencies]
numpy = ">=1.15.4"
python-dateutil = ">=2.7.3"
pytz = ">=2017.2"

[package.extras]
test = ["pytest (>=4.0.2)", "pytest-xdist", "hypothesis (>=3.58)"]

[[package]]
name = "pandocfilters"
version = "1.4.3"
description = "Utilities for writing pandoc filters in python"
category = "main"
optional = false
python-versions = ">=2.7, !=3.0.*, !=3.1.*, !=3.2.*, !=3.3.*"

[[package]]
name = "parso"
version = "0.8.2"
description = "A Python Parser"
category = "main"
optional = false
python-versions = ">=3.6"

[package.extras]
qa = ["flake8 (==3.8.3)", "mypy (==0.782)"]
testing = ["docopt", "pytest (<6.0.0)"]

[[package]]
name = "pathspec"
version = "0.9.0"
description = "Utility library for gitignore style pattern matching of file paths."
category = "dev"
optional = false
python-versions = "!=3.0.*,!=3.1.*,!=3.2.*,!=3.3.*,!=3.4.*,>=2.7"

[[package]]
<<<<<<< HEAD
category = "main"
description = "Pexpect allows easy control of interactive console applications."
marker = "python_version >= \"3.3\" and sys_platform != \"win32\" or sys_platform != \"win32\""
=======
>>>>>>> a712a34a
name = "pexpect"
version = "4.8.0"
description = "Pexpect allows easy control of interactive console applications."
category = "main"
optional = false
python-versions = "*"

[package.dependencies]
ptyprocess = ">=0.5"

[[package]]
name = "pickleshare"
version = "0.7.5"
description = "Tiny 'shelve'-like database with concurrency support"
category = "main"
optional = false
python-versions = "*"

[[package]]
name = "pillow"
version = "8.3.2"
description = "Python Imaging Library (Fork)"
category = "main"
optional = false
python-versions = ">=3.6"

[[package]]
name = "pluggy"
version = "0.13.1"
description = "plugin and hook calling mechanisms for python"
category = "dev"
optional = false
python-versions = ">=2.7, !=3.0.*, !=3.1.*, !=3.2.*, !=3.3.*"

[package.dependencies]
importlib-metadata = {version = ">=0.12", markers = "python_version < \"3.8\""}

[package.extras]
dev = ["pre-commit", "tox"]

[[package]]
name = "polyscope"
version = "1.2.0"
description = "Polyscope: A viewer and user interface for 3D data."
category = "main"
optional = false
python-versions = "*"

[package.dependencies]
numpy = "*"

[[package]]
name = "potpourri3d"
version = "0.0.4"
description = "An invigorating blend of 3D geometry tools in Python."
category = "main"
optional = false
python-versions = "*"

[package.dependencies]
numpy = "*"
scipy = "*"

[[package]]
name = "prometheus-client"
version = "0.11.0"
description = "Python client for the Prometheus monitoring system."
category = "main"
optional = false
python-versions = ">=2.7, !=3.0.*, !=3.1.*, !=3.2.*, !=3.3.*"

[package.extras]
twisted = ["twisted"]

[[package]]
name = "prompt-toolkit"
version = "3.0.20"
description = "Library for building powerful interactive command lines in Python"
category = "main"
optional = false
python-versions = ">=3.6.2"

[package.dependencies]
wcwidth = "*"

[[package]]
name = "protobuf"
version = "3.17.3"
description = "Protocol Buffers"
category = "main"
optional = true
python-versions = "*"

[package.dependencies]
six = ">=1.9"

[[package]]
name = "psutil"
version = "5.8.0"
description = "Cross-platform lib for process and system monitoring in Python."
category = "dev"
optional = false
python-versions = ">=2.6, !=3.0.*, !=3.1.*, !=3.2.*, !=3.3.*"

[package.extras]
test = ["ipaddress", "mock", "unittest2", "enum34", "pywin32", "wmi"]

[[package]]
<<<<<<< HEAD
category = "main"
description = "Run a subprocess in a pseudo terminal"
marker = "sys_platform != \"win32\" or os_name != \"nt\" or python_version >= \"3.3\" and sys_platform != \"win32\""
=======
>>>>>>> a712a34a
name = "ptyprocess"
version = "0.7.0"
description = "Run a subprocess in a pseudo terminal"
category = "main"
optional = false
python-versions = "*"

[[package]]
name = "py"
version = "1.10.0"
description = "library with cross-python path, ini-parsing, io, code, log facilities"
category = "main"
optional = false
python-versions = ">=2.7, !=3.0.*, !=3.1.*, !=3.2.*, !=3.3.*"

[[package]]
name = "pyasn1"
version = "0.4.8"
description = "ASN.1 types and codecs"
category = "main"
optional = true
python-versions = "*"

[[package]]
name = "pyasn1-modules"
version = "0.2.8"
description = "A collection of ASN.1-based protocols modules."
category = "main"
optional = true
python-versions = "*"

[package.dependencies]
pyasn1 = ">=0.4.6,<0.5.0"

[[package]]
name = "pycparser"
version = "2.20"
description = "C parser in Python"
category = "main"
optional = false
python-versions = ">=2.7, !=3.0.*, !=3.1.*, !=3.2.*, !=3.3.*"

[[package]]
name = "pygments"
version = "2.10.0"
description = "Pygments is a syntax highlighting package written in Python."
category = "main"
optional = false
python-versions = ">=3.5"

[[package]]
name = "pylint"
version = "2.3.1"
description = "python code static checker"
category = "dev"
optional = false
python-versions = ">=3.4.*"

[package.dependencies]
astroid = ">=2.2.0,<3"
colorama = {version = "*", markers = "sys_platform == \"win32\""}
isort = ">=4.2.5,<5"
mccabe = ">=0.6,<0.7"

[[package]]
name = "pyparsing"
version = "2.4.7"
description = "Python parsing module"
category = "main"
optional = false
python-versions = ">=2.6, !=3.0.*, !=3.1.*, !=3.2.*"

[[package]]
name = "pyrsistent"
version = "0.18.0"
description = "Persistent/Functional/Immutable data structures"
category = "main"
optional = false
python-versions = ">=3.6"

[[package]]
name = "pytest"
version = "5.4.3"
description = "pytest: simple powerful testing with Python"
category = "dev"
optional = false
python-versions = ">=3.5"

[package.dependencies]
atomicwrites = {version = ">=1.0", markers = "sys_platform == \"win32\""}
attrs = ">=17.4.0"
colorama = {version = "*", markers = "sys_platform == \"win32\""}
importlib-metadata = {version = ">=0.12", markers = "python_version < \"3.8\""}
more-itertools = ">=4.0.0"
packaging = "*"
pluggy = ">=0.12,<1.0"
py = ">=1.5.0"
wcwidth = "*"

[package.extras]
checkqa-mypy = ["mypy (==v0.761)"]
testing = ["argcomplete", "hypothesis (>=3.56)", "mock", "nose", "requests", "xmlschema"]

[[package]]
name = "pytest-black"
version = "0.3.12"
description = "A pytest plugin to enable format checking with black"
category = "dev"
optional = false
python-versions = ">=2.7"

[package.dependencies]
black = {version = "*", markers = "python_version >= \"3.6\""}
pytest = ">=3.5.0"
toml = "*"

[[package]]
name = "pytest-cov"
version = "2.12.1"
description = "Pytest plugin for measuring coverage."
category = "dev"
optional = false
python-versions = ">=2.7, !=3.0.*, !=3.1.*, !=3.2.*, !=3.3.*, !=3.4.*"

[package.dependencies]
coverage = ">=5.2.1"
pytest = ">=4.6"
toml = "*"

[package.extras]
testing = ["fields", "hunter", "process-tests", "six", "pytest-xdist", "virtualenv"]

[[package]]
name = "pytest-isort"
version = "1.3.0"
description = "py.test plugin to check import ordering using isort"
category = "dev"
optional = false
python-versions = "*"

[package.dependencies]
isort = ">=4.0"

[package.extras]
tests = ["mock"]

[[package]]
name = "pytest-mypy"
version = "0.6.2"
description = "Mypy static type checker plugin for Pytest"
category = "dev"
optional = false
python-versions = "~=3.4"

[package.dependencies]
filelock = ">=3.0"
mypy = [
    {version = ">=0.500", markers = "python_version >= \"3.5\" and python_version < \"3.8\""},
    {version = ">=0.700", markers = "python_version >= \"3.8\""},
]
pytest = {version = ">=3.5", markers = "python_version >= \"3.5\""}

[[package]]
name = "pytest-pylint"
version = "0.17.0"
description = "pytest plugin to check source code with pylint"
category = "dev"
optional = false
python-versions = ">=3.5"

[package.dependencies]
pylint = ">=2.3.0"
pytest = ">=5.4"
toml = ">=0.7.1"

[[package]]
name = "python-dateutil"
version = "2.8.2"
description = "Extensions to the standard Python datetime module"
category = "main"
optional = false
python-versions = "!=3.0.*,!=3.1.*,!=3.2.*,>=2.7"

[package.dependencies]
six = ">=1.5"

[[package]]
name = "pytz"
version = "2021.1"
description = "World timezone definitions, modern and historical"
category = "main"
optional = false
python-versions = "*"

[[package]]
name = "pywin32"
version = "301"
description = "Python for Window Extensions"
category = "main"
optional = false
python-versions = "*"

[[package]]
name = "pywinpty"
version = "1.1.4"
description = "Pseudo terminal support for Windows from Python."
category = "main"
optional = false
python-versions = ">=3.6"

[[package]]
name = "pyzmq"
version = "22.2.1"
description = "Python bindings for 0MQ"
category = "main"
optional = false
python-versions = ">=3.6"

[package.dependencies]
cffi = {version = "*", markers = "implementation_name == \"pypy\""}
py = {version = "*", markers = "implementation_name == \"pypy\""}

[[package]]
<<<<<<< HEAD
category = "main"
description = "Jupyter Qt console"
name = "qtconsole"
optional = false
python-versions = ">= 3.6"
version = "5.1.1"

[package.dependencies]
ipykernel = ">=4.1"
ipython-genutils = "*"
jupyter-client = ">=4.1"
jupyter-core = "*"
pygments = "*"
pyzmq = ">=17.1"
qtpy = "*"
traitlets = "*"

[package.extras]
doc = ["Sphinx (>=1.3)"]
test = ["flaky", "pytest", "pytest-qt"]

[[package]]
category = "main"
description = "Provides an abstraction layer on top of the various Qt bindings (PyQt5, PyQt4 and PySide) and additional custom QWidgets."
name = "qtpy"
optional = false
python-versions = ">=2.7,!=3.0.*,!=3.1.*,!=3.2.*,!=3.3.*,!=3.4.*,!=3.5.*"
version = "1.10.0"

[[package]]
category = "dev"
description = "Alternative regular expression module, to replace re."
=======
>>>>>>> a712a34a
name = "regex"
version = "2021.8.28"
description = "Alternative regular expression module, to replace re."
category = "dev"
optional = false
python-versions = "*"

[[package]]
name = "requests"
version = "2.26.0"
description = "Python HTTP for Humans."
category = "main"
optional = false
python-versions = ">=2.7, !=3.0.*, !=3.1.*, !=3.2.*, !=3.3.*, !=3.4.*, !=3.5.*"

[package.dependencies]
certifi = ">=2017.4.17"
charset-normalizer = {version = ">=2.0.0,<2.1.0", markers = "python_version >= \"3\""}
idna = {version = ">=2.5,<4", markers = "python_version >= \"3\""}
urllib3 = ">=1.21.1,<1.27"

[package.extras]
socks = ["PySocks (>=1.5.6,!=1.5.7)", "win-inet-pton"]
use_chardet_on_py3 = ["chardet (>=3.0.2,<5)"]

[[package]]
name = "requests-oauthlib"
version = "1.3.0"
description = "OAuthlib authentication support for Requests."
category = "main"
optional = true
python-versions = ">=2.7, !=3.0.*, !=3.1.*, !=3.2.*, !=3.3.*"

[package.dependencies]
oauthlib = ">=3.0.0"
requests = ">=2.0.0"

[package.extras]
rsa = ["oauthlib[signedtoken] (>=3.0.0)"]

[[package]]
name = "requests-unixsocket"
version = "0.2.0"
description = "Use requests to talk HTTP via a UNIX domain socket"
category = "main"
optional = false
python-versions = "*"

[package.dependencies]
requests = ">=1.1"
urllib3 = ">=1.8"

[[package]]
name = "robust-laplacian"
version = "0.2.2"
description = "Robust Laplace matrices for meshes and point clouds"
category = "main"
optional = false
python-versions = "*"

[package.dependencies]
numpy = "*"
scipy = "*"

[[package]]
name = "rsa"
version = "4.7.2"
description = "Pure-Python RSA implementation"
category = "main"
optional = true
python-versions = ">=3.5, <4"

[package.dependencies]
pyasn1 = ">=0.1.3"

[[package]]
name = "scikit-learn"
version = "0.24.2"
description = "A set of python modules for machine learning and data mining"
category = "main"
<<<<<<< HEAD
description = "A set of python modules for machine learning and data mining"
name = "scikit-learn"
optional = false
python-versions = ">=3.6"
version = "0.24.2"

[package.dependencies]
joblib = ">=0.11"
numpy = ">=1.13.3"
scipy = ">=0.19.1"
threadpoolctl = ">=2.0.0"

[package.extras]
benchmark = ["matplotlib (>=2.1.1)", "pandas (>=0.25.0)", "memory-profiler (>=0.57.0)"]
docs = ["matplotlib (>=2.1.1)", "scikit-image (>=0.13)", "pandas (>=0.25.0)", "seaborn (>=0.9.0)", "memory-profiler (>=0.57.0)", "sphinx (>=3.2.0)", "sphinx-gallery (>=0.7.0)", "numpydoc (>=1.0.0)", "Pillow (>=7.1.2)", "sphinx-prompt (>=1.3.0)"]
examples = ["matplotlib (>=2.1.1)", "scikit-image (>=0.13)", "pandas (>=0.25.0)", "seaborn (>=0.9.0)"]
tests = ["matplotlib (>=2.1.1)", "scikit-image (>=0.13)", "pandas (>=0.25.0)", "pytest (>=5.0.1)", "pytest-cov (>=2.9.0)", "flake8 (>=3.8.2)", "mypy (>=0.770)", "pyamg (>=4.0.0)"]

[[package]]
category = "main"
description = "SciPy: Scientific Library for Python"
name = "scipy"
optional = false
python-versions = ">=3.7"
version = "1.6.1"
=======
optional = true
python-versions = ">=3.6"
>>>>>>> a712a34a

[package.dependencies]
joblib = ">=0.11"
numpy = ">=1.13.3"
scipy = ">=0.19.1"
threadpoolctl = ">=2.0.0"

[package.extras]
benchmark = ["matplotlib (>=2.1.1)", "pandas (>=0.25.0)", "memory-profiler (>=0.57.0)"]
docs = ["matplotlib (>=2.1.1)", "scikit-image (>=0.13)", "pandas (>=0.25.0)", "seaborn (>=0.9.0)", "memory-profiler (>=0.57.0)", "sphinx (>=3.2.0)", "sphinx-gallery (>=0.7.0)", "numpydoc (>=1.0.0)", "Pillow (>=7.1.2)", "sphinx-prompt (>=1.3.0)"]
examples = ["matplotlib (>=2.1.1)", "scikit-image (>=0.13)", "pandas (>=0.25.0)", "seaborn (>=0.9.0)"]
tests = ["matplotlib (>=2.1.1)", "scikit-image (>=0.13)", "pandas (>=0.25.0)", "pytest (>=5.0.1)", "pytest-cov (>=2.9.0)", "flake8 (>=3.8.2)", "mypy (>=0.770)", "pyamg (>=4.0.0)"]

[[package]]
name = "scipy"
version = "1.6.1"
description = "SciPy: Scientific Library for Python"
category = "main"
optional = false
python-versions = ">=3.7"

[package.dependencies]
numpy = ">=1.16.5"

[[package]]
name = "seaborn"
version = "0.11.2"
description = "seaborn: statistical data visualization"
category = "main"
optional = false
python-versions = ">=3.6"

[package.dependencies]
matplotlib = ">=2.2"
numpy = ">=1.15"
pandas = ">=0.23"
scipy = ">=1.0"

[[package]]
name = "send2trash"
version = "1.8.0"
description = "Send file to trash natively under Mac OS X, Windows and Linux."
category = "main"
optional = false
python-versions = "*"

[package.extras]
nativelib = ["pyobjc-framework-cocoa", "pywin32"]
objc = ["pyobjc-framework-cocoa"]
win32 = ["pywin32"]

[[package]]
name = "six"
version = "1.15.0"
description = "Python 2 and 3 compatibility utilities"
category = "main"
optional = false
python-versions = ">=2.7, !=3.0.*, !=3.1.*, !=3.2.*"

[[package]]
name = "sniffio"
version = "1.2.0"
description = "Sniff out which async library your code is running under"
category = "main"
optional = false
python-versions = ">=3.5"

[[package]]
name = "tabulate"
version = "0.8.9"
description = "Pretty-print tabular data"
category = "main"
optional = true
python-versions = "*"

[package.extras]
widechars = ["wcwidth"]

[[package]]
name = "taskipy"
version = "1.8.1"
description = "tasks runner for python projects"
category = "dev"
optional = false
python-versions = ">=3.6,<4.0"

[package.dependencies]
colorama = ">=0.4.4,<0.5.0"
mslex = ">=0.3.0,<0.4.0"
psutil = ">=5.7.2,<6.0.0"
toml = ">=0.10.0,<0.11.0"

[[package]]
name = "tensorboard"
version = "2.6.0"
description = "TensorBoard lets you watch Tensors Flow"
category = "main"
optional = true
python-versions = ">=3.6"

[package.dependencies]
absl-py = ">=0.4"
google-auth = ">=1.6.3,<2"
google-auth-oauthlib = ">=0.4.1,<0.5"
grpcio = ">=1.24.3"
markdown = ">=2.6.8"
numpy = ">=1.12.0"
protobuf = ">=3.6.0"
requests = ">=2.21.0,<3"
tensorboard-data-server = ">=0.6.0,<0.7.0"
tensorboard-plugin-wit = ">=1.6.0"
werkzeug = ">=0.11.15"

[[package]]
name = "tensorboard-data-server"
version = "0.6.1"
description = "Fast data loading for TensorBoard"
category = "main"
optional = true
python-versions = ">=3.6"

[[package]]
name = "tensorboard-plugin-wit"
version = "1.8.0"
description = "What-If Tool TensorBoard plugin."
category = "main"
optional = true
python-versions = "*"

[[package]]
name = "tensorflow"
version = "2.6.0"
description = "TensorFlow is an open source machine learning framework for everyone."
category = "main"
optional = true
python-versions = "*"

[package.dependencies]
absl-py = ">=0.10,<1.0"
astunparse = ">=1.6.3,<1.7.0"
clang = ">=5.0,<6.0"
flatbuffers = ">=1.12.0,<1.13.0"
gast = "0.4.0"
google-pasta = ">=0.2,<1.0"
grpcio = ">=1.37.0,<2.0"
h5py = ">=3.1.0,<3.2.0"
keras = ">=2.6,<3.0"
keras-preprocessing = ">=1.1.2,<1.2.0"
numpy = ">=1.19.2,<1.20.0"
opt-einsum = ">=3.3.0,<3.4.0"
protobuf = ">=3.9.2"
six = ">=1.15.0,<1.16.0"
tensorboard = ">=2.6,<3.0"
tensorflow-estimator = ">=2.6,<3.0"
termcolor = ">=1.1.0,<1.2.0"
typing-extensions = ">=3.7.4,<3.8.0"
wrapt = ">=1.12.1,<1.13.0"

[[package]]
name = "tensorflow-estimator"
version = "2.6.0"
description = "TensorFlow Estimator."
category = "main"
optional = true
python-versions = "*"

[[package]]
name = "tensorflow-probability"
version = "0.13.0"
description = "Probabilistic modeling and statistical inference in TensorFlow"
category = "main"
optional = true
python-versions = "*"

[package.dependencies]
cloudpickle = ">=1.3"
decorator = "*"
dm-tree = "*"
gast = ">=0.3.2"
numpy = ">=1.13.3"
six = ">=1.10.0"

[package.extras]
jax = ["jax", "jaxlib"]
tfds = ["tensorflow-datasets (>=2.2.0)"]

[[package]]
name = "termcolor"
version = "1.1.0"
description = "ANSII Color formatting for output in terminal."
category = "main"
optional = true
python-versions = "*"

[[package]]
name = "terminado"
version = "0.11.1"
description = "Tornado websocket backend for the Xterm.js Javascript terminal emulator library."
category = "main"
optional = false
python-versions = ">=3.6"

[package.dependencies]
ptyprocess = {version = "*", markers = "os_name != \"nt\""}
pywinpty = {version = ">=1.1.0", markers = "os_name == \"nt\""}
tornado = ">=4"

[package.extras]
test = ["pytest"]

[[package]]
name = "testpath"
version = "0.5.0"
description = "Test utilities for code working with files and commands"
category = "main"
optional = false
python-versions = ">= 3.5"

[package.extras]
test = ["pytest", "pathlib2"]

[[package]]
<<<<<<< HEAD
category = "main"
description = "threadpoolctl"
name = "threadpoolctl"
optional = false
python-versions = ">=3.6"
version = "2.2.0"

[[package]]
category = "dev"
description = "Python Library for Tom's Obvious, Minimal Language"
name = "toml"
optional = false
python-versions = ">=2.6, !=3.0.*, !=3.1.*, !=3.2.*"
version = "0.10.2"
=======
name = "threadpoolctl"
version = "2.2.0"
description = "threadpoolctl"
category = "main"
optional = true
python-versions = ">=3.6"
>>>>>>> a712a34a

[[package]]
name = "toml"
version = "0.10.2"
description = "Python Library for Tom's Obvious, Minimal Language"
category = "dev"
optional = false
python-versions = ">=2.6, !=3.0.*, !=3.1.*, !=3.2.*"

[[package]]
name = "torch"
version = "1.9.0"
description = "Tensors and Dynamic neural networks in Python with strong GPU acceleration"
category = "main"
optional = true
python-versions = ">=3.6.2"

[package.dependencies]
typing-extensions = "*"

[[package]]
name = "tornado"
version = "6.1"
description = "Tornado is a Python web framework and asynchronous networking library, originally developed at FriendFeed."
category = "main"
optional = false
python-versions = ">= 3.5"

[[package]]
name = "traitlets"
version = "5.1.0"
description = "Traitlets Python configuration system"
category = "main"
optional = false
python-versions = ">=3.7"

[package.extras]
test = ["pytest"]

[[package]]
name = "typed-ast"
version = "1.4.3"
description = "a fork of Python 2 and 3 ast modules with type comment support"
category = "dev"
optional = false
python-versions = "*"

[[package]]
name = "typing-extensions"
version = "3.7.4.3"
description = "Backported and Experimental Type Hints for Python 3.5+"
category = "main"
optional = false
python-versions = "*"

[[package]]
name = "urllib3"
version = "1.26.6"
description = "HTTP library with thread-safe connection pooling, file post, and more."
category = "main"
optional = false
python-versions = ">=2.7, !=3.0.*, !=3.1.*, !=3.2.*, !=3.3.*, !=3.4.*, <4"

[package.extras]
brotli = ["brotlipy (>=0.6.0)"]
secure = ["pyOpenSSL (>=0.14)", "cryptography (>=1.3.4)", "idna (>=2.0.0)", "certifi", "ipaddress"]
socks = ["PySocks (>=1.5.6,!=1.5.7,<2.0)"]

[[package]]
name = "wcwidth"
version = "0.2.5"
description = "Measures the displayed width of unicode strings in a terminal"
category = "main"
optional = false
python-versions = "*"

[[package]]
name = "webencodings"
version = "0.5.1"
description = "Character encoding aliases for legacy web content"
category = "main"
optional = false
python-versions = "*"

[[package]]
name = "websocket-client"
version = "1.2.1"
description = "WebSocket client for Python with low level API options"
category = "main"
optional = false
python-versions = ">=3.6"

[package.extras]
optional = ["python-socks", "wsaccel"]
test = ["websockets"]

[[package]]
name = "werkzeug"
version = "2.0.1"
description = "The comprehensive WSGI web application library."
category = "main"
optional = true
python-versions = ">=3.6"

[package.extras]
watchdog = ["watchdog"]

[[package]]
<<<<<<< HEAD
category = "main"
description = "IPython HTML widgets for Jupyter"
name = "widgetsnbextension"
optional = false
python-versions = "*"
version = "3.5.1"

[package.dependencies]
notebook = ">=4.4.1"

[[package]]
category = "main"
description = "Module for decorators, wrappers and monkey patching."
=======
>>>>>>> a712a34a
name = "wrapt"
version = "1.12.1"
description = "Module for decorators, wrappers and monkey patching."
category = "main"
optional = false
python-versions = "*"

[[package]]
name = "zipp"
version = "3.5.0"
description = "Backport of pathlib-compatible object wrapper for zip files"
category = "main"
optional = false
python-versions = ">=3.6"

[package.extras]
docs = ["sphinx", "jaraco.packaging (>=8.2)", "rst.linker (>=1.9)"]
testing = ["pytest (>=4.6)", "pytest-checkdocs (>=2.4)", "pytest-flake8", "pytest-cov", "pytest-enabler (>=1.0.1)", "jaraco.itertools", "func-timeout", "pytest-black (>=0.3.7)", "pytest-mypy"]

[extras]
numpy = []
pytorch = ["gpytorch", "torch"]
tensorflow = ["gpflow", "tensorflow", "tensorflow-probability"]

[metadata]
<<<<<<< HEAD
content-hash = "8fe136a87529925fcb8a04d8daa73245ba47dbd5c002c6276c70da28295c5607"
lock-version = "1.0"
=======
lock-version = "1.1"
>>>>>>> a712a34a
python-versions = "^3.7"
content-hash = "225a383252fe7235c0ca9c986af209a4887770a5018013cf7f56a078e42833ff"

[metadata.files]
absl-py = [
    {file = "absl-py-0.13.0.tar.gz", hash = "sha256:6953272383486044699fd0e9f00aad167a27e08ce19aae66c6c4b10e7e767793"},
    {file = "absl_py-0.13.0-py3-none-any.whl", hash = "sha256:62bd4e248ddb19d81aec8f9446b407ff37c8175c2ba88266a7afa9b4ce4a333b"},
]
anyio = [
    {file = "anyio-3.3.0-py3-none-any.whl", hash = "sha256:929a6852074397afe1d989002aa96d457e3e1e5441357c60d03e7eea0e65e1b0"},
    {file = "anyio-3.3.0.tar.gz", hash = "sha256:ae57a67583e5ff8b4af47666ff5651c3732d45fd26c929253748e796af860374"},
]
appdirs = [
    {file = "appdirs-1.4.4-py2.py3-none-any.whl", hash = "sha256:a841dacd6b99318a741b166adb07e19ee71a274450e68237b4650ca1055ab128"},
    {file = "appdirs-1.4.4.tar.gz", hash = "sha256:7d5d0167b2b1ba821647616af46a749d1c653740dd0d2415100fe26e27afdf41"},
]
appnope = [
    {file = "appnope-0.1.2-py2.py3-none-any.whl", hash = "sha256:93aa393e9d6c54c5cd570ccadd8edad61ea0c4b9ea7a01409020c9aa019eb442"},
    {file = "appnope-0.1.2.tar.gz", hash = "sha256:dd83cd4b5b460958838f6eb3000c660b1f9caf2a5b1de4264e941512f603258a"},
]
argcomplete = [
    {file = "argcomplete-1.12.3-py2.py3-none-any.whl", hash = "sha256:291f0beca7fd49ce285d2f10e4c1c77e9460cf823eef2de54df0c0fec88b0d81"},
    {file = "argcomplete-1.12.3.tar.gz", hash = "sha256:2c7dbffd8c045ea534921e63b0be6fe65e88599990d8dc408ac8c542b72a5445"},
]
argon2-cffi = [
<<<<<<< HEAD
    {file = "argon2-cffi-20.1.0.tar.gz", hash = "sha256:d8029b2d3e4b4cea770e9e5a0104dd8fa185c1724a0f01528ae4826a6d25f97d"},
    {file = "argon2_cffi-20.1.0-cp27-cp27m-macosx_10_6_intel.whl", hash = "sha256:6ea92c980586931a816d61e4faf6c192b4abce89aa767ff6581e6ddc985ed003"},
    {file = "argon2_cffi-20.1.0-cp27-cp27m-manylinux1_x86_64.whl", hash = "sha256:05a8ac07c7026542377e38389638a8a1e9b78f1cd8439cd7493b39f08dd75fbf"},
    {file = "argon2_cffi-20.1.0-cp27-cp27m-win32.whl", hash = "sha256:0bf066bc049332489bb2d75f69216416329d9dc65deee127152caeb16e5ce7d5"},
    {file = "argon2_cffi-20.1.0-cp27-cp27m-win_amd64.whl", hash = "sha256:57358570592c46c420300ec94f2ff3b32cbccd10d38bdc12dc6979c4a8484fbc"},
    {file = "argon2_cffi-20.1.0-cp27-cp27mu-manylinux1_x86_64.whl", hash = "sha256:7d455c802727710e9dfa69b74ccaab04568386ca17b0ad36350b622cd34606fe"},
    {file = "argon2_cffi-20.1.0-cp35-abi3-manylinux1_x86_64.whl", hash = "sha256:b160416adc0f012fb1f12588a5e6954889510f82f698e23ed4f4fa57f12a0647"},
    {file = "argon2_cffi-20.1.0-cp35-cp35m-win32.whl", hash = "sha256:9bee3212ba4f560af397b6d7146848c32a800652301843df06b9e8f68f0f7361"},
    {file = "argon2_cffi-20.1.0-cp35-cp35m-win_amd64.whl", hash = "sha256:392c3c2ef91d12da510cfb6f9bae52512a4552573a9e27600bdb800e05905d2b"},
    {file = "argon2_cffi-20.1.0-cp36-cp36m-win32.whl", hash = "sha256:ba7209b608945b889457f949cc04c8e762bed4fe3fec88ae9a6b7765ae82e496"},
    {file = "argon2_cffi-20.1.0-cp36-cp36m-win_amd64.whl", hash = "sha256:da7f0445b71db6d3a72462e04f36544b0de871289b0bc8a7cc87c0f5ec7079fa"},
    {file = "argon2_cffi-20.1.0-cp37-abi3-macosx_10_6_intel.whl", hash = "sha256:cc0e028b209a5483b6846053d5fd7165f460a1f14774d79e632e75e7ae64b82b"},
    {file = "argon2_cffi-20.1.0-cp37-cp37m-win32.whl", hash = "sha256:18dee20e25e4be86680b178b35ccfc5d495ebd5792cd00781548d50880fee5c5"},
    {file = "argon2_cffi-20.1.0-cp37-cp37m-win_amd64.whl", hash = "sha256:6678bb047373f52bcff02db8afab0d2a77d83bde61cfecea7c5c62e2335cb203"},
    {file = "argon2_cffi-20.1.0-cp38-cp38-win32.whl", hash = "sha256:77e909cc756ef81d6abb60524d259d959bab384832f0c651ed7dcb6e5ccdbb78"},
    {file = "argon2_cffi-20.1.0-cp38-cp38-win_amd64.whl", hash = "sha256:9dfd5197852530294ecb5795c97a823839258dfd5eb9420233c7cfedec2058f2"},
    {file = "argon2_cffi-20.1.0-cp39-cp39-win32.whl", hash = "sha256:e2db6e85c057c16d0bd3b4d2b04f270a7467c147381e8fd73cbbe5bc719832be"},
    {file = "argon2_cffi-20.1.0-cp39-cp39-win_amd64.whl", hash = "sha256:8a84934bd818e14a17943de8099d41160da4a336bcc699bb4c394bbb9b94bd32"},
    {file = "argon2_cffi-20.1.0-pp36-pypy36_pp73-macosx_10_7_x86_64.whl", hash = "sha256:b94042e5dcaa5d08cf104a54bfae614be502c6f44c9c89ad1535b2ebdaacbd4c"},
    {file = "argon2_cffi-20.1.0-pp36-pypy36_pp73-win32.whl", hash = "sha256:8282b84ceb46b5b75c3a882b28856b8cd7e647ac71995e71b6705ec06fc232c3"},
    {file = "argon2_cffi-20.1.0-pp37-pypy37_pp73-macosx_10_7_x86_64.whl", hash = "sha256:3aa804c0e52f208973845e8b10c70d8957c9e5a666f702793256242e9167c4e0"},
    {file = "argon2_cffi-20.1.0-pp37-pypy37_pp73-win_amd64.whl", hash = "sha256:36320372133a003374ef4275fbfce78b7ab581440dfca9f9471be3dd9a522428"},
=======
    {file = "argon2-cffi-21.1.0.tar.gz", hash = "sha256:f710b61103d1a1f692ca3ecbd1373e28aa5e545ac625ba067ff2feca1b2bb870"},
    {file = "argon2_cffi-21.1.0-cp35-abi3-macosx_10_14_x86_64.whl", hash = "sha256:217b4f0f853ccbbb5045242946ad2e162e396064575860141b71a85eb47e475a"},
    {file = "argon2_cffi-21.1.0-cp35-abi3-manylinux_2_5_x86_64.manylinux1_x86_64.whl", hash = "sha256:fa7e7d1fc22514a32b1761fdfa1882b6baa5c36bb3ef557bdd69e6fc9ba14a41"},
    {file = "argon2_cffi-21.1.0-cp35-abi3-win32.whl", hash = "sha256:e4d8f0ae1524b7b0372a3e574a2561cbdddb3fdb6c28b70a72868189bda19659"},
    {file = "argon2_cffi-21.1.0-cp35-abi3-win_amd64.whl", hash = "sha256:65213a9174320a1aee03fe826596e0620783966b49eb636955958b3074e87ff9"},
    {file = "argon2_cffi-21.1.0-pp36-pypy36_pp73-macosx_10_7_x86_64.whl", hash = "sha256:245f64a203012b144b7b8c8ea6d468cb02b37caa5afee5ba4a10c80599334f6a"},
    {file = "argon2_cffi-21.1.0-pp36-pypy36_pp73-manylinux_2_5_x86_64.manylinux1_x86_64.manylinux_2_12_x86_64.manylinux2010_x86_64.whl", hash = "sha256:4ad152c418f7eb640eac41ac815534e6aa61d1624530b8e7779114ecfbf327f8"},
    {file = "argon2_cffi-21.1.0-pp36-pypy36_pp73-win32.whl", hash = "sha256:bc513db2283c385ea4da31a2cd039c33380701f376f4edd12fe56db118a3b21a"},
    {file = "argon2_cffi-21.1.0-pp37-pypy37_pp73-macosx_10_7_x86_64.whl", hash = "sha256:c7a7c8cc98ac418002090e4add5bebfff1b915ea1cb459c578cd8206fef10378"},
    {file = "argon2_cffi-21.1.0-pp37-pypy37_pp73-manylinux_2_5_x86_64.manylinux1_x86_64.manylinux_2_12_x86_64.manylinux2010_x86_64.whl", hash = "sha256:165cadae5ac1e26644f5ade3bd9c18d89963be51d9ea8817bd671006d7909057"},
    {file = "argon2_cffi-21.1.0-pp37-pypy37_pp73-win_amd64.whl", hash = "sha256:566ffb581bbd9db5562327aee71b2eda24a1c15b23a356740abe3c011bbe0dcb"},
>>>>>>> a712a34a
]
astroid = [
    {file = "astroid-2.7.3-py3-none-any.whl", hash = "sha256:dc1e8b28427d6bbef6b8842b18765ab58f558c42bb80540bd7648c98412af25e"},
    {file = "astroid-2.7.3.tar.gz", hash = "sha256:3b680ce0419b8a771aba6190139a3998d14b413852506d99aff8dc2bf65ee67c"},
]
astunparse = [
    {file = "astunparse-1.6.3-py2.py3-none-any.whl", hash = "sha256:c2652417f2c8b5bb325c885ae329bdf3f86424075c4fd1a128674bc6fba4b8e8"},
    {file = "astunparse-1.6.3.tar.gz", hash = "sha256:5ad93a8456f0d084c3456d059fd9a92cce667963232cbf763eac3bc5b7940872"},
]
atomicwrites = [
    {file = "atomicwrites-1.4.0-py2.py3-none-any.whl", hash = "sha256:6d1784dea7c0c8d4a5172b6c620f40b6e4cbfdf96d783691f2e1302a7b88e197"},
    {file = "atomicwrites-1.4.0.tar.gz", hash = "sha256:ae70396ad1a434f9c7046fd2dd196fc04b12f9e91ffb859164193be8b6168a7a"},
]
attrs = [
    {file = "attrs-21.2.0-py2.py3-none-any.whl", hash = "sha256:149e90d6d8ac20db7a955ad60cf0e6881a3f20d37096140088356da6c716b0b1"},
    {file = "attrs-21.2.0.tar.gz", hash = "sha256:ef6aaac3ca6cd92904cdd0d83f629a15f18053ec84e6432106f7a4d04ae4f5fb"},
]
autograd = [
    {file = "autograd-1.3.tar.gz", hash = "sha256:a15d147577e10de037de3740ca93bfa3b5a7cdfbc34cfb9105429c3580a33ec4"},
]
babel = [
    {file = "Babel-2.9.1-py2.py3-none-any.whl", hash = "sha256:ab49e12b91d937cd11f0b67cb259a57ab4ad2b59ac7a3b41d6c06c0ac5b0def9"},
    {file = "Babel-2.9.1.tar.gz", hash = "sha256:bc0c176f9f6a994582230df350aa6e05ba2ebe4b3ac317eab29d9be5d2768da0"},
]
backcall = [
    {file = "backcall-0.2.0-py2.py3-none-any.whl", hash = "sha256:fbbce6a29f263178a1f7915c1940bde0ec2b2a967566fe1c65c1dfb7422bd255"},
    {file = "backcall-0.2.0.tar.gz", hash = "sha256:5cbdbf27be5e7cfadb448baf0aa95508f91f2bbc6c6437cd9cd06e2a4c215e1e"},
]
black = [
    {file = "black-20.8b1.tar.gz", hash = "sha256:1c02557aa099101b9d21496f8a914e9ed2222ef70336404eeeac8edba836fbea"},
]
bleach = [
    {file = "bleach-4.1.0-py2.py3-none-any.whl", hash = "sha256:4d2651ab93271d1129ac9cbc679f524565cc8a1b791909c4a51eac4446a15994"},
    {file = "bleach-4.1.0.tar.gz", hash = "sha256:0900d8b37eba61a802ee40ac0061f8c2b5dee29c1927dd1d233e075ebf5a71da"},
]
cached-property = [
    {file = "cached-property-1.5.2.tar.gz", hash = "sha256:9fa5755838eecbb2d234c3aa390bd80fbd3ac6b6869109bfc1b499f7bd89a130"},
    {file = "cached_property-1.5.2-py2.py3-none-any.whl", hash = "sha256:df4f613cf7ad9a588cc381aaf4a512d26265ecebd5eb9e1ba12f1319eb85a6a0"},
]
cachetools = [
    {file = "cachetools-4.2.2-py3-none-any.whl", hash = "sha256:2cc0b89715337ab6dbba85b5b50effe2b0c74e035d83ee8ed637cf52f12ae001"},
    {file = "cachetools-4.2.2.tar.gz", hash = "sha256:61b5ed1e22a0924aed1d23b478f37e8d52549ff8a961de2909c69bf950020cff"},
]
certifi = [
    {file = "certifi-2021.5.30-py2.py3-none-any.whl", hash = "sha256:50b1e4f8446b06f41be7dd6338db18e0990601dce795c2b1686458aa7e8fa7d8"},
    {file = "certifi-2021.5.30.tar.gz", hash = "sha256:2bbf76fd432960138b3ef6dda3dde0544f27cbf8546c458e60baf371917ba9ee"},
]
cffi = [
    {file = "cffi-1.14.6-cp27-cp27m-macosx_10_9_x86_64.whl", hash = "sha256:22b9c3c320171c108e903d61a3723b51e37aaa8c81255b5e7ce102775bd01e2c"},
    {file = "cffi-1.14.6-cp27-cp27m-manylinux1_i686.whl", hash = "sha256:f0c5d1acbfca6ebdd6b1e3eded8d261affb6ddcf2186205518f1428b8569bb99"},
    {file = "cffi-1.14.6-cp27-cp27m-manylinux1_x86_64.whl", hash = "sha256:99f27fefe34c37ba9875f224a8f36e31d744d8083e00f520f133cab79ad5e819"},
    {file = "cffi-1.14.6-cp27-cp27m-win32.whl", hash = "sha256:55af55e32ae468e9946f741a5d51f9896da6b9bf0bbdd326843fec05c730eb20"},
    {file = "cffi-1.14.6-cp27-cp27m-win_amd64.whl", hash = "sha256:7bcac9a2b4fdbed2c16fa5681356d7121ecabf041f18d97ed5b8e0dd38a80224"},
    {file = "cffi-1.14.6-cp27-cp27mu-manylinux1_i686.whl", hash = "sha256:ed38b924ce794e505647f7c331b22a693bee1538fdf46b0222c4717b42f744e7"},
    {file = "cffi-1.14.6-cp27-cp27mu-manylinux1_x86_64.whl", hash = "sha256:e22dcb48709fc51a7b58a927391b23ab37eb3737a98ac4338e2448bef8559b33"},
    {file = "cffi-1.14.6-cp35-cp35m-macosx_10_9_x86_64.whl", hash = "sha256:aedb15f0a5a5949ecb129a82b72b19df97bbbca024081ed2ef88bd5c0a610534"},
    {file = "cffi-1.14.6-cp35-cp35m-manylinux1_i686.whl", hash = "sha256:48916e459c54c4a70e52745639f1db524542140433599e13911b2f329834276a"},
    {file = "cffi-1.14.6-cp35-cp35m-manylinux1_x86_64.whl", hash = "sha256:f627688813d0a4140153ff532537fbe4afea5a3dffce1f9deb7f91f848a832b5"},
    {file = "cffi-1.14.6-cp35-cp35m-win32.whl", hash = "sha256:f0010c6f9d1a4011e429109fda55a225921e3206e7f62a0c22a35344bfd13cca"},
    {file = "cffi-1.14.6-cp35-cp35m-win_amd64.whl", hash = "sha256:57e555a9feb4a8460415f1aac331a2dc833b1115284f7ded7278b54afc5bd218"},
    {file = "cffi-1.14.6-cp36-cp36m-macosx_10_9_x86_64.whl", hash = "sha256:e8c6a99be100371dbb046880e7a282152aa5d6127ae01783e37662ef73850d8f"},
    {file = "cffi-1.14.6-cp36-cp36m-manylinux1_i686.whl", hash = "sha256:19ca0dbdeda3b2615421d54bef8985f72af6e0c47082a8d26122adac81a95872"},
    {file = "cffi-1.14.6-cp36-cp36m-manylinux1_x86_64.whl", hash = "sha256:d950695ae4381ecd856bcaf2b1e866720e4ab9a1498cba61c602e56630ca7195"},
    {file = "cffi-1.14.6-cp36-cp36m-manylinux_2_17_aarch64.manylinux2014_aarch64.whl", hash = "sha256:e9dc245e3ac69c92ee4c167fbdd7428ec1956d4e754223124991ef29eb57a09d"},
    {file = "cffi-1.14.6-cp36-cp36m-manylinux_2_17_ppc64le.manylinux2014_ppc64le.whl", hash = "sha256:a8661b2ce9694ca01c529bfa204dbb144b275a31685a075ce123f12331be790b"},
    {file = "cffi-1.14.6-cp36-cp36m-manylinux_2_17_s390x.manylinux2014_s390x.whl", hash = "sha256:b315d709717a99f4b27b59b021e6207c64620790ca3e0bde636a6c7f14618abb"},
    {file = "cffi-1.14.6-cp36-cp36m-win32.whl", hash = "sha256:80b06212075346b5546b0417b9f2bf467fea3bfe7352f781ffc05a8ab24ba14a"},
    {file = "cffi-1.14.6-cp36-cp36m-win_amd64.whl", hash = "sha256:a9da7010cec5a12193d1af9872a00888f396aba3dc79186604a09ea3ee7c029e"},
    {file = "cffi-1.14.6-cp37-cp37m-macosx_10_9_x86_64.whl", hash = "sha256:4373612d59c404baeb7cbd788a18b2b2a8331abcc84c3ba40051fcd18b17a4d5"},
    {file = "cffi-1.14.6-cp37-cp37m-manylinux1_i686.whl", hash = "sha256:f10afb1004f102c7868ebfe91c28f4a712227fe4cb24974350ace1f90e1febbf"},
    {file = "cffi-1.14.6-cp37-cp37m-manylinux1_x86_64.whl", hash = "sha256:fd4305f86f53dfd8cd3522269ed7fc34856a8ee3709a5e28b2836b2db9d4cd69"},
    {file = "cffi-1.14.6-cp37-cp37m-manylinux_2_17_aarch64.manylinux2014_aarch64.whl", hash = "sha256:6d6169cb3c6c2ad50db5b868db6491a790300ade1ed5d1da29289d73bbe40b56"},
    {file = "cffi-1.14.6-cp37-cp37m-manylinux_2_17_ppc64le.manylinux2014_ppc64le.whl", hash = "sha256:5d4b68e216fc65e9fe4f524c177b54964af043dde734807586cf5435af84045c"},
    {file = "cffi-1.14.6-cp37-cp37m-manylinux_2_17_s390x.manylinux2014_s390x.whl", hash = "sha256:33791e8a2dc2953f28b8d8d300dde42dd929ac28f974c4b4c6272cb2955cb762"},
    {file = "cffi-1.14.6-cp37-cp37m-win32.whl", hash = "sha256:0c0591bee64e438883b0c92a7bed78f6290d40bf02e54c5bf0978eaf36061771"},
    {file = "cffi-1.14.6-cp37-cp37m-win_amd64.whl", hash = "sha256:8eb687582ed7cd8c4bdbff3df6c0da443eb89c3c72e6e5dcdd9c81729712791a"},
    {file = "cffi-1.14.6-cp38-cp38-macosx_10_9_x86_64.whl", hash = "sha256:ba6f2b3f452e150945d58f4badd92310449876c4c954836cfb1803bdd7b422f0"},
    {file = "cffi-1.14.6-cp38-cp38-manylinux1_i686.whl", hash = "sha256:64fda793737bc4037521d4899be780534b9aea552eb673b9833b01f945904c2e"},
    {file = "cffi-1.14.6-cp38-cp38-manylinux1_x86_64.whl", hash = "sha256:9f3e33c28cd39d1b655ed1ba7247133b6f7fc16fa16887b120c0c670e35ce346"},
    {file = "cffi-1.14.6-cp38-cp38-manylinux_2_17_aarch64.manylinux2014_aarch64.whl", hash = "sha256:26bb2549b72708c833f5abe62b756176022a7b9a7f689b571e74c8478ead51dc"},
    {file = "cffi-1.14.6-cp38-cp38-manylinux_2_17_ppc64le.manylinux2014_ppc64le.whl", hash = "sha256:eb687a11f0a7a1839719edd80f41e459cc5366857ecbed383ff376c4e3cc6afd"},
    {file = "cffi-1.14.6-cp38-cp38-manylinux_2_17_s390x.manylinux2014_s390x.whl", hash = "sha256:d2ad4d668a5c0645d281dcd17aff2be3212bc109b33814bbb15c4939f44181cc"},
    {file = "cffi-1.14.6-cp38-cp38-win32.whl", hash = "sha256:487d63e1454627c8e47dd230025780e91869cfba4c753a74fda196a1f6ad6548"},
    {file = "cffi-1.14.6-cp38-cp38-win_amd64.whl", hash = "sha256:c33d18eb6e6bc36f09d793c0dc58b0211fccc6ae5149b808da4a62660678b156"},
    {file = "cffi-1.14.6-cp39-cp39-macosx_10_9_x86_64.whl", hash = "sha256:06c54a68935738d206570b20da5ef2b6b6d92b38ef3ec45c5422c0ebaf338d4d"},
    {file = "cffi-1.14.6-cp39-cp39-manylinux1_i686.whl", hash = "sha256:f174135f5609428cc6e1b9090f9268f5c8935fddb1b25ccb8255a2d50de6789e"},
    {file = "cffi-1.14.6-cp39-cp39-manylinux1_x86_64.whl", hash = "sha256:f3ebe6e73c319340830a9b2825d32eb6d8475c1dac020b4f0aa774ee3b898d1c"},
    {file = "cffi-1.14.6-cp39-cp39-manylinux_2_17_aarch64.manylinux2014_aarch64.whl", hash = "sha256:3c8d896becff2fa653dc4438b54a5a25a971d1f4110b32bd3068db3722c80202"},
    {file = "cffi-1.14.6-cp39-cp39-manylinux_2_17_ppc64le.manylinux2014_ppc64le.whl", hash = "sha256:4922cd707b25e623b902c86188aca466d3620892db76c0bdd7b99a3d5e61d35f"},
    {file = "cffi-1.14.6-cp39-cp39-manylinux_2_17_s390x.manylinux2014_s390x.whl", hash = "sha256:c9e005e9bd57bc987764c32a1bee4364c44fdc11a3cc20a40b93b444984f2b87"},
    {file = "cffi-1.14.6-cp39-cp39-win32.whl", hash = "sha256:eb9e2a346c5238a30a746893f23a9535e700f8192a68c07c0258e7ece6ff3728"},
    {file = "cffi-1.14.6-cp39-cp39-win_amd64.whl", hash = "sha256:818014c754cd3dba7229c0f5884396264d51ffb87ec86e927ef0be140bfdb0d2"},
    {file = "cffi-1.14.6.tar.gz", hash = "sha256:c9a875ce9d7fe32887784274dd533c57909b7b1dcadcc128a2ac21331a9765dd"},
]
charset-normalizer = [
    {file = "charset-normalizer-2.0.4.tar.gz", hash = "sha256:f23667ebe1084be45f6ae0538e4a5a865206544097e4e8bbcacf42cd02a348f3"},
    {file = "charset_normalizer-2.0.4-py3-none-any.whl", hash = "sha256:0c8911edd15d19223366a194a513099a302055a962bca2cec0f54b8b63175d8b"},
]
clang = [
    {file = "clang-5.0-py2-none-any.whl", hash = "sha256:b9301dff507041b5019b30ae710b78b0552c1ca1d4441b8dfa93c2e85078a5f8"},
    {file = "clang-5.0.tar.gz", hash = "sha256:ceccae97eda0225a5b44d42ffd61102e248325c2865ca53e4407746464a5333a"},
]
click = [
    {file = "click-8.0.1-py3-none-any.whl", hash = "sha256:fba402a4a47334742d782209a7c79bc448911afe1149d07bdabdf480b3e2f4b6"},
    {file = "click-8.0.1.tar.gz", hash = "sha256:8c04c11192119b1ef78ea049e0a6f0463e4c48ef00a30160c704337586f3ad7a"},
]
cloudpickle = [
    {file = "cloudpickle-1.6.0-py3-none-any.whl", hash = "sha256:3a32d0eb0bc6f4d0c57fbc4f3e3780f7a81e6fee0fa935072884d58ae8e1cc7c"},
    {file = "cloudpickle-1.6.0.tar.gz", hash = "sha256:9bc994f9e9447593bd0a45371f0e7ac7333710fcf64a4eb9834bf149f4ef2f32"},
]
colorama = [
    {file = "colorama-0.4.4-py2.py3-none-any.whl", hash = "sha256:9f47eda37229f68eee03b24b9748937c7dc3868f906e8ba69fbcbdd3bc5dc3e2"},
    {file = "colorama-0.4.4.tar.gz", hash = "sha256:5941b2b48a20143d2267e95b1c2a7603ce057ee39fd88e7329b0c292aa16869b"},
]
coverage = [
    {file = "coverage-5.5-cp27-cp27m-macosx_10_9_x86_64.whl", hash = "sha256:b6d534e4b2ab35c9f93f46229363e17f63c53ad01330df9f2d6bd1187e5eaacf"},
    {file = "coverage-5.5-cp27-cp27m-manylinux1_i686.whl", hash = "sha256:b7895207b4c843c76a25ab8c1e866261bcfe27bfaa20c192de5190121770672b"},
    {file = "coverage-5.5-cp27-cp27m-manylinux1_x86_64.whl", hash = "sha256:c2723d347ab06e7ddad1a58b2a821218239249a9e4365eaff6649d31180c1669"},
    {file = "coverage-5.5-cp27-cp27m-manylinux2010_i686.whl", hash = "sha256:900fbf7759501bc7807fd6638c947d7a831fc9fdf742dc10f02956ff7220fa90"},
    {file = "coverage-5.5-cp27-cp27m-manylinux2010_x86_64.whl", hash = "sha256:004d1880bed2d97151facef49f08e255a20ceb6f9432df75f4eef018fdd5a78c"},
    {file = "coverage-5.5-cp27-cp27m-win32.whl", hash = "sha256:06191eb60f8d8a5bc046f3799f8a07a2d7aefb9504b0209aff0b47298333302a"},
    {file = "coverage-5.5-cp27-cp27m-win_amd64.whl", hash = "sha256:7501140f755b725495941b43347ba8a2777407fc7f250d4f5a7d2a1050ba8e82"},
    {file = "coverage-5.5-cp27-cp27mu-manylinux1_i686.whl", hash = "sha256:372da284cfd642d8e08ef606917846fa2ee350f64994bebfbd3afb0040436905"},
    {file = "coverage-5.5-cp27-cp27mu-manylinux1_x86_64.whl", hash = "sha256:8963a499849a1fc54b35b1c9f162f4108017b2e6db2c46c1bed93a72262ed083"},
    {file = "coverage-5.5-cp27-cp27mu-manylinux2010_i686.whl", hash = "sha256:869a64f53488f40fa5b5b9dcb9e9b2962a66a87dab37790f3fcfb5144b996ef5"},
    {file = "coverage-5.5-cp27-cp27mu-manylinux2010_x86_64.whl", hash = "sha256:4a7697d8cb0f27399b0e393c0b90f0f1e40c82023ea4d45d22bce7032a5d7b81"},
    {file = "coverage-5.5-cp310-cp310-macosx_10_14_x86_64.whl", hash = "sha256:8d0a0725ad7c1a0bcd8d1b437e191107d457e2ec1084b9f190630a4fb1af78e6"},
    {file = "coverage-5.5-cp310-cp310-manylinux1_x86_64.whl", hash = "sha256:51cb9476a3987c8967ebab3f0fe144819781fca264f57f89760037a2ea191cb0"},
    {file = "coverage-5.5-cp310-cp310-win_amd64.whl", hash = "sha256:c0891a6a97b09c1f3e073a890514d5012eb256845c451bd48f7968ef939bf4ae"},
    {file = "coverage-5.5-cp35-cp35m-macosx_10_9_x86_64.whl", hash = "sha256:3487286bc29a5aa4b93a072e9592f22254291ce96a9fbc5251f566b6b7343cdb"},
    {file = "coverage-5.5-cp35-cp35m-manylinux1_i686.whl", hash = "sha256:deee1077aae10d8fa88cb02c845cfba9b62c55e1183f52f6ae6a2df6a2187160"},
    {file = "coverage-5.5-cp35-cp35m-manylinux1_x86_64.whl", hash = "sha256:f11642dddbb0253cc8853254301b51390ba0081750a8ac03f20ea8103f0c56b6"},
    {file = "coverage-5.5-cp35-cp35m-manylinux2010_i686.whl", hash = "sha256:6c90e11318f0d3c436a42409f2749ee1a115cd8b067d7f14c148f1ce5574d701"},
    {file = "coverage-5.5-cp35-cp35m-manylinux2010_x86_64.whl", hash = "sha256:30c77c1dc9f253283e34c27935fded5015f7d1abe83bc7821680ac444eaf7793"},
    {file = "coverage-5.5-cp35-cp35m-win32.whl", hash = "sha256:9a1ef3b66e38ef8618ce5fdc7bea3d9f45f3624e2a66295eea5e57966c85909e"},
    {file = "coverage-5.5-cp35-cp35m-win_amd64.whl", hash = "sha256:972c85d205b51e30e59525694670de6a8a89691186012535f9d7dbaa230e42c3"},
    {file = "coverage-5.5-cp36-cp36m-macosx_10_9_x86_64.whl", hash = "sha256:af0e781009aaf59e25c5a678122391cb0f345ac0ec272c7961dc5455e1c40066"},
    {file = "coverage-5.5-cp36-cp36m-manylinux1_i686.whl", hash = "sha256:74d881fc777ebb11c63736622b60cb9e4aee5cace591ce274fb69e582a12a61a"},
    {file = "coverage-5.5-cp36-cp36m-manylinux1_x86_64.whl", hash = "sha256:92b017ce34b68a7d67bd6d117e6d443a9bf63a2ecf8567bb3d8c6c7bc5014465"},
    {file = "coverage-5.5-cp36-cp36m-manylinux2010_i686.whl", hash = "sha256:d636598c8305e1f90b439dbf4f66437de4a5e3c31fdf47ad29542478c8508bbb"},
    {file = "coverage-5.5-cp36-cp36m-manylinux2010_x86_64.whl", hash = "sha256:41179b8a845742d1eb60449bdb2992196e211341818565abded11cfa90efb821"},
    {file = "coverage-5.5-cp36-cp36m-win32.whl", hash = "sha256:040af6c32813fa3eae5305d53f18875bedd079960822ef8ec067a66dd8afcd45"},
    {file = "coverage-5.5-cp36-cp36m-win_amd64.whl", hash = "sha256:5fec2d43a2cc6965edc0bb9e83e1e4b557f76f843a77a2496cbe719583ce8184"},
    {file = "coverage-5.5-cp37-cp37m-macosx_10_9_x86_64.whl", hash = "sha256:18ba8bbede96a2c3dde7b868de9dcbd55670690af0988713f0603f037848418a"},
    {file = "coverage-5.5-cp37-cp37m-manylinux1_i686.whl", hash = "sha256:2910f4d36a6a9b4214bb7038d537f015346f413a975d57ca6b43bf23d6563b53"},
    {file = "coverage-5.5-cp37-cp37m-manylinux1_x86_64.whl", hash = "sha256:f0b278ce10936db1a37e6954e15a3730bea96a0997c26d7fee88e6c396c2086d"},
    {file = "coverage-5.5-cp37-cp37m-manylinux2010_i686.whl", hash = "sha256:796c9c3c79747146ebd278dbe1e5c5c05dd6b10cc3bcb8389dfdf844f3ead638"},
    {file = "coverage-5.5-cp37-cp37m-manylinux2010_x86_64.whl", hash = "sha256:53194af30d5bad77fcba80e23a1441c71abfb3e01192034f8246e0d8f99528f3"},
    {file = "coverage-5.5-cp37-cp37m-win32.whl", hash = "sha256:184a47bbe0aa6400ed2d41d8e9ed868b8205046518c52464fde713ea06e3a74a"},
    {file = "coverage-5.5-cp37-cp37m-win_amd64.whl", hash = "sha256:2949cad1c5208b8298d5686d5a85b66aae46d73eec2c3e08c817dd3513e5848a"},
    {file = "coverage-5.5-cp38-cp38-macosx_10_9_x86_64.whl", hash = "sha256:217658ec7187497e3f3ebd901afdca1af062b42cfe3e0dafea4cced3983739f6"},
    {file = "coverage-5.5-cp38-cp38-manylinux1_i686.whl", hash = "sha256:1aa846f56c3d49205c952d8318e76ccc2ae23303351d9270ab220004c580cfe2"},
    {file = "coverage-5.5-cp38-cp38-manylinux1_x86_64.whl", hash = "sha256:24d4a7de75446be83244eabbff746d66b9240ae020ced65d060815fac3423759"},
    {file = "coverage-5.5-cp38-cp38-manylinux2010_i686.whl", hash = "sha256:d1f8bf7b90ba55699b3a5e44930e93ff0189aa27186e96071fac7dd0d06a1873"},
    {file = "coverage-5.5-cp38-cp38-manylinux2010_x86_64.whl", hash = "sha256:970284a88b99673ccb2e4e334cfb38a10aab7cd44f7457564d11898a74b62d0a"},
    {file = "coverage-5.5-cp38-cp38-win32.whl", hash = "sha256:01d84219b5cdbfc8122223b39a954820929497a1cb1422824bb86b07b74594b6"},
    {file = "coverage-5.5-cp38-cp38-win_amd64.whl", hash = "sha256:2e0d881ad471768bf6e6c2bf905d183543f10098e3b3640fc029509530091502"},
    {file = "coverage-5.5-cp39-cp39-macosx_10_9_x86_64.whl", hash = "sha256:d1f9ce122f83b2305592c11d64f181b87153fc2c2bbd3bb4a3dde8303cfb1a6b"},
    {file = "coverage-5.5-cp39-cp39-manylinux1_i686.whl", hash = "sha256:13c4ee887eca0f4c5a247b75398d4114c37882658300e153113dafb1d76de529"},
    {file = "coverage-5.5-cp39-cp39-manylinux1_x86_64.whl", hash = "sha256:52596d3d0e8bdf3af43db3e9ba8dcdaac724ba7b5ca3f6358529d56f7a166f8b"},
    {file = "coverage-5.5-cp39-cp39-manylinux2010_i686.whl", hash = "sha256:2cafbbb3af0733db200c9b5f798d18953b1a304d3f86a938367de1567f4b5bff"},
    {file = "coverage-5.5-cp39-cp39-manylinux2010_x86_64.whl", hash = "sha256:44d654437b8ddd9eee7d1eaee28b7219bec228520ff809af170488fd2fed3e2b"},
    {file = "coverage-5.5-cp39-cp39-win32.whl", hash = "sha256:d314ed732c25d29775e84a960c3c60808b682c08d86602ec2c3008e1202e3bb6"},
    {file = "coverage-5.5-cp39-cp39-win_amd64.whl", hash = "sha256:13034c4409db851670bc9acd836243aeee299949bd5673e11844befcb0149f03"},
    {file = "coverage-5.5-pp36-none-any.whl", hash = "sha256:f030f8873312a16414c0d8e1a1ddff2d3235655a2174e3648b4fa66b3f2f1079"},
    {file = "coverage-5.5-pp37-none-any.whl", hash = "sha256:2a3859cb82dcbda1cfd3e6f71c27081d18aa251d20a17d87d26d4cd216fb0af4"},
    {file = "coverage-5.5.tar.gz", hash = "sha256:ebe78fe9a0e874362175b02371bdfbee64d8edc42a044253ddf4ee7d3c15212c"},
]
cycler = [
    {file = "cycler-0.10.0-py2.py3-none-any.whl", hash = "sha256:1d8a5ae1ff6c5cf9b93e8811e581232ad8920aeec647c37316ceac982b08cb2d"},
    {file = "cycler-0.10.0.tar.gz", hash = "sha256:cd7b2d1018258d7247a71425e9f26463dfb444d411c39569972f4ce586b0c9d8"},
]
dataclasses = [
    {file = "dataclasses-0.6-py3-none-any.whl", hash = "sha256:454a69d788c7fda44efd71e259be79577822f5e3f53f029a22d08004e951dc9f"},
    {file = "dataclasses-0.6.tar.gz", hash = "sha256:6988bd2b895eef432d562370bb707d540f32f7360ab13da45340101bc2307d84"},
]
debugpy = [
    {file = "debugpy-1.4.1-cp27-cp27m-macosx_10_14_x86_64.whl", hash = "sha256:a2c5a1c49239707ed5bc8e97d8f9252fb392d9e13c79c7b477593d7dde4ae24a"},
    {file = "debugpy-1.4.1-cp27-cp27m-manylinux1_i686.whl", hash = "sha256:ebc241351791595796864a960892e1cd58627064feda939d0377edd0730bbff2"},
    {file = "debugpy-1.4.1-cp27-cp27m-manylinux1_x86_64.whl", hash = "sha256:939c94d516e6ed5433cc3ba12d9d0d8108499587158ae5f76f6db18d49e21b5b"},
    {file = "debugpy-1.4.1-cp27-cp27m-manylinux2010_i686.whl", hash = "sha256:e47c42bc1a68ead3c39d9a658d3ccf311bc45dc84f3c90fa5cb7de1796243f47"},
    {file = "debugpy-1.4.1-cp27-cp27m-manylinux2010_x86_64.whl", hash = "sha256:3756cd421be701d06490635372327ebd1ccb44b37d59682c994f6bd59e040a91"},
    {file = "debugpy-1.4.1-cp27-cp27mu-manylinux1_i686.whl", hash = "sha256:a4368c79a2c4458d5a0540381a32f8fdc02b3c9ba9dd413a49b42929297b29b3"},
    {file = "debugpy-1.4.1-cp27-cp27mu-manylinux1_x86_64.whl", hash = "sha256:c96e82d863db97d3eb498cc8e55773004724bdeaa58fb0eb7ee7d5a21d240d6a"},
    {file = "debugpy-1.4.1-cp27-cp27mu-manylinux2010_i686.whl", hash = "sha256:71e67d352cabdc6a3f4dc3e39a1d2d1e76763a2102a276904e3495ede48a9832"},
    {file = "debugpy-1.4.1-cp27-cp27mu-manylinux2010_x86_64.whl", hash = "sha256:959d39f3d724d25b7ab79278f032e33df03c6376d51b3517abaf2f8e83594ee0"},
    {file = "debugpy-1.4.1-cp35-cp35m-macosx_10_14_x86_64.whl", hash = "sha256:9d559bd0e4c288487349e0723bc70ff06390638446ee8087d4d5711486119643"},
    {file = "debugpy-1.4.1-cp35-cp35m-manylinux1_i686.whl", hash = "sha256:7376bd8f4272ab01342940bd020955f021e26954e1f0df91cfa8bf1fa4451b56"},
    {file = "debugpy-1.4.1-cp35-cp35m-manylinux1_x86_64.whl", hash = "sha256:dea62527a4a2770a0d12ce46564636d892bba29baaf5dba5bfe98bb55bf17a11"},
    {file = "debugpy-1.4.1-cp35-cp35m-manylinux2010_i686.whl", hash = "sha256:12cb415e7394c6738527cbc482935aa9414e9b4cc87dd040015d0e5cb8b4471a"},
    {file = "debugpy-1.4.1-cp35-cp35m-manylinux2010_x86_64.whl", hash = "sha256:3a6dee475102d0169732162b735878e8787500719ccb4d54b1458afe992a4c4d"},
    {file = "debugpy-1.4.1-cp35-cp35m-manylinux2014_i686.whl", hash = "sha256:7e12e94aa2c9a0017c0a84cd475063108d06e305360b69c933bde17a6a527f80"},
    {file = "debugpy-1.4.1-cp35-cp35m-manylinux2014_x86_64.whl", hash = "sha256:2bfda2721046fb43a7074d475a12adcd55a65bfd23a1ff675427b09a01ba40cc"},
    {file = "debugpy-1.4.1-cp35-cp35m-win32.whl", hash = "sha256:732ac8bb79694cb4127c08bfc6128274f3dee9e6fd2ddde7bf026a40efeb202d"},
    {file = "debugpy-1.4.1-cp35-cp35m-win_amd64.whl", hash = "sha256:bad668e9edb21199017ab31f52a05e14506ad6566110560796d2a8f258e0b819"},
    {file = "debugpy-1.4.1-cp36-cp36m-macosx_10_14_x86_64.whl", hash = "sha256:cd36e75c0f71a924f4b4cdb5f74b3321952cf636aadf70e0f85fd9cd2edfc1d0"},
    {file = "debugpy-1.4.1-cp36-cp36m-manylinux1_i686.whl", hash = "sha256:eee2224ce547d2958ffc0d63cd280a9cc6377043f32ce370cfe4ca6be4e05476"},
    {file = "debugpy-1.4.1-cp36-cp36m-manylinux1_x86_64.whl", hash = "sha256:e6711106aafc26ecb78e43c4be0a49bd0ae4a1f3e1aa502de151e38f4717b2a2"},
    {file = "debugpy-1.4.1-cp36-cp36m-manylinux2010_i686.whl", hash = "sha256:768f393ffaa66a3b3ed92b06e21912a5df3e01f18fb531bcbba2f94cad1725a7"},
    {file = "debugpy-1.4.1-cp36-cp36m-manylinux2010_x86_64.whl", hash = "sha256:ab37f189b1dd0d8420545c9f3d066bd1601a1ae85b26de38f5c1ccb96cf0b042"},
    {file = "debugpy-1.4.1-cp36-cp36m-manylinux2014_i686.whl", hash = "sha256:00f9d14da52b87e98e26f5c3c8f1937cc496915b38f8ccb7b329336b21898678"},
    {file = "debugpy-1.4.1-cp36-cp36m-manylinux2014_x86_64.whl", hash = "sha256:1bc8e835a48ef23280cbaf2b70a5a2b629b9ee79685b64d974bfb8d467f4aa67"},
    {file = "debugpy-1.4.1-cp36-cp36m-win32.whl", hash = "sha256:309909b6c85f89aea3fa10fc256b52fef3c25fee4d00e1b5f5db1ace57203a2c"},
    {file = "debugpy-1.4.1-cp36-cp36m-win_amd64.whl", hash = "sha256:67d496890d1cada5ce924cb30178684e7b82a36b80b8868beb148db54fd9e44c"},
    {file = "debugpy-1.4.1-cp37-cp37m-macosx_10_14_x86_64.whl", hash = "sha256:595170ac17567773b546d40a0ff002dc350cfcd95c9233f65e79370954fb9a01"},
    {file = "debugpy-1.4.1-cp37-cp37m-manylinux1_i686.whl", hash = "sha256:c5e771fcd12727f734caf2a10ff92966ae9857db0ccb6bebd1a4f776c54186a8"},
    {file = "debugpy-1.4.1-cp37-cp37m-manylinux1_x86_64.whl", hash = "sha256:2d4c4ab934fbe1c7095d19b3d4246afe119396b49540ca5d5ad34ef01b27bd2a"},
    {file = "debugpy-1.4.1-cp37-cp37m-manylinux2010_i686.whl", hash = "sha256:4655824321b36b353b12d1617a29c79320412f085ecabf54524603b4c0c791e8"},
    {file = "debugpy-1.4.1-cp37-cp37m-manylinux2010_x86_64.whl", hash = "sha256:399b2c60c8e67a5d30c6e4522129e8be8d484e6064286f8ba3ce857a3927312a"},
    {file = "debugpy-1.4.1-cp37-cp37m-manylinux2014_i686.whl", hash = "sha256:8e63585c372873cd88c2380c0b3c4815c724a9713f5b86d1b3a1f1ac30df079e"},
    {file = "debugpy-1.4.1-cp37-cp37m-manylinux2014_x86_64.whl", hash = "sha256:52920ccb4acdbb2a9a42e0a4d60a7bbc4a34bf16fd23c674b280f8e9a8cacbd6"},
    {file = "debugpy-1.4.1-cp37-cp37m-win32.whl", hash = "sha256:7b332ce0d1a46f0f4200d59ee78428f18301d1fb85d07402723b94e1de96951c"},
    {file = "debugpy-1.4.1-cp37-cp37m-win_amd64.whl", hash = "sha256:a19def91a0a166877c2a26b611c1ad0473ce85b1df61ae5276197375d574228b"},
    {file = "debugpy-1.4.1-cp38-cp38-macosx_10_14_x86_64.whl", hash = "sha256:9a0cd73d7a76222fbc9f9180612ccb4ad7d7f7e4f26e55ef1fbd459c0f2f5322"},
    {file = "debugpy-1.4.1-cp38-cp38-manylinux1_i686.whl", hash = "sha256:86cd13162b752664e8ef048287a6973c8fba0a71f396b31cf36394880ec2a6bf"},
    {file = "debugpy-1.4.1-cp38-cp38-manylinux1_x86_64.whl", hash = "sha256:89d53d57001e54a3854489e898c697aafb2d6bb81fca596da2400f3fd7fd397c"},
    {file = "debugpy-1.4.1-cp38-cp38-manylinux2010_i686.whl", hash = "sha256:7b4e399790a301c83ad6b153452233695b2f15450d78956a6d297859eb44d185"},
    {file = "debugpy-1.4.1-cp38-cp38-manylinux2010_x86_64.whl", hash = "sha256:fece69933d17e0918b73ddeb5e23bcf789edd2a6eb0d438b09c40d51e76b9c74"},
    {file = "debugpy-1.4.1-cp38-cp38-manylinux2014_i686.whl", hash = "sha256:4e0d57a8c35b20b4e363db943b909aa83f12594e2f34070a1db5fa9b7213336b"},
    {file = "debugpy-1.4.1-cp38-cp38-manylinux2014_x86_64.whl", hash = "sha256:f77406f33760e6f13a7ff0ac375d9c8856844b61cd95f7502b57116858f0cfe1"},
    {file = "debugpy-1.4.1-cp38-cp38-win32.whl", hash = "sha256:3d92cb2e8b4f9591f6d6e17ccf8c1a55a58857949d9a5aae0ff37b64faaa3b80"},
    {file = "debugpy-1.4.1-cp38-cp38-win_amd64.whl", hash = "sha256:ac2d1cdd3279806dab2119937c0769f11dee13166650aaa84b6700b30a845d10"},
    {file = "debugpy-1.4.1-cp39-cp39-macosx_10_14_x86_64.whl", hash = "sha256:e7e049a4e8e362183a5a5b4ad058a1543211970819d0c11011c87c3a9dec2eaf"},
    {file = "debugpy-1.4.1-cp39-cp39-manylinux1_i686.whl", hash = "sha256:cf6b26f26f97ef3033008db7b3df7233363407d7b6cacd4bc4f8e02ce8e11df4"},
    {file = "debugpy-1.4.1-cp39-cp39-manylinux1_x86_64.whl", hash = "sha256:8a2be4e5d696ad39be6c6c37dc580993d04aad7d893fd6e449e1a055d7b5dddb"},
    {file = "debugpy-1.4.1-cp39-cp39-manylinux2010_i686.whl", hash = "sha256:d89ab3bd51d6a3f13b093bc3881a827d8f6c9588d9a493bddb3b47f9d078fd1d"},
    {file = "debugpy-1.4.1-cp39-cp39-manylinux2010_x86_64.whl", hash = "sha256:f20a07ac5fb0deee9be1ad1a9a124d858a8b79c66c7ec5e1767d78aa964f86c4"},
    {file = "debugpy-1.4.1-cp39-cp39-manylinux2014_i686.whl", hash = "sha256:6bb62615b3ad3d7202b7b7eb85f3d000aa17a61303af5f11eab048c91a1f30a6"},
    {file = "debugpy-1.4.1-cp39-cp39-manylinux2014_x86_64.whl", hash = "sha256:a9f582203af34c6978bffaba77425662e949251998276e9dece113862e753459"},
    {file = "debugpy-1.4.1-cp39-cp39-win32.whl", hash = "sha256:129312b01ec46ab303a8c0667d559a0de0bed1a394cc128039b6f008f1c376b7"},
    {file = "debugpy-1.4.1-cp39-cp39-win_amd64.whl", hash = "sha256:1762908202b0b0b481ec44125edb625d136d16c4991d3a7c1310c85672ffe5ba"},
    {file = "debugpy-1.4.1-py2.py3-none-any.whl", hash = "sha256:84ff51b8b5c847d5421324ca419db1eec813a4dd2bbf19dbbbe132e2ab2b2fc6"},
    {file = "debugpy-1.4.1.zip", hash = "sha256:889316de0b8ff3732927cb058cfbd3371e4cd0002ecc170d34c755ad289c867c"},
]
decorator = [
    {file = "decorator-5.0.9-py3-none-any.whl", hash = "sha256:6e5c199c16f7a9f0e3a61a4a54b3d27e7dad0dbdde92b944426cb20914376323"},
    {file = "decorator-5.0.9.tar.gz", hash = "sha256:72ecfba4320a893c53f9706bebb2d55c270c1e51a28789361aa93e4a21319ed5"},
]
defusedxml = [
    {file = "defusedxml-0.7.1-py2.py3-none-any.whl", hash = "sha256:a352e7e428770286cc899e2542b6cdaedb2b4953ff269a210103ec58f6198a61"},
    {file = "defusedxml-0.7.1.tar.gz", hash = "sha256:1bb3032db185915b62d7c6209c5a8792be6a32ab2fedacc84e01b52c51aa3e69"},
]
deprecated = [
    {file = "Deprecated-1.2.12-py2.py3-none-any.whl", hash = "sha256:08452d69b6b5bc66e8330adde0a4f8642e969b9e1702904d137eeb29c8ffc771"},
    {file = "Deprecated-1.2.12.tar.gz", hash = "sha256:6d2de2de7931a968874481ef30208fd4e08da39177d61d3d4ebdf4366e7dbca1"},
]
dm-tree = [
    {file = "dm-tree-0.1.6.tar.gz", hash = "sha256:6776404b23b4522c01012ffb314632aba092c9541577004ab153321e87da439a"},
    {file = "dm_tree-0.1.6-cp36-cp36m-macosx_10_14_x86_64.whl", hash = "sha256:a8814a5c838f79e9db22a51369c74f4d92e7f1485ec55d7f665ae4d98478cb4f"},
    {file = "dm_tree-0.1.6-cp36-cp36m-manylinux2014_x86_64.whl", hash = "sha256:e28ba91d3d97230b831716db401ce116ae5c7dcd025161ac16ecb8bd5c870a85"},
    {file = "dm_tree-0.1.6-cp36-cp36m-manylinux_2_24_x86_64.whl", hash = "sha256:603392f1a7818a4f43a7033c2061ae7c2085a4a728171b0bbca76bd107fcdfb0"},
    {file = "dm_tree-0.1.6-cp36-cp36m-win_amd64.whl", hash = "sha256:2c91e472aab5c5e083c12d0a9396bbd7695031348721f709a9c6f2449e53dab6"},
    {file = "dm_tree-0.1.6-cp37-cp37m-macosx_10_14_x86_64.whl", hash = "sha256:889eae86e0d2d4b8da8eb2edc7186b45a5f92e00c8dd77f2a5c8422f03db18f4"},
    {file = "dm_tree-0.1.6-cp37-cp37m-manylinux2014_x86_64.whl", hash = "sha256:2fa9c6e56cbd22cdffec42dc8b20464872b07c4535d8effc537fe0d31930b084"},
    {file = "dm_tree-0.1.6-cp37-cp37m-manylinux_2_24_x86_64.whl", hash = "sha256:c4e8d868fc9a75cbdb67e78069b33e62a4c69bc182c1d2adc29ab08e283912d8"},
    {file = "dm_tree-0.1.6-cp37-cp37m-win_amd64.whl", hash = "sha256:6d5f64d89f657b11f429e13b1378c8cfbe4baef50e7ab31f3689bfe0cf4a2508"},
    {file = "dm_tree-0.1.6-cp38-cp38-macosx_10_14_x86_64.whl", hash = "sha256:8d59c5098456667b28c607110537c86c25cbd0ee455f21d033c60ef2d7f48d81"},
    {file = "dm_tree-0.1.6-cp38-cp38-manylinux2014_x86_64.whl", hash = "sha256:f3bec40e658fe7546c3a56849c743ac9a498e620b3236e82e171801938a56679"},
    {file = "dm_tree-0.1.6-cp38-cp38-manylinux_2_24_x86_64.whl", hash = "sha256:e87d06478356a2d92c3940dedebcd92a14ad37fba10ebb1839c8140693b83c0a"},
    {file = "dm_tree-0.1.6-cp38-cp38-win_amd64.whl", hash = "sha256:02ffa673f20b1756dcf085ef2c354bc59416d843b384c7b71c421f873ffc36c0"},
    {file = "dm_tree-0.1.6-cp39-cp39-macosx_10_14_x86_64.whl", hash = "sha256:affc7a6d29442a143c60efb2f03bcb95424d4fe6168f3d31de892c1e601fa0e6"},
    {file = "dm_tree-0.1.6-cp39-cp39-manylinux2014_x86_64.whl", hash = "sha256:bd347c74254ba320d57b0e102558c1189e3b4ae1bae952f9aef156b5914567c8"},
    {file = "dm_tree-0.1.6-cp39-cp39-manylinux_2_24_x86_64.whl", hash = "sha256:8425454192e954692d9a1e0f7b374b3b7030916b17b6055951dc17d58b6fe1b8"},
    {file = "dm_tree-0.1.6-cp39-cp39-win_amd64.whl", hash = "sha256:5269183f80f1ae37543a2a30a8f78e4b0460d5da74fb5ac42dc8a476ef8d707e"},
]
eagerpy = [
    {file = "eagerpy-0.30.0-py3-none-any.whl", hash = "sha256:79c461b04577f02bf3b48191b2f911b55521204df99ec02288d96bfa34f13d80"},
    {file = "eagerpy-0.30.0.tar.gz", hash = "sha256:014c02b5a7f7e19f8471885cf8aa469f2e9cf518c88400f20b6b8db83d413106"},
]
entrypoints = [
    {file = "entrypoints-0.3-py2.py3-none-any.whl", hash = "sha256:589f874b313739ad35be6e0cd7efde2a4e9b6fea91edcc34e58ecbb8dbe56d19"},
    {file = "entrypoints-0.3.tar.gz", hash = "sha256:c70dd71abe5a8c85e55e12c19bd91ccfeec11a6e99044204511f9ed547d48451"},
]
filelock = [
    {file = "filelock-3.0.12-py3-none-any.whl", hash = "sha256:929b7d63ec5b7d6b71b0fa5ac14e030b3f70b75747cef1b10da9b879fef15836"},
    {file = "filelock-3.0.12.tar.gz", hash = "sha256:18d82244ee114f543149c66a6e0c14e9c4f8a1044b5cdaadd0f82159d6a6ff59"},
]
flatbuffers = [
    {file = "flatbuffers-1.12-py2.py3-none-any.whl", hash = "sha256:9e9ef47fa92625c4721036e7c4124182668dc6021d9e7c73704edd395648deb9"},
    {file = "flatbuffers-1.12.tar.gz", hash = "sha256:63bb9a722d5e373701913e226135b28a6f6ac200d5cc7b4d919fa38d73b44610"},
]
future = [
    {file = "future-0.18.2.tar.gz", hash = "sha256:b1bead90b70cf6ec3f0710ae53a525360fa360d306a86583adc6bf83a4db537d"},
]
gast = [
    {file = "gast-0.4.0-py3-none-any.whl", hash = "sha256:b7adcdd5adbebf1adf17378da5ba3f543684dbec47b1cda1f3997e573cd542c4"},
    {file = "gast-0.4.0.tar.gz", hash = "sha256:40feb7b8b8434785585ab224d1568b857edb18297e5a3047f1ba012bc83b42c1"},
]
geomstats = [
    {file = "geomstats-2.2.2-py3-none-any.whl", hash = "sha256:d895b6fdf9a936de911ab4ba45bc1945d0508eeae32c4ef8c7583d8169f9377e"},
    {file = "geomstats-2.2.2.tar.gz", hash = "sha256:68d9f1fce431a7937406408b3413034cb5225fc85e63d6af17332304442405be"},
]
google-auth = [
    {file = "google-auth-1.35.0.tar.gz", hash = "sha256:b7033be9028c188ee30200b204ea00ed82ea1162e8ac1df4aa6ded19a191d88e"},
    {file = "google_auth-1.35.0-py2.py3-none-any.whl", hash = "sha256:997516b42ecb5b63e8d80f5632c1a61dddf41d2a4c2748057837e06e00014258"},
]
google-auth-oauthlib = [
    {file = "google-auth-oauthlib-0.4.6.tar.gz", hash = "sha256:a90a072f6993f2c327067bf65270046384cda5a8ecb20b94ea9a687f1f233a7a"},
    {file = "google_auth_oauthlib-0.4.6-py2.py3-none-any.whl", hash = "sha256:3f2a6e802eebbb6fb736a370fbf3b055edcb6b52878bf2f26330b5e041316c73"},
]
google-pasta = [
    {file = "google-pasta-0.2.0.tar.gz", hash = "sha256:c9f2c8dfc8f96d0d5808299920721be30c9eec37f2389f28904f454565c8a16e"},
    {file = "google_pasta-0.2.0-py2-none-any.whl", hash = "sha256:4612951da876b1a10fe3960d7226f0c7682cf901e16ac06e473b267a5afa8954"},
    {file = "google_pasta-0.2.0-py3-none-any.whl", hash = "sha256:b32482794a366b5366a32c92a9a9201b107821889935a02b3e51f6b432ea84ed"},
]
gpflow = [
    {file = "gpflow-2.2.1-py3-none-any.whl", hash = "sha256:f5e9ad72cc32f06dec4ccf6f199f0a7339175670aac5362a9b55e3c84bf2ad83"},
    {file = "gpflow-2.2.1.tar.gz", hash = "sha256:bfd0a6eb5d7f628139ba6b77650adf25bb8d7092567ba1ce255a6caf68c7283f"},
]
gpytorch = [
    {file = "gpytorch-1.5.1-py2.py3-none-any.whl", hash = "sha256:906fbde6998fa58739d166a44bb867d25908a59fc3d5d65b5761516db64b681d"},
    {file = "gpytorch-1.5.1.tar.gz", hash = "sha256:eebfcba73ae0fc2ae57eed25fb17f51384053f8ffca79f7284051de6fc0dab20"},
]
grpcio = [
    {file = "grpcio-1.39.0-cp27-cp27m-macosx_10_10_x86_64.whl", hash = "sha256:4163e022f365406be2da78db890035463371effea172300ce5af8a768142baf3"},
    {file = "grpcio-1.39.0-cp27-cp27m-manylinux2010_i686.whl", hash = "sha256:02e8a8b41db8e13df53078355b439363e4ac46d0ac9a8a461a39e42829e2bcf8"},
    {file = "grpcio-1.39.0-cp27-cp27m-manylinux2010_x86_64.whl", hash = "sha256:050901a5baa6c4ca445e1781ef4c32d864f965ccec70c46cd5ad92d15e282c6a"},
    {file = "grpcio-1.39.0-cp27-cp27m-win32.whl", hash = "sha256:1ab44dde4e1b225d3fc873535ca6e642444433131dd2891a601b75fb46c87c11"},
    {file = "grpcio-1.39.0-cp27-cp27m-win_amd64.whl", hash = "sha256:25731b2c20a4ed51bea7e3952d5e83d408a5df32d03c7553457b2e6eb8bcb16c"},
    {file = "grpcio-1.39.0-cp27-cp27mu-manylinux2010_i686.whl", hash = "sha256:a2733994b05ee5382da1d0378f6312b72c5cb202930c7fa20c794a24e96a1a34"},
    {file = "grpcio-1.39.0-cp27-cp27mu-manylinux2010_x86_64.whl", hash = "sha256:4039645b8b5d19064766f3a6fa535f1db52a61c4d4de97a6a8945331a354d527"},
    {file = "grpcio-1.39.0-cp35-cp35m-macosx_10_10_intel.whl", hash = "sha256:7b95b3329446408e2fe6db9b310d263303fa1a94649d08ec1e1cc12506743d26"},
    {file = "grpcio-1.39.0-cp35-cp35m-manylinux2010_i686.whl", hash = "sha256:2a4308875b9b986000513c6b04c2e7424f436a127f15547036c42d3cf8289374"},
    {file = "grpcio-1.39.0-cp35-cp35m-manylinux2010_x86_64.whl", hash = "sha256:4b3fcc1878a1a5b71e1ecdfe82c74f7cd9eadaa43e25be0d67676dcec0c9d39f"},
    {file = "grpcio-1.39.0-cp35-cp35m-manylinux2014_i686.whl", hash = "sha256:6d51be522b573cec14798d4742efaa69d234bedabce122fec2d5489abb3724d4"},
    {file = "grpcio-1.39.0-cp35-cp35m-manylinux2014_x86_64.whl", hash = "sha256:43c57987e526d1b893b85099424387b22de6e3eee4ea7188443de8d657d11cc0"},
    {file = "grpcio-1.39.0-cp35-cp35m-win32.whl", hash = "sha256:cd2e39a199bcbefb3f4b9fa6677c72b0e67332915550fed3bd7c28b454bf917d"},
    {file = "grpcio-1.39.0-cp35-cp35m-win_amd64.whl", hash = "sha256:5628e7cc69079159f9465388ff21fde1e1a780139f76dd99d319119d45156f45"},
    {file = "grpcio-1.39.0-cp36-cp36m-linux_armv7l.whl", hash = "sha256:3c14e2087f809973d5ee8ca64f772a089ead0167286f3f21fdda8b6029b50abb"},
    {file = "grpcio-1.39.0-cp36-cp36m-macosx_10_10_x86_64.whl", hash = "sha256:d5a105f5a595b89a0e394e5b147430b115333d07c55efb0c0eddc96055f0d951"},
    {file = "grpcio-1.39.0-cp36-cp36m-manylinux2010_i686.whl", hash = "sha256:366b6b35b3719c5570588e21d866460c5666ae74e3509c2a5a73ca79997abdaf"},
    {file = "grpcio-1.39.0-cp36-cp36m-manylinux2010_x86_64.whl", hash = "sha256:544e1c1a133b43893e03e828c8325be5b82e20d3b0ef0ee3942d32553052a1b5"},
    {file = "grpcio-1.39.0-cp36-cp36m-manylinux2014_i686.whl", hash = "sha256:a659f7c634cacfcf14657687a9fa3265b0a1844b1c19d140f3b66aebfba1a66b"},
    {file = "grpcio-1.39.0-cp36-cp36m-manylinux2014_x86_64.whl", hash = "sha256:b0ff14dd872030e6b2fce8a6811642bd30d93833f794d3782c7e9eb2f01234cc"},
    {file = "grpcio-1.39.0-cp36-cp36m-manylinux_2_24_aarch64.whl", hash = "sha256:2a958ad794292e12d8738a06754ebaf71662e635a89098916c18715b27ca2b5b"},
    {file = "grpcio-1.39.0-cp36-cp36m-win32.whl", hash = "sha256:ed845ba6253c4032d5a01b7fb9db8fe80299e9a437e695a698751b0b191174be"},
    {file = "grpcio-1.39.0-cp36-cp36m-win_amd64.whl", hash = "sha256:b236eb4b50d83754184b248b8b1041bb1546287fff7618c4b7001b9f257bb903"},
    {file = "grpcio-1.39.0-cp37-cp37m-linux_armv7l.whl", hash = "sha256:27e2c6213fc04e71a862bacccb51f3c8e722255933f01736ace183e92d860ee6"},
    {file = "grpcio-1.39.0-cp37-cp37m-macosx_10_10_x86_64.whl", hash = "sha256:5127f4ba1f52fda28037ae465cf4b0e5fabe89d5ac1d64d15b073b46b7db5e16"},
    {file = "grpcio-1.39.0-cp37-cp37m-manylinux2010_i686.whl", hash = "sha256:a6211150765cc2343e69879dfb856718b0f7477a4618b5f9a8f6c3ee84c047c0"},
    {file = "grpcio-1.39.0-cp37-cp37m-manylinux2010_x86_64.whl", hash = "sha256:691f5b3a75f072dfb7b093f46303f493b885b7a42f25a831868ffaa22ee85f9d"},
    {file = "grpcio-1.39.0-cp37-cp37m-manylinux2014_i686.whl", hash = "sha256:c8fe430add656b92419f6cd0680b64fbe6347c831d89a7788324f5037dfb3359"},
    {file = "grpcio-1.39.0-cp37-cp37m-manylinux2014_x86_64.whl", hash = "sha256:3cccf470fcaab65a1b0a826ff34bd7c0861eb82ed957a83c6647a983459e4ecd"},
    {file = "grpcio-1.39.0-cp37-cp37m-manylinux_2_24_aarch64.whl", hash = "sha256:2bc7eebb405aac2d7eecfaa881fd73b489f99c01470d7193b4431a6ce199b9c3"},
    {file = "grpcio-1.39.0-cp37-cp37m-win32.whl", hash = "sha256:52100d800390d58492ed1093de6faccd957de6fc29b1a0e5948c84f275d9228f"},
    {file = "grpcio-1.39.0-cp37-cp37m-win_amd64.whl", hash = "sha256:20f57c5d09a36e0d0c8fe16ee1905f4307edb1d04f6034b56320f7fbc1a1071a"},
    {file = "grpcio-1.39.0-cp38-cp38-linux_armv7l.whl", hash = "sha256:6ba6ad60009da2258cf15a72c51b7e0c2f58c8da517e97550881e488839e56c6"},
    {file = "grpcio-1.39.0-cp38-cp38-macosx_10_10_x86_64.whl", hash = "sha256:a1fb9936b86b5efdea417fe159934bcad82a6f8c6ab7d1beec4bf3a78324d975"},
    {file = "grpcio-1.39.0-cp38-cp38-manylinux2010_i686.whl", hash = "sha256:46cfb0f2b757673bfd36ab4b0e3d61988cc1a0d47e0597e91462dcbef7528f35"},
    {file = "grpcio-1.39.0-cp38-cp38-manylinux2010_x86_64.whl", hash = "sha256:f2621c82fbbff1496993aa5fbf60e235583c7f970506e818671ad52000b6f310"},
    {file = "grpcio-1.39.0-cp38-cp38-manylinux2014_i686.whl", hash = "sha256:e98aca5cfe05ca29950b3d99006b9ddb54fde6451cd12cb2db1443ae3b9fa076"},
    {file = "grpcio-1.39.0-cp38-cp38-manylinux2014_x86_64.whl", hash = "sha256:8ed1e52ad507a54d20e6aaedf4b3edcab18cc12031eafe6de898f97513d8997b"},
    {file = "grpcio-1.39.0-cp38-cp38-manylinux_2_24_aarch64.whl", hash = "sha256:3c57fa7fec932767bc553bfb956759f45026890255bd232b2f797c3bc4dfeba2"},
    {file = "grpcio-1.39.0-cp38-cp38-win32.whl", hash = "sha256:88dbef504b491b96e3238a6d5360b04508c34c62286080060c85fddd3caf7137"},
    {file = "grpcio-1.39.0-cp38-cp38-win_amd64.whl", hash = "sha256:cffdccc94e63710dd6ead01849443390632c8e0fec52dc26e4fddf9f28ac9280"},
    {file = "grpcio-1.39.0-cp39-cp39-linux_armv7l.whl", hash = "sha256:43e0f5c49f985c94332794aa6c4f15f3a1ced336f0c6a6c8946c67b5ab111ae9"},
    {file = "grpcio-1.39.0-cp39-cp39-macosx_10_10_x86_64.whl", hash = "sha256:dc3a24022a90c1754e54315009da6f949b48862c1d06daa54f9a28f89a5efacb"},
    {file = "grpcio-1.39.0-cp39-cp39-manylinux2010_i686.whl", hash = "sha256:476fa94ba8efb09213baabd757f6f93e839794d8ae0eaa371347d6899e8f57a0"},
    {file = "grpcio-1.39.0-cp39-cp39-manylinux2010_x86_64.whl", hash = "sha256:46d510a7af777d2f38ef4c1d25491add37cad24143012f3eebe72dc5c6d0fc4c"},
    {file = "grpcio-1.39.0-cp39-cp39-manylinux2014_i686.whl", hash = "sha256:5091b4a5ee8454a8f0c8ac45946ca25d6142c3be4b1fba141f1d62a6e0b5c696"},
    {file = "grpcio-1.39.0-cp39-cp39-manylinux2014_x86_64.whl", hash = "sha256:de83a045005703e7b9e67b61c38bb72cd49f68d9d2780d2c675353a3a3f2816f"},
    {file = "grpcio-1.39.0-cp39-cp39-manylinux_2_24_aarch64.whl", hash = "sha256:4258b778ce09ffa3b7c9a26971c216a34369e786771afbf4f98afe223f27d248"},
    {file = "grpcio-1.39.0-cp39-cp39-win32.whl", hash = "sha256:c44958a24559f875d902d5c1acb0ae43faa5a84f6120d1d0d800acb52f96516e"},
    {file = "grpcio-1.39.0-cp39-cp39-win_amd64.whl", hash = "sha256:2068a2b896ac67103c4a5453d5435fafcbb1a2f41eaf25148d08780096935cee"},
    {file = "grpcio-1.39.0.tar.gz", hash = "sha256:57974361a459d6fe04c9ae0af1845974606612249f467bbd2062d963cb90f407"},
]
h5py = [
    {file = "h5py-3.1.0-cp36-cp36m-macosx_10_9_x86_64.whl", hash = "sha256:1cd367f89a5441236bdbb795e9fb9a9e3424929c00b4a54254ca760437f83d69"},
    {file = "h5py-3.1.0-cp36-cp36m-manylinux1_x86_64.whl", hash = "sha256:fea05349f63625a8fb808e57e42bb4c76930cf5d50ac58b678c52f913a48a89b"},
    {file = "h5py-3.1.0-cp36-cp36m-win_amd64.whl", hash = "sha256:2e37352ddfcf9d77a2a47f7c8f7e125c6d20cc06c2995edeb7be222d4e152636"},
    {file = "h5py-3.1.0-cp37-cp37m-macosx_10_9_x86_64.whl", hash = "sha256:e33f61d3eb862614c0f273a1f993a64dc2f093e1a3094932c50ada9d2db2170f"},
    {file = "h5py-3.1.0-cp37-cp37m-manylinux1_x86_64.whl", hash = "sha256:236ac8d943be30b617ab615c3d4a4bf4a438add2be87e54af3687ab721a18fac"},
    {file = "h5py-3.1.0-cp37-cp37m-win_amd64.whl", hash = "sha256:02c391fdb980762a1cc03a4bcaecd03dc463994a9a63a02264830114a96e111f"},
    {file = "h5py-3.1.0-cp38-cp38-macosx_10_9_x86_64.whl", hash = "sha256:f89a3dae38843ffa49d17a31a3509a8129e9b46ece602a0138e1ed79e685c361"},
    {file = "h5py-3.1.0-cp38-cp38-manylinux1_x86_64.whl", hash = "sha256:ba71f6229d2013fbb606476ecc29c6223fc16b244d35fcd8566ad9dbaf910857"},
    {file = "h5py-3.1.0-cp38-cp38-win_amd64.whl", hash = "sha256:dccb89358bc84abcd711363c3e138f9f4eccfdf866f2139a8e72308328765b2c"},
    {file = "h5py-3.1.0-cp39-cp39-macosx_10_9_x86_64.whl", hash = "sha256:cb74df83709d6d03d11e60b9480812f58da34f194beafa8c8314dbbeeedfe0a6"},
    {file = "h5py-3.1.0-cp39-cp39-manylinux1_x86_64.whl", hash = "sha256:80c623be10479e81b64fa713b7ed4c0bbe9f02e8e7d2a2e5382336087b615ce4"},
    {file = "h5py-3.1.0-cp39-cp39-win_amd64.whl", hash = "sha256:1cdfd1c5449ca1329d152f0b66830e93226ebce4f5e07dd8dc16bfc2b1a49d7b"},
    {file = "h5py-3.1.0.tar.gz", hash = "sha256:1e2516f190652beedcb8c7acfa1c6fa92d99b42331cbef5e5c7ec2d65b0fc3c2"},
]
idna = [
    {file = "idna-3.2-py3-none-any.whl", hash = "sha256:14475042e284991034cb48e06f6851428fb14c4dc953acd9be9a5e95c7b6dd7a"},
    {file = "idna-3.2.tar.gz", hash = "sha256:467fbad99067910785144ce333826c71fb0e63a425657295239737f7ecd125f3"},
]
importlib-metadata = [
    {file = "importlib_metadata-4.8.1-py3-none-any.whl", hash = "sha256:b618b6d2d5ffa2f16add5697cf57a46c76a56229b0ed1c438322e4e95645bd15"},
    {file = "importlib_metadata-4.8.1.tar.gz", hash = "sha256:f284b3e11256ad1e5d03ab86bb2ccd6f5339688ff17a4d797a0fe7df326f23b1"},
]
ipykernel = [
    {file = "ipykernel-6.3.1-py3-none-any.whl", hash = "sha256:3d34530e031067f04e88b72715e92c27871368c15998692d665d57027ceb18d9"},
    {file = "ipykernel-6.3.1.tar.gz", hash = "sha256:6dd4b107ab755ed9286c820b2f69c2cd895046ef2a25c878929ac8b5540477a1"},
]
ipython = [
    {file = "ipython-7.27.0-py3-none-any.whl", hash = "sha256:75b5e060a3417cf64f138e0bb78e58512742c57dc29db5a5058a2b1f0c10df02"},
    {file = "ipython-7.27.0.tar.gz", hash = "sha256:58b55ebfdfa260dad10d509702dc2857cb25ad82609506b070cf2d7b7df5af13"},
]
ipython-genutils = [
    {file = "ipython_genutils-0.2.0-py2.py3-none-any.whl", hash = "sha256:72dd37233799e619666c9f639a9da83c34013a73e8bbc79a7a6348d93c61fab8"},
    {file = "ipython_genutils-0.2.0.tar.gz", hash = "sha256:eb2e116e75ecef9d4d228fdc66af54269afa26ab4463042e33785b887c628ba8"},
]
ipywidgets = [
    {file = "ipywidgets-7.6.3-py2.py3-none-any.whl", hash = "sha256:e6513cfdaf5878de30f32d57f6dc2474da395a2a2991b94d487406c0ab7f55ca"},
    {file = "ipywidgets-7.6.3.tar.gz", hash = "sha256:9f1a43e620530f9e570e4a493677d25f08310118d315b00e25a18f12913c41f0"},
]
isort = [
    {file = "isort-4.3.21-py2.py3-none-any.whl", hash = "sha256:6e811fcb295968434526407adb8796944f1988c5b65e8139058f2014cbe100fd"},
    {file = "isort-4.3.21.tar.gz", hash = "sha256:54da7e92468955c4fceacd0c86bd0ec997b0e1ee80d97f67c35a78b719dccab1"},
]
jedi = [
    {file = "jedi-0.18.0-py2.py3-none-any.whl", hash = "sha256:18456d83f65f400ab0c2d3319e48520420ef43b23a086fdc05dff34132f0fb93"},
    {file = "jedi-0.18.0.tar.gz", hash = "sha256:92550a404bad8afed881a137ec9a461fed49eca661414be45059329614ed0707"},
]
jinja2 = [
    {file = "Jinja2-3.0.1-py3-none-any.whl", hash = "sha256:1f06f2da51e7b56b8f238affdd6b4e2c61e39598a378cc49345bc1bd42a978a4"},
    {file = "Jinja2-3.0.1.tar.gz", hash = "sha256:703f484b47a6af502e743c9122595cc812b0271f661722403114f71a79d0f5a4"},
]
joblib = [
<<<<<<< HEAD
    {file = "joblib-0.14.1-py2.py3-none-any.whl", hash = "sha256:bdb4fd9b72915ffb49fde2229ce482dd7ae79d842ed8c2b4c932441495af1403"},
    {file = "joblib-0.14.1.tar.gz", hash = "sha256:0630eea4f5664c463f23fbf5dcfc54a2bc6168902719fa8e19daf033022786c8"},
=======
    {file = "joblib-1.0.1-py3-none-any.whl", hash = "sha256:feeb1ec69c4d45129954f1b7034954241eedfd6ba39b5e9e4b6883be3332d5e5"},
    {file = "joblib-1.0.1.tar.gz", hash = "sha256:9c17567692206d2f3fb9ecf5e991084254fe631665c450b443761c4186a613f7"},
>>>>>>> a712a34a
]
json5 = [
    {file = "json5-0.9.6-py2.py3-none-any.whl", hash = "sha256:823e510eb355949bed817e1f3e2d682455dc6af9daf6066d5698d6a2ca4481c2"},
    {file = "json5-0.9.6.tar.gz", hash = "sha256:9175ad1bc248e22bb8d95a8e8d765958bf0008fef2fe8abab5bc04e0f1ac8302"},
]
jsonschema = [
    {file = "jsonschema-3.2.0-py2.py3-none-any.whl", hash = "sha256:4e5b3cf8216f577bee9ce139cbe72eca3ea4f292ec60928ff24758ce626cd163"},
    {file = "jsonschema-3.2.0.tar.gz", hash = "sha256:c8a85b28d377cc7737e46e2d9f2b4f44ee3c0e1deac6bf46ddefc7187d30797a"},
]
jupyter = [
    {file = "jupyter-1.0.0-py2.py3-none-any.whl", hash = "sha256:5b290f93b98ffbc21c0c7e749f054b3267782166d72fa5e3ed1ed4eaf34a2b78"},
    {file = "jupyter-1.0.0.tar.gz", hash = "sha256:d9dc4b3318f310e34c82951ea5d6683f67bed7def4b259fafbfe4f1beb1d8e5f"},
    {file = "jupyter-1.0.0.zip", hash = "sha256:3e1f86076bbb7c8c207829390305a2b1fe836d471ed54be66a3b8c41e7f46cc7"},
]
jupyter-client = [
    {file = "jupyter_client-7.0.2-py3-none-any.whl", hash = "sha256:37a30c13d3655b819add61c830594090af7fca40cd2d74f41cad9e2e12118501"},
    {file = "jupyter_client-7.0.2.tar.gz", hash = "sha256:0c6cabd07e003a2e9692394bf1ae794188ad17d2e250ed747232d7a473aa772c"},
]
jupyter-console = [
    {file = "jupyter_console-6.4.0-py3-none-any.whl", hash = "sha256:7799c4ea951e0e96ba8260575423cb323ea5a03fcf5503560fa3e15748869e27"},
    {file = "jupyter_console-6.4.0.tar.gz", hash = "sha256:242248e1685039cd8bff2c2ecb7ce6c1546eb50ee3b08519729e6e881aec19c7"},
]
jupyter-core = [
    {file = "jupyter_core-4.7.1-py3-none-any.whl", hash = "sha256:8c6c0cac5c1b563622ad49321d5ec47017bd18b94facb381c6973a0486395f8e"},
    {file = "jupyter_core-4.7.1.tar.gz", hash = "sha256:79025cb3225efcd36847d0840f3fc672c0abd7afd0de83ba8a1d3837619122b4"},
]
jupyter-server = [
    {file = "jupyter_server-1.10.2-py3-none-any.whl", hash = "sha256:491c920013144a2d6f5286ab4038df6a081b32352c9c8b928ec8af17eb2a5e10"},
    {file = "jupyter_server-1.10.2.tar.gz", hash = "sha256:d3a3b68ebc6d7bfee1097f1712cf7709ee39c92379da2cc08724515bb85e72bf"},
]
jupyterlab = [
    {file = "jupyterlab-3.1.10-py3-none-any.whl", hash = "sha256:8442b87f5715a7110b5afefe2e00effa6d6bb09818c81ca3501ba573bffa4b8d"},
    {file = "jupyterlab-3.1.10.tar.gz", hash = "sha256:1c561f1487666e659bf391d2b0d744e53a89567ed314c450bc986127de562254"},
]
jupyterlab-pygments = [
    {file = "jupyterlab_pygments-0.1.2-py2.py3-none-any.whl", hash = "sha256:abfb880fd1561987efaefcb2d2ac75145d2a5d0139b1876d5be806e32f630008"},
    {file = "jupyterlab_pygments-0.1.2.tar.gz", hash = "sha256:cfcda0873626150932f438eccf0f8bf22bfa92345b814890ab360d666b254146"},
]
jupyterlab-server = [
    {file = "jupyterlab_server-2.7.2-py3-none-any.whl", hash = "sha256:4832cb513f969087019dc913e59a430325670a69f2693733e8f1e16a1773be85"},
    {file = "jupyterlab_server-2.7.2.tar.gz", hash = "sha256:c6c9ae5796ed60c65bccd84503cbd44b9e35b046b8265f24db3cc4d61631fc0d"},
]
jupyterlab-widgets = [
    {file = "jupyterlab_widgets-1.0.0-py3-none-any.whl", hash = "sha256:caeaf3e6103180e654e7d8d2b81b7d645e59e432487c1d35a41d6d3ee56b3fef"},
    {file = "jupyterlab_widgets-1.0.0.tar.gz", hash = "sha256:5c1a29a84d3069208cb506b10609175b249b6486d6b1cbae8fcde2a11584fb78"},
]
keras = [
    {file = "keras-2.6.0-py2.py3-none-any.whl", hash = "sha256:504af5656a9829fe803ce48a8580ef16916e89906aceddad9e098614269437e7"},
]
keras-preprocessing = [
    {file = "Keras_Preprocessing-1.1.2-py2.py3-none-any.whl", hash = "sha256:7b82029b130ff61cc99b55f3bd27427df4838576838c5b2f65940e4fcec99a7b"},
    {file = "Keras_Preprocessing-1.1.2.tar.gz", hash = "sha256:add82567c50c8bc648c14195bf544a5ce7c1f76761536956c3d2978970179ef3"},
]
kiwisolver = [
    {file = "kiwisolver-1.3.2-cp310-cp310-macosx_10_9_universal2.whl", hash = "sha256:1d819553730d3c2724582124aee8a03c846ec4362ded1034c16fb3ef309264e6"},
    {file = "kiwisolver-1.3.2-cp310-cp310-macosx_10_9_x86_64.whl", hash = "sha256:8d93a1095f83e908fc253f2fb569c2711414c0bfd451cab580466465b235b470"},
    {file = "kiwisolver-1.3.2-cp310-cp310-macosx_11_0_arm64.whl", hash = "sha256:c4550a359c5157aaf8507e6820d98682872b9100ce7607f8aa070b4b8af6c298"},
    {file = "kiwisolver-1.3.2-cp310-cp310-manylinux_2_12_i686.manylinux2010_i686.whl", hash = "sha256:2210f28778c7d2ee13f3c2a20a3a22db889e75f4ec13a21072eabb5693801e84"},
    {file = "kiwisolver-1.3.2-cp310-cp310-manylinux_2_12_x86_64.manylinux2010_x86_64.whl", hash = "sha256:82f49c5a79d3839bc8f38cb5f4bfc87e15f04cbafa5fbd12fb32c941cb529cfb"},
    {file = "kiwisolver-1.3.2-cp310-cp310-manylinux_2_17_aarch64.manylinux2014_aarch64.whl", hash = "sha256:9661a04ca3c950a8ac8c47f53cbc0b530bce1b52f516a1e87b7736fec24bfff0"},
    {file = "kiwisolver-1.3.2-cp310-cp310-manylinux_2_17_ppc64le.manylinux2014_ppc64le.whl", hash = "sha256:2ddb500a2808c100e72c075cbb00bf32e62763c82b6a882d403f01a119e3f402"},
    {file = "kiwisolver-1.3.2-cp310-cp310-manylinux_2_17_s390x.manylinux2014_s390x.whl", hash = "sha256:72be6ebb4e92520b9726d7146bc9c9b277513a57a38efcf66db0620aec0097e0"},
    {file = "kiwisolver-1.3.2-cp310-cp310-win32.whl", hash = "sha256:83d2c9db5dfc537d0171e32de160461230eb14663299b7e6d18ca6dca21e4977"},
    {file = "kiwisolver-1.3.2-cp310-cp310-win_amd64.whl", hash = "sha256:cba430db673c29376135e695c6e2501c44c256a81495da849e85d1793ee975ad"},
    {file = "kiwisolver-1.3.2-cp37-cp37m-macosx_10_9_x86_64.whl", hash = "sha256:4116ba9a58109ed5e4cb315bdcbff9838f3159d099ba5259c7c7fb77f8537492"},
    {file = "kiwisolver-1.3.2-cp37-cp37m-manylinux_2_17_aarch64.manylinux2014_aarch64.whl", hash = "sha256:19554bd8d54cf41139f376753af1a644b63c9ca93f8f72009d50a2080f870f77"},
    {file = "kiwisolver-1.3.2-cp37-cp37m-manylinux_2_17_ppc64le.manylinux2014_ppc64le.whl", hash = "sha256:a7a4cf5bbdc861987a7745aed7a536c6405256853c94abc9f3287c3fa401b174"},
    {file = "kiwisolver-1.3.2-cp37-cp37m-manylinux_2_17_s390x.manylinux2014_s390x.whl", hash = "sha256:0007840186bacfaa0aba4466d5890334ea5938e0bb7e28078a0eb0e63b5b59d5"},
    {file = "kiwisolver-1.3.2-cp37-cp37m-manylinux_2_5_i686.manylinux1_i686.whl", hash = "sha256:ec2eba188c1906b05b9b49ae55aae4efd8150c61ba450e6721f64620c50b59eb"},
    {file = "kiwisolver-1.3.2-cp37-cp37m-manylinux_2_5_x86_64.manylinux1_x86_64.whl", hash = "sha256:3dbb3cea20b4af4f49f84cffaf45dd5f88e8594d18568e0225e6ad9dec0e7967"},
    {file = "kiwisolver-1.3.2-cp37-cp37m-win32.whl", hash = "sha256:5326ddfacbe51abf9469fe668944bc2e399181a2158cb5d45e1d40856b2a0589"},
    {file = "kiwisolver-1.3.2-cp37-cp37m-win_amd64.whl", hash = "sha256:c6572c2dab23c86a14e82c245473d45b4c515314f1f859e92608dcafbd2f19b8"},
    {file = "kiwisolver-1.3.2-cp38-cp38-macosx_10_9_universal2.whl", hash = "sha256:b5074fb09429f2b7bc82b6fb4be8645dcbac14e592128beeff5461dcde0af09f"},
    {file = "kiwisolver-1.3.2-cp38-cp38-macosx_10_9_x86_64.whl", hash = "sha256:22521219ca739654a296eea6d4367703558fba16f98688bd8ce65abff36eaa84"},
    {file = "kiwisolver-1.3.2-cp38-cp38-macosx_11_0_arm64.whl", hash = "sha256:c358721aebd40c243894298f685a19eb0491a5c3e0b923b9f887ef1193ddf829"},
    {file = "kiwisolver-1.3.2-cp38-cp38-manylinux_2_17_aarch64.manylinux2014_aarch64.whl", hash = "sha256:7ba5a1041480c6e0a8b11a9544d53562abc2d19220bfa14133e0cdd9967e97af"},
    {file = "kiwisolver-1.3.2-cp38-cp38-manylinux_2_17_ppc64le.manylinux2014_ppc64le.whl", hash = "sha256:44e6adf67577dbdfa2d9f06db9fbc5639afefdb5bf2b4dfec25c3a7fbc619536"},
    {file = "kiwisolver-1.3.2-cp38-cp38-manylinux_2_17_s390x.manylinux2014_s390x.whl", hash = "sha256:1d45d1c74f88b9f41062716c727f78f2a59a5476ecbe74956fafb423c5c87a76"},
    {file = "kiwisolver-1.3.2-cp38-cp38-manylinux_2_5_i686.manylinux1_i686.whl", hash = "sha256:70adc3658138bc77a36ce769f5f183169bc0a2906a4f61f09673f7181255ac9b"},
    {file = "kiwisolver-1.3.2-cp38-cp38-manylinux_2_5_x86_64.manylinux1_x86_64.whl", hash = "sha256:b6a5431940f28b6de123de42f0eb47b84a073ee3c3345dc109ad550a3307dd28"},
    {file = "kiwisolver-1.3.2-cp38-cp38-win32.whl", hash = "sha256:ee040a7de8d295dbd261ef2d6d3192f13e2b08ec4a954de34a6fb8ff6422e24c"},
    {file = "kiwisolver-1.3.2-cp38-cp38-win_amd64.whl", hash = "sha256:8dc3d842fa41a33fe83d9f5c66c0cc1f28756530cd89944b63b072281e852031"},
    {file = "kiwisolver-1.3.2-cp39-cp39-macosx_10_9_universal2.whl", hash = "sha256:a498bcd005e8a3fedd0022bb30ee0ad92728154a8798b703f394484452550507"},
    {file = "kiwisolver-1.3.2-cp39-cp39-macosx_10_9_x86_64.whl", hash = "sha256:80efd202108c3a4150e042b269f7c78643420cc232a0a771743bb96b742f838f"},
    {file = "kiwisolver-1.3.2-cp39-cp39-macosx_11_0_arm64.whl", hash = "sha256:f8eb7b6716f5b50e9c06207a14172cf2de201e41912ebe732846c02c830455b9"},
    {file = "kiwisolver-1.3.2-cp39-cp39-manylinux_2_12_i686.manylinux2010_i686.whl", hash = "sha256:f441422bb313ab25de7b3dbfd388e790eceb76ce01a18199ec4944b369017009"},
    {file = "kiwisolver-1.3.2-cp39-cp39-manylinux_2_12_x86_64.manylinux2010_x86_64.whl", hash = "sha256:30fa008c172355c7768159983a7270cb23838c4d7db73d6c0f6b60dde0d432c6"},
    {file = "kiwisolver-1.3.2-cp39-cp39-manylinux_2_17_aarch64.manylinux2014_aarch64.whl", hash = "sha256:2f8f6c8f4f1cff93ca5058d6ec5f0efda922ecb3f4c5fb76181f327decff98b8"},
    {file = "kiwisolver-1.3.2-cp39-cp39-manylinux_2_17_ppc64le.manylinux2014_ppc64le.whl", hash = "sha256:ba677bcaff9429fd1bf01648ad0901cea56c0d068df383d5f5856d88221fe75b"},
    {file = "kiwisolver-1.3.2-cp39-cp39-manylinux_2_17_s390x.manylinux2014_s390x.whl", hash = "sha256:7843b1624d6ccca403a610d1277f7c28ad184c5aa88a1750c1a999754e65b439"},
    {file = "kiwisolver-1.3.2-cp39-cp39-win32.whl", hash = "sha256:e6f5eb2f53fac7d408a45fbcdeda7224b1cfff64919d0f95473420a931347ae9"},
    {file = "kiwisolver-1.3.2-cp39-cp39-win_amd64.whl", hash = "sha256:eedd3b59190885d1ebdf6c5e0ca56828beb1949b4dfe6e5d0256a461429ac386"},
    {file = "kiwisolver-1.3.2-pp37-pypy37_pp73-macosx_10_9_x86_64.whl", hash = "sha256:dedc71c8eb9c5096037766390172c34fb86ef048b8e8958b4e484b9e505d66bc"},
    {file = "kiwisolver-1.3.2-pp37-pypy37_pp73-manylinux_2_12_i686.manylinux2010_i686.whl", hash = "sha256:bf7eb45d14fc036514c09554bf983f2a72323254912ed0c3c8e697b62c4c158f"},
    {file = "kiwisolver-1.3.2-pp37-pypy37_pp73-manylinux_2_12_x86_64.manylinux2010_x86_64.whl", hash = "sha256:2b65bd35f3e06a47b5c30ea99e0c2b88f72c6476eedaf8cfbc8e66adb5479dcf"},
    {file = "kiwisolver-1.3.2-pp37-pypy37_pp73-manylinux_2_17_aarch64.manylinux2014_aarch64.whl", hash = "sha256:25405f88a37c5f5bcba01c6e350086d65e7465fd1caaf986333d2a045045a223"},
    {file = "kiwisolver-1.3.2-pp37-pypy37_pp73-win_amd64.whl", hash = "sha256:bcadb05c3d4794eb9eee1dddf1c24215c92fb7b55a80beae7a60530a91060560"},
    {file = "kiwisolver-1.3.2.tar.gz", hash = "sha256:fc4453705b81d03568d5b808ad8f09c77c47534f6ac2e72e733f9ca4714aa75c"},
]
lazy-object-proxy = [
    {file = "lazy-object-proxy-1.6.0.tar.gz", hash = "sha256:489000d368377571c6f982fba6497f2aa13c6d1facc40660963da62f5c379726"},
    {file = "lazy_object_proxy-1.6.0-cp27-cp27m-macosx_10_14_x86_64.whl", hash = "sha256:c6938967f8528b3668622a9ed3b31d145fab161a32f5891ea7b84f6b790be05b"},
    {file = "lazy_object_proxy-1.6.0-cp27-cp27m-win32.whl", hash = "sha256:ebfd274dcd5133e0afae738e6d9da4323c3eb021b3e13052d8cbd0e457b1256e"},
    {file = "lazy_object_proxy-1.6.0-cp27-cp27m-win_amd64.whl", hash = "sha256:ed361bb83436f117f9917d282a456f9e5009ea12fd6de8742d1a4752c3017e93"},
    {file = "lazy_object_proxy-1.6.0-cp27-cp27mu-manylinux1_x86_64.whl", hash = "sha256:d900d949b707778696fdf01036f58c9876a0d8bfe116e8d220cfd4b15f14e741"},
    {file = "lazy_object_proxy-1.6.0-cp36-cp36m-manylinux1_x86_64.whl", hash = "sha256:5743a5ab42ae40caa8421b320ebf3a998f89c85cdc8376d6b2e00bd12bd1b587"},
    {file = "lazy_object_proxy-1.6.0-cp36-cp36m-manylinux2014_aarch64.whl", hash = "sha256:bf34e368e8dd976423396555078def5cfc3039ebc6fc06d1ae2c5a65eebbcde4"},
    {file = "lazy_object_proxy-1.6.0-cp36-cp36m-win32.whl", hash = "sha256:b579f8acbf2bdd9ea200b1d5dea36abd93cabf56cf626ab9c744a432e15c815f"},
    {file = "lazy_object_proxy-1.6.0-cp36-cp36m-win_amd64.whl", hash = "sha256:4f60460e9f1eb632584c9685bccea152f4ac2130e299784dbaf9fae9f49891b3"},
    {file = "lazy_object_proxy-1.6.0-cp37-cp37m-manylinux1_x86_64.whl", hash = "sha256:d7124f52f3bd259f510651450e18e0fd081ed82f3c08541dffc7b94b883aa981"},
    {file = "lazy_object_proxy-1.6.0-cp37-cp37m-manylinux2014_aarch64.whl", hash = "sha256:22ddd618cefe54305df49e4c069fa65715be4ad0e78e8d252a33debf00f6ede2"},
    {file = "lazy_object_proxy-1.6.0-cp37-cp37m-win32.whl", hash = "sha256:9d397bf41caad3f489e10774667310d73cb9c4258e9aed94b9ec734b34b495fd"},
    {file = "lazy_object_proxy-1.6.0-cp37-cp37m-win_amd64.whl", hash = "sha256:24a5045889cc2729033b3e604d496c2b6f588c754f7a62027ad4437a7ecc4837"},
    {file = "lazy_object_proxy-1.6.0-cp38-cp38-manylinux1_x86_64.whl", hash = "sha256:17e0967ba374fc24141738c69736da90e94419338fd4c7c7bef01ee26b339653"},
    {file = "lazy_object_proxy-1.6.0-cp38-cp38-manylinux2014_aarch64.whl", hash = "sha256:410283732af311b51b837894fa2f24f2c0039aa7f220135192b38fcc42bd43d3"},
    {file = "lazy_object_proxy-1.6.0-cp38-cp38-win32.whl", hash = "sha256:85fb7608121fd5621cc4377a8961d0b32ccf84a7285b4f1d21988b2eae2868e8"},
    {file = "lazy_object_proxy-1.6.0-cp38-cp38-win_amd64.whl", hash = "sha256:d1c2676e3d840852a2de7c7d5d76407c772927addff8d742b9808fe0afccebdf"},
    {file = "lazy_object_proxy-1.6.0-cp39-cp39-macosx_10_14_x86_64.whl", hash = "sha256:b865b01a2e7f96db0c5d12cfea590f98d8c5ba64ad222300d93ce6ff9138bcad"},
    {file = "lazy_object_proxy-1.6.0-cp39-cp39-manylinux1_x86_64.whl", hash = "sha256:4732c765372bd78a2d6b2150a6e99d00a78ec963375f236979c0626b97ed8e43"},
    {file = "lazy_object_proxy-1.6.0-cp39-cp39-manylinux2014_aarch64.whl", hash = "sha256:9698110e36e2df951c7c36b6729e96429c9c32b3331989ef19976592c5f3c77a"},
    {file = "lazy_object_proxy-1.6.0-cp39-cp39-win32.whl", hash = "sha256:1fee665d2638491f4d6e55bd483e15ef21f6c8c2095f235fef72601021e64f61"},
    {file = "lazy_object_proxy-1.6.0-cp39-cp39-win_amd64.whl", hash = "sha256:f5144c75445ae3ca2057faac03fda5a902eff196702b0a24daf1d6ce0650514b"},
]
markdown = [
    {file = "Markdown-3.3.4-py3-none-any.whl", hash = "sha256:96c3ba1261de2f7547b46a00ea8463832c921d3f9d6aba3f255a6f71386db20c"},
    {file = "Markdown-3.3.4.tar.gz", hash = "sha256:31b5b491868dcc87d6c24b7e3d19a0d730d59d3e46f4eea6430a321bed387a49"},
]
markupsafe = [
    {file = "MarkupSafe-2.0.1-cp310-cp310-macosx_10_9_universal2.whl", hash = "sha256:d8446c54dc28c01e5a2dbac5a25f071f6653e6e40f3a8818e8b45d790fe6ef53"},
    {file = "MarkupSafe-2.0.1-cp310-cp310-macosx_10_9_x86_64.whl", hash = "sha256:36bc903cbb393720fad60fc28c10de6acf10dc6cc883f3e24ee4012371399a38"},
    {file = "MarkupSafe-2.0.1-cp310-cp310-manylinux_2_17_aarch64.manylinux2014_aarch64.whl", hash = "sha256:2d7d807855b419fc2ed3e631034685db6079889a1f01d5d9dac950f764da3dad"},
    {file = "MarkupSafe-2.0.1-cp310-cp310-manylinux_2_5_i686.manylinux1_i686.manylinux_2_12_i686.manylinux2010_i686.whl", hash = "sha256:add36cb2dbb8b736611303cd3bfcee00afd96471b09cda130da3581cbdc56a6d"},
    {file = "MarkupSafe-2.0.1-cp310-cp310-manylinux_2_5_x86_64.manylinux1_x86_64.manylinux_2_12_x86_64.manylinux2010_x86_64.whl", hash = "sha256:168cd0a3642de83558a5153c8bd34f175a9a6e7f6dc6384b9655d2697312a646"},
    {file = "MarkupSafe-2.0.1-cp310-cp310-win32.whl", hash = "sha256:99df47edb6bda1249d3e80fdabb1dab8c08ef3975f69aed437cb69d0a5de1e28"},
    {file = "MarkupSafe-2.0.1-cp310-cp310-win_amd64.whl", hash = "sha256:e0f138900af21926a02425cf736db95be9f4af72ba1bb21453432a07f6082134"},
    {file = "MarkupSafe-2.0.1-cp36-cp36m-macosx_10_9_x86_64.whl", hash = "sha256:f9081981fe268bd86831e5c75f7de206ef275defcb82bc70740ae6dc507aee51"},
    {file = "MarkupSafe-2.0.1-cp36-cp36m-manylinux1_i686.whl", hash = "sha256:0955295dd5eec6cb6cc2fe1698f4c6d84af2e92de33fbcac4111913cd100a6ff"},
    {file = "MarkupSafe-2.0.1-cp36-cp36m-manylinux1_x86_64.whl", hash = "sha256:0446679737af14f45767963a1a9ef7620189912317d095f2d9ffa183a4d25d2b"},
    {file = "MarkupSafe-2.0.1-cp36-cp36m-manylinux2010_i686.whl", hash = "sha256:f826e31d18b516f653fe296d967d700fddad5901ae07c622bb3705955e1faa94"},
    {file = "MarkupSafe-2.0.1-cp36-cp36m-manylinux2010_x86_64.whl", hash = "sha256:fa130dd50c57d53368c9d59395cb5526eda596d3ffe36666cd81a44d56e48872"},
    {file = "MarkupSafe-2.0.1-cp36-cp36m-manylinux2014_aarch64.whl", hash = "sha256:905fec760bd2fa1388bb5b489ee8ee5f7291d692638ea5f67982d968366bef9f"},
    {file = "MarkupSafe-2.0.1-cp36-cp36m-manylinux_2_17_aarch64.manylinux2014_aarch64.whl", hash = "sha256:bf5d821ffabf0ef3533c39c518f3357b171a1651c1ff6827325e4489b0e46c3c"},
    {file = "MarkupSafe-2.0.1-cp36-cp36m-manylinux_2_5_i686.manylinux1_i686.manylinux_2_12_i686.manylinux2010_i686.whl", hash = "sha256:0d4b31cc67ab36e3392bbf3862cfbadac3db12bdd8b02a2731f509ed5b829724"},
    {file = "MarkupSafe-2.0.1-cp36-cp36m-manylinux_2_5_x86_64.manylinux1_x86_64.manylinux_2_12_x86_64.manylinux2010_x86_64.whl", hash = "sha256:baa1a4e8f868845af802979fcdbf0bb11f94f1cb7ced4c4b8a351bb60d108145"},
    {file = "MarkupSafe-2.0.1-cp36-cp36m-win32.whl", hash = "sha256:6c4ca60fa24e85fe25b912b01e62cb969d69a23a5d5867682dd3e80b5b02581d"},
    {file = "MarkupSafe-2.0.1-cp36-cp36m-win_amd64.whl", hash = "sha256:b2f4bf27480f5e5e8ce285a8c8fd176c0b03e93dcc6646477d4630e83440c6a9"},
    {file = "MarkupSafe-2.0.1-cp37-cp37m-macosx_10_9_x86_64.whl", hash = "sha256:0717a7390a68be14b8c793ba258e075c6f4ca819f15edfc2a3a027c823718567"},
    {file = "MarkupSafe-2.0.1-cp37-cp37m-manylinux1_i686.whl", hash = "sha256:6557b31b5e2c9ddf0de32a691f2312a32f77cd7681d8af66c2692efdbef84c18"},
    {file = "MarkupSafe-2.0.1-cp37-cp37m-manylinux1_x86_64.whl", hash = "sha256:49e3ceeabbfb9d66c3aef5af3a60cc43b85c33df25ce03d0031a608b0a8b2e3f"},
    {file = "MarkupSafe-2.0.1-cp37-cp37m-manylinux2010_i686.whl", hash = "sha256:d7f9850398e85aba693bb640262d3611788b1f29a79f0c93c565694658f4071f"},
    {file = "MarkupSafe-2.0.1-cp37-cp37m-manylinux2010_x86_64.whl", hash = "sha256:6a7fae0dd14cf60ad5ff42baa2e95727c3d81ded453457771d02b7d2b3f9c0c2"},
    {file = "MarkupSafe-2.0.1-cp37-cp37m-manylinux2014_aarch64.whl", hash = "sha256:b7f2d075102dc8c794cbde1947378051c4e5180d52d276987b8d28a3bd58c17d"},
    {file = "MarkupSafe-2.0.1-cp37-cp37m-manylinux_2_17_aarch64.manylinux2014_aarch64.whl", hash = "sha256:e9936f0b261d4df76ad22f8fee3ae83b60d7c3e871292cd42f40b81b70afae85"},
    {file = "MarkupSafe-2.0.1-cp37-cp37m-manylinux_2_5_i686.manylinux1_i686.manylinux_2_12_i686.manylinux2010_i686.whl", hash = "sha256:2a7d351cbd8cfeb19ca00de495e224dea7e7d919659c2841bbb7f420ad03e2d6"},
    {file = "MarkupSafe-2.0.1-cp37-cp37m-manylinux_2_5_x86_64.manylinux1_x86_64.manylinux_2_12_x86_64.manylinux2010_x86_64.whl", hash = "sha256:60bf42e36abfaf9aff1f50f52644b336d4f0a3fd6d8a60ca0d054ac9f713a864"},
    {file = "MarkupSafe-2.0.1-cp37-cp37m-win32.whl", hash = "sha256:a30e67a65b53ea0a5e62fe23682cfe22712e01f453b95233b25502f7c61cb415"},
    {file = "MarkupSafe-2.0.1-cp37-cp37m-win_amd64.whl", hash = "sha256:611d1ad9a4288cf3e3c16014564df047fe08410e628f89805e475368bd304914"},
    {file = "MarkupSafe-2.0.1-cp38-cp38-macosx_10_9_universal2.whl", hash = "sha256:5bb28c636d87e840583ee3adeb78172efc47c8b26127267f54a9c0ec251d41a9"},
    {file = "MarkupSafe-2.0.1-cp38-cp38-macosx_10_9_x86_64.whl", hash = "sha256:be98f628055368795d818ebf93da628541e10b75b41c559fdf36d104c5787066"},
    {file = "MarkupSafe-2.0.1-cp38-cp38-manylinux1_i686.whl", hash = "sha256:1d609f577dc6e1aa17d746f8bd3c31aa4d258f4070d61b2aa5c4166c1539de35"},
    {file = "MarkupSafe-2.0.1-cp38-cp38-manylinux1_x86_64.whl", hash = "sha256:7d91275b0245b1da4d4cfa07e0faedd5b0812efc15b702576d103293e252af1b"},
    {file = "MarkupSafe-2.0.1-cp38-cp38-manylinux2010_i686.whl", hash = "sha256:01a9b8ea66f1658938f65b93a85ebe8bc016e6769611be228d797c9d998dd298"},
    {file = "MarkupSafe-2.0.1-cp38-cp38-manylinux2010_x86_64.whl", hash = "sha256:47ab1e7b91c098ab893b828deafa1203de86d0bc6ab587b160f78fe6c4011f75"},
    {file = "MarkupSafe-2.0.1-cp38-cp38-manylinux2014_aarch64.whl", hash = "sha256:97383d78eb34da7e1fa37dd273c20ad4320929af65d156e35a5e2d89566d9dfb"},
    {file = "MarkupSafe-2.0.1-cp38-cp38-manylinux_2_17_aarch64.manylinux2014_aarch64.whl", hash = "sha256:6fcf051089389abe060c9cd7caa212c707e58153afa2c649f00346ce6d260f1b"},
    {file = "MarkupSafe-2.0.1-cp38-cp38-manylinux_2_5_i686.manylinux1_i686.manylinux_2_12_i686.manylinux2010_i686.whl", hash = "sha256:5855f8438a7d1d458206a2466bf82b0f104a3724bf96a1c781ab731e4201731a"},
    {file = "MarkupSafe-2.0.1-cp38-cp38-manylinux_2_5_x86_64.manylinux1_x86_64.manylinux_2_12_x86_64.manylinux2010_x86_64.whl", hash = "sha256:3dd007d54ee88b46be476e293f48c85048603f5f516008bee124ddd891398ed6"},
    {file = "MarkupSafe-2.0.1-cp38-cp38-win32.whl", hash = "sha256:023cb26ec21ece8dc3907c0e8320058b2e0cb3c55cf9564da612bc325bed5e64"},
    {file = "MarkupSafe-2.0.1-cp38-cp38-win_amd64.whl", hash = "sha256:984d76483eb32f1bcb536dc27e4ad56bba4baa70be32fa87152832cdd9db0833"},
    {file = "MarkupSafe-2.0.1-cp39-cp39-macosx_10_9_universal2.whl", hash = "sha256:2ef54abee730b502252bcdf31b10dacb0a416229b72c18b19e24a4509f273d26"},
    {file = "MarkupSafe-2.0.1-cp39-cp39-macosx_10_9_x86_64.whl", hash = "sha256:3c112550557578c26af18a1ccc9e090bfe03832ae994343cfdacd287db6a6ae7"},
    {file = "MarkupSafe-2.0.1-cp39-cp39-manylinux1_i686.whl", hash = "sha256:53edb4da6925ad13c07b6d26c2a852bd81e364f95301c66e930ab2aef5b5ddd8"},
    {file = "MarkupSafe-2.0.1-cp39-cp39-manylinux1_x86_64.whl", hash = "sha256:f5653a225f31e113b152e56f154ccbe59eeb1c7487b39b9d9f9cdb58e6c79dc5"},
    {file = "MarkupSafe-2.0.1-cp39-cp39-manylinux2010_i686.whl", hash = "sha256:4efca8f86c54b22348a5467704e3fec767b2db12fc39c6d963168ab1d3fc9135"},
    {file = "MarkupSafe-2.0.1-cp39-cp39-manylinux2010_x86_64.whl", hash = "sha256:ab3ef638ace319fa26553db0624c4699e31a28bb2a835c5faca8f8acf6a5a902"},
    {file = "MarkupSafe-2.0.1-cp39-cp39-manylinux2014_aarch64.whl", hash = "sha256:f8ba0e8349a38d3001fae7eadded3f6606f0da5d748ee53cc1dab1d6527b9509"},
    {file = "MarkupSafe-2.0.1-cp39-cp39-manylinux_2_17_aarch64.manylinux2014_aarch64.whl", hash = "sha256:c47adbc92fc1bb2b3274c4b3a43ae0e4573d9fbff4f54cd484555edbf030baf1"},
    {file = "MarkupSafe-2.0.1-cp39-cp39-manylinux_2_5_i686.manylinux1_i686.manylinux_2_12_i686.manylinux2010_i686.whl", hash = "sha256:37205cac2a79194e3750b0af2a5720d95f786a55ce7df90c3af697bfa100eaac"},
    {file = "MarkupSafe-2.0.1-cp39-cp39-manylinux_2_5_x86_64.manylinux1_x86_64.manylinux_2_12_x86_64.manylinux2010_x86_64.whl", hash = "sha256:1f2ade76b9903f39aa442b4aadd2177decb66525062db244b35d71d0ee8599b6"},
    {file = "MarkupSafe-2.0.1-cp39-cp39-win32.whl", hash = "sha256:10f82115e21dc0dfec9ab5c0223652f7197feb168c940f3ef61563fc2d6beb74"},
    {file = "MarkupSafe-2.0.1-cp39-cp39-win_amd64.whl", hash = "sha256:693ce3f9e70a6cf7d2fb9e6c9d8b204b6b39897a2c4a1aa65728d5ac97dcc1d8"},
    {file = "MarkupSafe-2.0.1.tar.gz", hash = "sha256:594c67807fb16238b30c44bdf74f36c02cdf22d1c8cda91ef8a0ed8dabf5620a"},
]
matplotlib = [
    {file = "matplotlib-3.4.3-cp37-cp37m-macosx_10_9_x86_64.whl", hash = "sha256:5c988bb43414c7c2b0a31bd5187b4d27fd625c080371b463a6d422047df78913"},
    {file = "matplotlib-3.4.3-cp37-cp37m-manylinux1_i686.whl", hash = "sha256:f1c5efc278d996af8a251b2ce0b07bbeccb821f25c8c9846bdcb00ffc7f158aa"},
    {file = "matplotlib-3.4.3-cp37-cp37m-manylinux1_x86_64.whl", hash = "sha256:eeb1859efe7754b1460e1d4991bbd4a60a56f366bc422ef3a9c5ae05f0bc70b5"},
    {file = "matplotlib-3.4.3-cp37-cp37m-manylinux2014_aarch64.whl", hash = "sha256:844a7b0233e4ff7fba57e90b8799edaa40b9e31e300b8d5efc350937fa8b1bea"},
    {file = "matplotlib-3.4.3-cp37-cp37m-win32.whl", hash = "sha256:85f0c9cf724715e75243a7b3087cf4a3de056b55e05d4d76cc58d610d62894f3"},
    {file = "matplotlib-3.4.3-cp37-cp37m-win_amd64.whl", hash = "sha256:c70b6311dda3e27672f1bf48851a0de816d1ca6aaf3d49365fbdd8e959b33d2b"},
    {file = "matplotlib-3.4.3-cp38-cp38-macosx_10_9_x86_64.whl", hash = "sha256:b884715a59fec9ad3b6048ecf3860f3b2ce965e676ef52593d6fa29abcf7d330"},
    {file = "matplotlib-3.4.3-cp38-cp38-manylinux1_i686.whl", hash = "sha256:a78a3b51f29448c7f4d4575e561f6b0dbb8d01c13c2046ab6c5220eb25c06506"},
    {file = "matplotlib-3.4.3-cp38-cp38-manylinux1_x86_64.whl", hash = "sha256:6a724e3a48a54b8b6e7c4ae38cd3d07084508fa47c410c8757e9db9791421838"},
    {file = "matplotlib-3.4.3-cp38-cp38-manylinux2014_aarch64.whl", hash = "sha256:48e1e0859b54d5f2e29bb78ca179fd59b971c6ceb29977fb52735bfd280eb0f5"},
    {file = "matplotlib-3.4.3-cp38-cp38-win32.whl", hash = "sha256:01c9de93a2ca0d128c9064f23709362e7fefb34910c7c9e0b8ab0de8258d5eda"},
    {file = "matplotlib-3.4.3-cp38-cp38-win_amd64.whl", hash = "sha256:ebfb01a65c3f5d53a8c2a8133fec2b5221281c053d944ae81ff5822a68266617"},
    {file = "matplotlib-3.4.3-cp39-cp39-macosx_10_9_x86_64.whl", hash = "sha256:b8b53f336a4688cfce615887505d7e41fd79b3594bf21dd300531a4f5b4f746a"},
    {file = "matplotlib-3.4.3-cp39-cp39-manylinux1_i686.whl", hash = "sha256:fcd6f1954943c0c192bfbebbac263f839d7055409f1173f80d8b11a224d236da"},
    {file = "matplotlib-3.4.3-cp39-cp39-manylinux1_x86_64.whl", hash = "sha256:6be8df61b1626e1a142c57e065405e869e9429b4a6dab4a324757d0dc4d42235"},
    {file = "matplotlib-3.4.3-cp39-cp39-manylinux2014_aarch64.whl", hash = "sha256:41b6e307458988891fcdea2d8ecf84a8c92d53f84190aa32da65f9505546e684"},
    {file = "matplotlib-3.4.3-cp39-cp39-win32.whl", hash = "sha256:f72657f1596199dc1e4e7a10f52a4784ead8a711f4e5b59bea95bdb97cf0e4fd"},
    {file = "matplotlib-3.4.3-cp39-cp39-win_amd64.whl", hash = "sha256:f15edcb0629a0801738925fe27070480f446fcaa15de65946ff946ad99a59a40"},
    {file = "matplotlib-3.4.3-pp37-pypy37_pp73-macosx_10_9_x86_64.whl", hash = "sha256:556965514b259204637c360d213de28d43a1f4aed1eca15596ce83f768c5a56f"},
    {file = "matplotlib-3.4.3-pp37-pypy37_pp73-manylinux2010_x86_64.whl", hash = "sha256:54a026055d5f8614f184e588f6e29064019a0aa8448450214c0b60926d62d919"},
    {file = "matplotlib-3.4.3.tar.gz", hash = "sha256:fc4f526dfdb31c9bd6b8ca06bf9fab663ca12f3ec9cdf4496fb44bc680140318"},
]
matplotlib-inline = [
    {file = "matplotlib-inline-0.1.2.tar.gz", hash = "sha256:f41d5ff73c9f5385775d5c0bc13b424535c8402fe70ea8210f93e11f3683993e"},
    {file = "matplotlib_inline-0.1.2-py3-none-any.whl", hash = "sha256:5cf1176f554abb4fa98cb362aa2b55c500147e4bdbb07e3fda359143e1da0811"},
]
mccabe = [
    {file = "mccabe-0.6.1-py2.py3-none-any.whl", hash = "sha256:ab8a6258860da4b6677da4bd2fe5dc2c659cff31b3ee4f7f5d64e79735b80d42"},
    {file = "mccabe-0.6.1.tar.gz", hash = "sha256:dd8d182285a0fe56bace7f45b5e7d1a6ebcbf524e8f3bd87eb0f125271b8831f"},
]
meshzoo = [
    {file = "meshzoo-0.7.5-py3-none-any.whl", hash = "sha256:09b6515c98851d7c86404ab9c73deee5012840dabbed0c2e06f3dde0636fafe9"},
    {file = "meshzoo-0.7.5.tar.gz", hash = "sha256:3aa5250cd6a3afa2e90879721046a2ad495149d5c09fb12a5129d96b82002283"},
]
mistune = [
    {file = "mistune-0.8.4-py2.py3-none-any.whl", hash = "sha256:88a1051873018da288eee8538d476dffe1262495144b33ecb586c4ab266bb8d4"},
    {file = "mistune-0.8.4.tar.gz", hash = "sha256:59a3429db53c50b5c6bcc8a07f8848cb00d7dc8bdb431a4ab41920d201d4756e"},
]
more-itertools = [
    {file = "more-itertools-8.9.0.tar.gz", hash = "sha256:8c746e0d09871661520da4f1241ba6b908dc903839733c8203b552cffaf173bd"},
    {file = "more_itertools-8.9.0-py3-none-any.whl", hash = "sha256:70401259e46e216056367a0a6034ee3d3f95e0bf59d3aa6a4eb77837171ed996"},
]
mslex = [
    {file = "mslex-0.3.0-py2.py3-none-any.whl", hash = "sha256:380cb14abf8fabf40e56df5c8b21a6d533dc5cbdcfe42406bbf08dda8f42e42a"},
    {file = "mslex-0.3.0.tar.gz", hash = "sha256:4a1ac3f25025cad78ad2fe499dd16d42759f7a3801645399cce5c404415daa97"},
]
multipledispatch = [
    {file = "multipledispatch-0.6.0-py2-none-any.whl", hash = "sha256:407e6d8c5fa27075968ba07c4db3ef5f02bea4e871e959570eeb69ee39a6565b"},
    {file = "multipledispatch-0.6.0-py3-none-any.whl", hash = "sha256:a55c512128fb3f7c2efd2533f2550accb93c35f1045242ef74645fc92a2c3cba"},
    {file = "multipledispatch-0.6.0.tar.gz", hash = "sha256:a7ab1451fd0bf9b92cab3edbd7b205622fb767aeefb4fb536c2e3de9e0a38bea"},
]
mypy = [
    {file = "mypy-0.711-cp35-cp35m-macosx_10_6_x86_64.macosx_10_9_intel.macosx_10_9_x86_64.macosx_10_10_intel.macosx_10_10_x86_64.whl", hash = "sha256:3d4f551466a76e278187ec3a5b26cfb50f72f6760b749aa00ac69a6f9c99898d"},
    {file = "mypy-0.711-cp35-cp35m-manylinux1_x86_64.whl", hash = "sha256:d6ff850e2ba18b2db7704897c8f2f1384478e3b75ad292ec06196bf7794f3a40"},
    {file = "mypy-0.711-cp35-cp35m-win_amd64.whl", hash = "sha256:23e24bc1683a36f39dee67d8ac74ea414654642eee26d420bada95b8ee8c9095"},
    {file = "mypy-0.711-cp36-cp36m-macosx_10_6_x86_64.macosx_10_9_intel.macosx_10_9_x86_64.macosx_10_10_intel.macosx_10_10_x86_64.whl", hash = "sha256:e2b9ee6f648ce72d6741925a47c88c2391168ef973b6f74f17969450c5b1ffdd"},
    {file = "mypy-0.711-cp36-cp36m-manylinux1_x86_64.whl", hash = "sha256:2b38e64c52a8968df4ebcae0ddba4a54eb94d184695dd4e54e14509a9389b78c"},
    {file = "mypy-0.711-cp36-cp36m-win_amd64.whl", hash = "sha256:e13b1bb8785d7f785e0b88873f1c21cda58ceba9ce1153b58cbfa24b09a111d5"},
    {file = "mypy-0.711-cp37-cp37m-macosx_10_6_x86_64.macosx_10_9_intel.macosx_10_9_x86_64.macosx_10_10_intel.macosx_10_10_x86_64.whl", hash = "sha256:56f981d246010ba21cac6b2455eaecfaf68fc8a5663d865b26c8e579c36f751d"},
    {file = "mypy-0.711-cp37-cp37m-manylinux1_x86_64.whl", hash = "sha256:12d18bd7fc642c5d54b1bb62dde813a7e2ab79b32ee11ff206ac387c68fc2ad4"},
    {file = "mypy-0.711-cp37-cp37m-win_amd64.whl", hash = "sha256:53d5dacb8d844e50be698830509aa592b093547e7ab90aee63eb23db61109007"},
    {file = "mypy-0.711-py3-none-any.whl", hash = "sha256:8c57f6f59f1e8479d9fc6e1bf034353e54626ed64e32394c613afc493a441dc1"},
    {file = "mypy-0.711.tar.gz", hash = "sha256:bbed4a593d87476b592d52867ef86da2155ccd0becf0c4c02e6567d842e43368"},
]
mypy-extensions = [
    {file = "mypy_extensions-0.4.3-py2.py3-none-any.whl", hash = "sha256:090fedd75945a69ae91ce1303b5824f428daf5a028d2f6ab8a299250a846f15d"},
    {file = "mypy_extensions-0.4.3.tar.gz", hash = "sha256:2d82818f5bb3e369420cb3c4060a7970edba416647068eb4c5343488a6c604a8"},
]
nbclassic = [
    {file = "nbclassic-0.3.1-py3-none-any.whl", hash = "sha256:a7437c90a0bffcce172a4540cc53e140ea5987280c87c31a0cfa6e5d315eb907"},
    {file = "nbclassic-0.3.1.tar.gz", hash = "sha256:f920f8d09849bea7950e1017ff3bd101763a8d68f565a51ce053572e65aa7947"},
]
nbclient = [
    {file = "nbclient-0.5.4-py3-none-any.whl", hash = "sha256:95a300c6fbe73721736cf13972a46d8d666f78794b832866ed7197a504269e11"},
    {file = "nbclient-0.5.4.tar.gz", hash = "sha256:6c8ad36a28edad4562580847f9f1636fe5316a51a323ed85a24a4ad37d4aefce"},
]
nbconvert = [
    {file = "nbconvert-6.1.0-py3-none-any.whl", hash = "sha256:37cd92ff2ae6a268e62075ff8b16129e0be4939c4dfcee53dc77cc8a7e06c684"},
    {file = "nbconvert-6.1.0.tar.gz", hash = "sha256:d22a8ff202644d31db254d24d52c3a96c82156623fcd7c7f987bba2612303ec9"},
]
nbformat = [
    {file = "nbformat-5.1.3-py3-none-any.whl", hash = "sha256:eb8447edd7127d043361bc17f2f5a807626bc8e878c7709a1c647abda28a9171"},
    {file = "nbformat-5.1.3.tar.gz", hash = "sha256:b516788ad70771c6250977c1374fcca6edebe6126fd2adb5a69aa5c2356fd1c8"},
]
nest-asyncio = [
    {file = "nest_asyncio-1.5.1-py3-none-any.whl", hash = "sha256:76d6e972265063fe92a90b9cc4fb82616e07d586b346ed9d2c89a4187acea39c"},
    {file = "nest_asyncio-1.5.1.tar.gz", hash = "sha256:afc5a1c515210a23c461932765691ad39e8eba6551c055ac8d5546e69250d0aa"},
]
notebook = [
    {file = "notebook-6.4.3-py3-none-any.whl", hash = "sha256:b50eafa8208d5db966efd1caa4076b4dfc51815e02a805b32ecd717e9e6cc071"},
    {file = "notebook-6.4.3.tar.gz", hash = "sha256:e6b6dfed36b00cf950f63c0d42e947c101d4258aec21624de62b9e0c11ed5c0d"},
]
numpy = [
    {file = "numpy-1.19.5-cp36-cp36m-macosx_10_9_x86_64.whl", hash = "sha256:cc6bd4fd593cb261332568485e20a0712883cf631f6f5e8e86a52caa8b2b50ff"},
    {file = "numpy-1.19.5-cp36-cp36m-manylinux1_i686.whl", hash = "sha256:aeb9ed923be74e659984e321f609b9ba54a48354bfd168d21a2b072ed1e833ea"},
    {file = "numpy-1.19.5-cp36-cp36m-manylinux1_x86_64.whl", hash = "sha256:8b5e972b43c8fc27d56550b4120fe6257fdc15f9301914380b27f74856299fea"},
    {file = "numpy-1.19.5-cp36-cp36m-manylinux2010_i686.whl", hash = "sha256:43d4c81d5ffdff6bae58d66a3cd7f54a7acd9a0e7b18d97abb255defc09e3140"},
    {file = "numpy-1.19.5-cp36-cp36m-manylinux2010_x86_64.whl", hash = "sha256:a4646724fba402aa7504cd48b4b50e783296b5e10a524c7a6da62e4a8ac9698d"},
    {file = "numpy-1.19.5-cp36-cp36m-manylinux2014_aarch64.whl", hash = "sha256:2e55195bc1c6b705bfd8ad6f288b38b11b1af32f3c8289d6c50d47f950c12e76"},
    {file = "numpy-1.19.5-cp36-cp36m-win32.whl", hash = "sha256:39b70c19ec771805081578cc936bbe95336798b7edf4732ed102e7a43ec5c07a"},
    {file = "numpy-1.19.5-cp36-cp36m-win_amd64.whl", hash = "sha256:dbd18bcf4889b720ba13a27ec2f2aac1981bd41203b3a3b27ba7a33f88ae4827"},
    {file = "numpy-1.19.5-cp37-cp37m-macosx_10_9_x86_64.whl", hash = "sha256:603aa0706be710eea8884af807b1b3bc9fb2e49b9f4da439e76000f3b3c6ff0f"},
    {file = "numpy-1.19.5-cp37-cp37m-manylinux1_i686.whl", hash = "sha256:cae865b1cae1ec2663d8ea56ef6ff185bad091a5e33ebbadd98de2cfa3fa668f"},
    {file = "numpy-1.19.5-cp37-cp37m-manylinux1_x86_64.whl", hash = "sha256:36674959eed6957e61f11c912f71e78857a8d0604171dfd9ce9ad5cbf41c511c"},
    {file = "numpy-1.19.5-cp37-cp37m-manylinux2010_i686.whl", hash = "sha256:06fab248a088e439402141ea04f0fffb203723148f6ee791e9c75b3e9e82f080"},
    {file = "numpy-1.19.5-cp37-cp37m-manylinux2010_x86_64.whl", hash = "sha256:6149a185cece5ee78d1d196938b2a8f9d09f5a5ebfbba66969302a778d5ddd1d"},
    {file = "numpy-1.19.5-cp37-cp37m-manylinux2014_aarch64.whl", hash = "sha256:50a4a0ad0111cc1b71fa32dedd05fa239f7fb5a43a40663269bb5dc7877cfd28"},
    {file = "numpy-1.19.5-cp37-cp37m-win32.whl", hash = "sha256:d051ec1c64b85ecc69531e1137bb9751c6830772ee5c1c426dbcfe98ef5788d7"},
    {file = "numpy-1.19.5-cp37-cp37m-win_amd64.whl", hash = "sha256:a12ff4c8ddfee61f90a1633a4c4afd3f7bcb32b11c52026c92a12e1325922d0d"},
    {file = "numpy-1.19.5-cp38-cp38-macosx_10_9_x86_64.whl", hash = "sha256:cf2402002d3d9f91c8b01e66fbb436a4ed01c6498fffed0e4c7566da1d40ee1e"},
    {file = "numpy-1.19.5-cp38-cp38-manylinux1_i686.whl", hash = "sha256:1ded4fce9cfaaf24e7a0ab51b7a87be9038ea1ace7f34b841fe3b6894c721d1c"},
    {file = "numpy-1.19.5-cp38-cp38-manylinux1_x86_64.whl", hash = "sha256:012426a41bc9ab63bb158635aecccc7610e3eff5d31d1eb43bc099debc979d94"},
    {file = "numpy-1.19.5-cp38-cp38-manylinux2010_i686.whl", hash = "sha256:759e4095edc3c1b3ac031f34d9459fa781777a93ccc633a472a5468587a190ff"},
    {file = "numpy-1.19.5-cp38-cp38-manylinux2010_x86_64.whl", hash = "sha256:a9d17f2be3b427fbb2bce61e596cf555d6f8a56c222bd2ca148baeeb5e5c783c"},
    {file = "numpy-1.19.5-cp38-cp38-manylinux2014_aarch64.whl", hash = "sha256:99abf4f353c3d1a0c7a5f27699482c987cf663b1eac20db59b8c7b061eabd7fc"},
    {file = "numpy-1.19.5-cp38-cp38-win32.whl", hash = "sha256:384ec0463d1c2671170901994aeb6dce126de0a95ccc3976c43b0038a37329c2"},
    {file = "numpy-1.19.5-cp38-cp38-win_amd64.whl", hash = "sha256:811daee36a58dc79cf3d8bdd4a490e4277d0e4b7d103a001a4e73ddb48e7e6aa"},
    {file = "numpy-1.19.5-cp39-cp39-macosx_10_9_x86_64.whl", hash = "sha256:c843b3f50d1ab7361ca4f0b3639bf691569493a56808a0b0c54a051d260b7dbd"},
    {file = "numpy-1.19.5-cp39-cp39-manylinux1_i686.whl", hash = "sha256:d6631f2e867676b13026e2846180e2c13c1e11289d67da08d71cacb2cd93d4aa"},
    {file = "numpy-1.19.5-cp39-cp39-manylinux1_x86_64.whl", hash = "sha256:7fb43004bce0ca31d8f13a6eb5e943fa73371381e53f7074ed21a4cb786c32f8"},
    {file = "numpy-1.19.5-cp39-cp39-manylinux2010_i686.whl", hash = "sha256:2ea52bd92ab9f768cc64a4c3ef8f4b2580a17af0a5436f6126b08efbd1838371"},
    {file = "numpy-1.19.5-cp39-cp39-manylinux2010_x86_64.whl", hash = "sha256:400580cbd3cff6ffa6293df2278c75aef2d58d8d93d3c5614cd67981dae68ceb"},
    {file = "numpy-1.19.5-cp39-cp39-manylinux2014_aarch64.whl", hash = "sha256:df609c82f18c5b9f6cb97271f03315ff0dbe481a2a02e56aeb1b1a985ce38e60"},
    {file = "numpy-1.19.5-cp39-cp39-win32.whl", hash = "sha256:ab83f24d5c52d60dbc8cd0528759532736b56db58adaa7b5f1f76ad551416a1e"},
    {file = "numpy-1.19.5-cp39-cp39-win_amd64.whl", hash = "sha256:0eef32ca3132a48e43f6a0f5a82cb508f22ce5a3d6f67a8329c81c8e226d3f6e"},
    {file = "numpy-1.19.5-pp36-pypy36_pp73-manylinux2010_x86_64.whl", hash = "sha256:a0d53e51a6cb6f0d9082decb7a4cb6dfb33055308c4c44f53103c073f649af73"},
    {file = "numpy-1.19.5.zip", hash = "sha256:a76f502430dd98d7546e1ea2250a7360c065a5fdea52b2dffe8ae7180909b6f4"},
]
oauthlib = [
    {file = "oauthlib-3.1.1-py2.py3-none-any.whl", hash = "sha256:42bf6354c2ed8c6acb54d971fce6f88193d97297e18602a3a886603f9d7730cc"},
    {file = "oauthlib-3.1.1.tar.gz", hash = "sha256:8f0215fcc533dd8dd1bee6f4c412d4f0cd7297307d43ac61666389e3bc3198a3"},
]
opt-einsum = [
    {file = "opt_einsum-3.3.0-py3-none-any.whl", hash = "sha256:2455e59e3947d3c275477df7f5205b30635e266fe6dc300e3d9f9646bfcea147"},
    {file = "opt_einsum-3.3.0.tar.gz", hash = "sha256:59f6475f77bbc37dcf7cd748519c0ec60722e91e63ca114e68821c0c54a46549"},
]
packaging = [
    {file = "packaging-21.0-py3-none-any.whl", hash = "sha256:c86254f9220d55e31cc94d69bade760f0847da8000def4dfe1c6b872fd14ff14"},
    {file = "packaging-21.0.tar.gz", hash = "sha256:7dc96269f53a4ccec5c0670940a4281106dd0bb343f47b7471f779df49c2fbe7"},
]
pandas = [
    {file = "pandas-1.1.5-cp36-cp36m-macosx_10_9_x86_64.whl", hash = "sha256:bf23a3b54d128b50f4f9d4675b3c1857a688cc6731a32f931837d72effb2698d"},
    {file = "pandas-1.1.5-cp36-cp36m-manylinux1_i686.whl", hash = "sha256:5a780260afc88268a9d3ac3511d8f494fdcf637eece62fb9eb656a63d53eb7ca"},
    {file = "pandas-1.1.5-cp36-cp36m-manylinux1_x86_64.whl", hash = "sha256:b61080750d19a0122469ab59b087380721d6b72a4e7d962e4d7e63e0c4504814"},
    {file = "pandas-1.1.5-cp36-cp36m-manylinux2014_aarch64.whl", hash = "sha256:0de3ddb414d30798cbf56e642d82cac30a80223ad6fe484d66c0ce01a84d6f2f"},
    {file = "pandas-1.1.5-cp36-cp36m-win32.whl", hash = "sha256:70865f96bb38fec46f7ebd66d4b5cfd0aa6b842073f298d621385ae3898d28b5"},
    {file = "pandas-1.1.5-cp36-cp36m-win_amd64.whl", hash = "sha256:19a2148a1d02791352e9fa637899a78e371a3516ac6da5c4edc718f60cbae648"},
    {file = "pandas-1.1.5-cp37-cp37m-macosx_10_9_x86_64.whl", hash = "sha256:26fa92d3ac743a149a31b21d6f4337b0594b6302ea5575b37af9ca9611e8981a"},
    {file = "pandas-1.1.5-cp37-cp37m-manylinux1_i686.whl", hash = "sha256:c16d59c15d946111d2716856dd5479221c9e4f2f5c7bc2d617f39d870031e086"},
    {file = "pandas-1.1.5-cp37-cp37m-manylinux1_x86_64.whl", hash = "sha256:3be7a7a0ca71a2640e81d9276f526bca63505850add10206d0da2e8a0a325dae"},
    {file = "pandas-1.1.5-cp37-cp37m-manylinux2014_aarch64.whl", hash = "sha256:573fba5b05bf2c69271a32e52399c8de599e4a15ab7cec47d3b9c904125ab788"},
    {file = "pandas-1.1.5-cp37-cp37m-win32.whl", hash = "sha256:21b5a2b033380adbdd36b3116faaf9a4663e375325831dac1b519a44f9e439bb"},
    {file = "pandas-1.1.5-cp37-cp37m-win_amd64.whl", hash = "sha256:24c7f8d4aee71bfa6401faeba367dd654f696a77151a8a28bc2013f7ced4af98"},
    {file = "pandas-1.1.5-cp38-cp38-macosx_10_9_x86_64.whl", hash = "sha256:2860a97cbb25444ffc0088b457da0a79dc79f9c601238a3e0644312fcc14bf11"},
    {file = "pandas-1.1.5-cp38-cp38-manylinux1_i686.whl", hash = "sha256:5008374ebb990dad9ed48b0f5d0038124c73748f5384cc8c46904dace27082d9"},
    {file = "pandas-1.1.5-cp38-cp38-manylinux1_x86_64.whl", hash = "sha256:2c2f7c670ea4e60318e4b7e474d56447cf0c7d83b3c2a5405a0dbb2600b9c48e"},
    {file = "pandas-1.1.5-cp38-cp38-manylinux2014_aarch64.whl", hash = "sha256:0a643bae4283a37732ddfcecab3f62dd082996021b980f580903f4e8e01b3c5b"},
    {file = "pandas-1.1.5-cp38-cp38-win32.whl", hash = "sha256:5447ea7af4005b0daf695a316a423b96374c9c73ffbd4533209c5ddc369e644b"},
    {file = "pandas-1.1.5-cp38-cp38-win_amd64.whl", hash = "sha256:4c62e94d5d49db116bef1bd5c2486723a292d79409fc9abd51adf9e05329101d"},
    {file = "pandas-1.1.5-cp39-cp39-macosx_10_9_x86_64.whl", hash = "sha256:731568be71fba1e13cae212c362f3d2ca8932e83cb1b85e3f1b4dd77d019254a"},
    {file = "pandas-1.1.5-cp39-cp39-manylinux1_i686.whl", hash = "sha256:c61c043aafb69329d0f961b19faa30b1dab709dd34c9388143fc55680059e55a"},
    {file = "pandas-1.1.5-cp39-cp39-manylinux1_x86_64.whl", hash = "sha256:2b1c6cd28a0dfda75c7b5957363333f01d370936e4c6276b7b8e696dd500582a"},
    {file = "pandas-1.1.5-cp39-cp39-win32.whl", hash = "sha256:c94ff2780a1fd89f190390130d6d36173ca59fcfb3fe0ff596f9a56518191ccb"},
    {file = "pandas-1.1.5-cp39-cp39-win_amd64.whl", hash = "sha256:edda9bacc3843dfbeebaf7a701763e68e741b08fccb889c003b0a52f0ee95782"},
    {file = "pandas-1.1.5.tar.gz", hash = "sha256:f10fc41ee3c75a474d3bdf68d396f10782d013d7f67db99c0efbfd0acb99701b"},
]
pandocfilters = [
    {file = "pandocfilters-1.4.3.tar.gz", hash = "sha256:bc63fbb50534b4b1f8ebe1860889289e8af94a23bff7445259592df25a3906eb"},
]
parso = [
    {file = "parso-0.8.2-py2.py3-none-any.whl", hash = "sha256:a8c4922db71e4fdb90e0d0bc6e50f9b273d3397925e5e60a717e719201778d22"},
    {file = "parso-0.8.2.tar.gz", hash = "sha256:12b83492c6239ce32ff5eed6d3639d6a536170723c6f3f1506869f1ace413398"},
]
pathspec = [
    {file = "pathspec-0.9.0-py2.py3-none-any.whl", hash = "sha256:7d15c4ddb0b5c802d161efc417ec1a2558ea2653c2e8ad9c19098201dc1c993a"},
    {file = "pathspec-0.9.0.tar.gz", hash = "sha256:e564499435a2673d586f6b2130bb5b95f04a3ba06f81b8f895b651a3c76aabb1"},
]
pexpect = [
    {file = "pexpect-4.8.0-py2.py3-none-any.whl", hash = "sha256:0b48a55dcb3c05f3329815901ea4fc1537514d6ba867a152b581d69ae3710937"},
    {file = "pexpect-4.8.0.tar.gz", hash = "sha256:fc65a43959d153d0114afe13997d439c22823a27cefceb5ff35c2178c6784c0c"},
]
pickleshare = [
    {file = "pickleshare-0.7.5-py2.py3-none-any.whl", hash = "sha256:9649af414d74d4df115d5d718f82acb59c9d418196b7b4290ed47a12ce62df56"},
    {file = "pickleshare-0.7.5.tar.gz", hash = "sha256:87683d47965c1da65cdacaf31c8441d12b8044cdec9aca500cd78fc2c683afca"},
]
pillow = [
    {file = "Pillow-8.3.2-cp310-cp310-macosx_10_10_universal2.whl", hash = "sha256:c691b26283c3a31594683217d746f1dad59a7ae1d4cfc24626d7a064a11197d4"},
    {file = "Pillow-8.3.2-cp310-cp310-macosx_11_0_arm64.whl", hash = "sha256:f514c2717012859ccb349c97862568fdc0479aad85b0270d6b5a6509dbc142e2"},
    {file = "Pillow-8.3.2-cp310-cp310-manylinux_2_17_aarch64.manylinux2014_aarch64.whl", hash = "sha256:be25cb93442c6d2f8702c599b51184bd3ccd83adebd08886b682173e09ef0c3f"},
    {file = "Pillow-8.3.2-cp310-cp310-manylinux_2_17_i686.manylinux2014_i686.whl", hash = "sha256:d675a876b295afa114ca8bf42d7f86b5fb1298e1b6bb9a24405a3f6c8338811c"},
    {file = "Pillow-8.3.2-cp310-cp310-manylinux_2_17_x86_64.manylinux2014_x86_64.whl", hash = "sha256:59697568a0455764a094585b2551fd76bfd6b959c9f92d4bdec9d0e14616303a"},
    {file = "Pillow-8.3.2-cp310-cp310-win32.whl", hash = "sha256:2d5e9dc0bf1b5d9048a94c48d0813b6c96fccfa4ccf276d9c36308840f40c228"},
    {file = "Pillow-8.3.2-cp310-cp310-win_amd64.whl", hash = "sha256:11c27e74bab423eb3c9232d97553111cc0be81b74b47165f07ebfdd29d825875"},
    {file = "Pillow-8.3.2-cp36-cp36m-macosx_10_10_x86_64.whl", hash = "sha256:11eb7f98165d56042545c9e6db3ce394ed8b45089a67124298f0473b29cb60b2"},
    {file = "Pillow-8.3.2-cp36-cp36m-manylinux_2_17_aarch64.manylinux2014_aarch64.whl", hash = "sha256:2f23b2d3079522fdf3c09de6517f625f7a964f916c956527bed805ac043799b8"},
    {file = "Pillow-8.3.2-cp36-cp36m-manylinux_2_17_i686.manylinux2014_i686.whl", hash = "sha256:19ec4cfe4b961edc249b0e04b5618666c23a83bc35842dea2bfd5dfa0157f81b"},
    {file = "Pillow-8.3.2-cp36-cp36m-manylinux_2_17_x86_64.manylinux2014_x86_64.whl", hash = "sha256:e5a31c07cea5edbaeb4bdba6f2b87db7d3dc0f446f379d907e51cc70ea375629"},
    {file = "Pillow-8.3.2-cp36-cp36m-win32.whl", hash = "sha256:4abc247b31a98f29e5224f2d31ef15f86a71f79c7f4d2ac345a5d551d6393073"},
    {file = "Pillow-8.3.2-cp36-cp36m-win_amd64.whl", hash = "sha256:a048dad5ed6ad1fad338c02c609b862dfaa921fcd065d747194a6805f91f2196"},
    {file = "Pillow-8.3.2-cp37-cp37m-macosx_10_10_x86_64.whl", hash = "sha256:06d1adaa284696785375fa80a6a8eb309be722cf4ef8949518beb34487a3df71"},
    {file = "Pillow-8.3.2-cp37-cp37m-manylinux_2_17_i686.manylinux2014_i686.whl", hash = "sha256:27a330bf7014ee034046db43ccbb05c766aa9e70b8d6c5260bfc38d73103b0ba"},
    {file = "Pillow-8.3.2-cp37-cp37m-manylinux_2_17_x86_64.manylinux2014_x86_64.whl", hash = "sha256:13654b521fb98abdecec105ea3fb5ba863d1548c9b58831dd5105bb3873569f1"},
    {file = "Pillow-8.3.2-cp37-cp37m-win32.whl", hash = "sha256:085a90a99404b859a4b6c3daa42afde17cb3ad3115e44a75f0d7b4a32f06a6c9"},
    {file = "Pillow-8.3.2-cp37-cp37m-win_amd64.whl", hash = "sha256:18a07a683805d32826c09acfce44a90bf474e6a66ce482b1c7fcd3757d588df3"},
    {file = "Pillow-8.3.2-cp38-cp38-macosx_10_10_x86_64.whl", hash = "sha256:4e59e99fd680e2b8b11bbd463f3c9450ab799305d5f2bafb74fefba6ac058616"},
    {file = "Pillow-8.3.2-cp38-cp38-macosx_11_0_arm64.whl", hash = "sha256:4d89a2e9219a526401015153c0e9dd48319ea6ab9fe3b066a20aa9aee23d9fd3"},
    {file = "Pillow-8.3.2-cp38-cp38-manylinux_2_17_aarch64.manylinux2014_aarch64.whl", hash = "sha256:56fd98c8294f57636084f4b076b75f86c57b2a63a8410c0cd172bc93695ee979"},
    {file = "Pillow-8.3.2-cp38-cp38-manylinux_2_17_i686.manylinux2014_i686.whl", hash = "sha256:2b11c9d310a3522b0fd3c35667914271f570576a0e387701f370eb39d45f08a4"},
    {file = "Pillow-8.3.2-cp38-cp38-manylinux_2_17_x86_64.manylinux2014_x86_64.whl", hash = "sha256:0412516dcc9de9b0a1e0ae25a280015809de8270f134cc2c1e32c4eeb397cf30"},
    {file = "Pillow-8.3.2-cp38-cp38-win32.whl", hash = "sha256:ce2e5e04bb86da6187f96d7bab3f93a7877830981b37f0287dd6479e27a10341"},
    {file = "Pillow-8.3.2-cp38-cp38-win_amd64.whl", hash = "sha256:35d27687f027ad25a8d0ef45dd5208ef044c588003cdcedf05afb00dbc5c2deb"},
    {file = "Pillow-8.3.2-cp39-cp39-macosx_10_10_x86_64.whl", hash = "sha256:04835e68ef12904bc3e1fd002b33eea0779320d4346082bd5b24bec12ad9c3e9"},
    {file = "Pillow-8.3.2-cp39-cp39-macosx_11_0_arm64.whl", hash = "sha256:10e00f7336780ca7d3653cf3ac26f068fa11b5a96894ea29a64d3dc4b810d630"},
    {file = "Pillow-8.3.2-cp39-cp39-manylinux_2_17_aarch64.manylinux2014_aarch64.whl", hash = "sha256:2cde7a4d3687f21cffdf5bb171172070bb95e02af448c4c8b2f223d783214056"},
    {file = "Pillow-8.3.2-cp39-cp39-manylinux_2_17_i686.manylinux2014_i686.whl", hash = "sha256:1c3ff00110835bdda2b1e2b07f4a2548a39744bb7de5946dc8e95517c4fb2ca6"},
    {file = "Pillow-8.3.2-cp39-cp39-manylinux_2_17_x86_64.manylinux2014_x86_64.whl", hash = "sha256:35d409030bf3bd05fa66fb5fdedc39c521b397f61ad04309c90444e893d05f7d"},
    {file = "Pillow-8.3.2-cp39-cp39-win32.whl", hash = "sha256:963ebdc5365d748185fdb06daf2ac758116deecb2277ec5ae98139f93844bc09"},
    {file = "Pillow-8.3.2-cp39-cp39-win_amd64.whl", hash = "sha256:cc9d0dec711c914ed500f1d0d3822868760954dce98dfb0b7382a854aee55d19"},
    {file = "Pillow-8.3.2-pp36-pypy36_pp73-macosx_10_10_x86_64.whl", hash = "sha256:2c661542c6f71dfd9dc82d9d29a8386287e82813b0375b3a02983feac69ef864"},
    {file = "Pillow-8.3.2-pp36-pypy36_pp73-manylinux_2_17_i686.manylinux2014_i686.whl", hash = "sha256:838eb85de6d9307c19c655c726f8d13b8b646f144ca6b3771fa62b711ebf7624"},
    {file = "Pillow-8.3.2-pp36-pypy36_pp73-manylinux_2_17_x86_64.manylinux2014_x86_64.whl", hash = "sha256:feb5db446e96bfecfec078b943cc07744cc759893cef045aa8b8b6d6aaa8274e"},
    {file = "Pillow-8.3.2-pp37-pypy37_pp73-macosx_10_10_x86_64.whl", hash = "sha256:fc0db32f7223b094964e71729c0361f93db43664dd1ec86d3df217853cedda87"},
    {file = "Pillow-8.3.2-pp37-pypy37_pp73-manylinux_2_17_i686.manylinux2014_i686.whl", hash = "sha256:6cb3dd7f23b044b0737317f892d399f9e2f0b3a02b22b2c692851fb8120d82c6"},
    {file = "Pillow-8.3.2-pp37-pypy37_pp73-manylinux_2_17_x86_64.manylinux2014_x86_64.whl", hash = "sha256:a66566f8a22561fc1a88dc87606c69b84fa9ce724f99522cf922c801ec68f5c1"},
    {file = "Pillow-8.3.2-pp37-pypy37_pp73-win_amd64.whl", hash = "sha256:ce651ca46d0202c302a535d3047c55a0131a720cf554a578fc1b8a2aff0e7d96"},
    {file = "Pillow-8.3.2.tar.gz", hash = "sha256:dde3f3ed8d00c72631bc19cbfff8ad3b6215062a5eed402381ad365f82f0c18c"},
]
pluggy = [
    {file = "pluggy-0.13.1-py2.py3-none-any.whl", hash = "sha256:966c145cd83c96502c3c3868f50408687b38434af77734af1e9ca461a4081d2d"},
    {file = "pluggy-0.13.1.tar.gz", hash = "sha256:15b2acde666561e1298d71b523007ed7364de07029219b604cf808bfa1c765b0"},
]
polyscope = [
    {file = "polyscope-1.2.0-cp35-cp35m-macosx_10_9_x86_64.whl", hash = "sha256:fc0df9f65fb9b41bbed644172d7b6cf3e3bb8bf15db14ec79feefa94bd06feb5"},
    {file = "polyscope-1.2.0-cp35-cp35m-manylinux2010_i686.whl", hash = "sha256:d8337e23502a7b626c6df6d1cbbf1c7084d5fb93790975d59355d09aa85d3c25"},
    {file = "polyscope-1.2.0-cp35-cp35m-manylinux2010_x86_64.whl", hash = "sha256:cee2c1f4bf45cf419dae6bb68d0befc6c8366600f584d2225dac84a3ff1da5c1"},
    {file = "polyscope-1.2.0-cp35-cp35m-win32.whl", hash = "sha256:d8ff60e42e78700a412461b109afbf9603979e791da5c478b9e12ab75cffdfb4"},
    {file = "polyscope-1.2.0-cp35-cp35m-win_amd64.whl", hash = "sha256:60a57c61e487cce8878db72ecccffa87f71be29fcb69ae045ee89cd1a2b75323"},
    {file = "polyscope-1.2.0-cp36-cp36m-macosx_10_9_x86_64.whl", hash = "sha256:ebe1ecc096dd0f55e2a7cd2bb8942be959ae511e69525f687320aac14b79957f"},
    {file = "polyscope-1.2.0-cp36-cp36m-manylinux2010_i686.whl", hash = "sha256:7ab511eb3212055980abf48ccc81042f18dbb4c31c43d3cb6863c979d8c12486"},
    {file = "polyscope-1.2.0-cp36-cp36m-manylinux2010_x86_64.whl", hash = "sha256:c5621af6c3156603cc2a016694f1583a3b2d1899659213acf81aad9f158cb499"},
    {file = "polyscope-1.2.0-cp36-cp36m-manylinux_2_12_i686.manylinux2010_i686.whl", hash = "sha256:e0929e55ee379663213fcb6275fa37f69c1a512be3e7eda4b8620c11a3039c87"},
    {file = "polyscope-1.2.0-cp36-cp36m-manylinux_2_12_x86_64.manylinux2010_x86_64.whl", hash = "sha256:1cb91ed60f1c082d2388c57013d4424d031f1c09e4fab527592af87bd751837c"},
    {file = "polyscope-1.2.0-cp36-cp36m-win32.whl", hash = "sha256:813a08290ef6bb02ccfa50a0eb80a421812a7ccc4ab02d1ea5c24814b9d7bcc4"},
    {file = "polyscope-1.2.0-cp36-cp36m-win_amd64.whl", hash = "sha256:18f8f30eb8ef0531417943091f688ee62046144e32be6b864ffe98a41ee14d57"},
    {file = "polyscope-1.2.0-cp37-cp37m-macosx_10_9_x86_64.whl", hash = "sha256:09a35040e06128a40f4d486198979f12d0155869a15c93915578fb7469e3b455"},
    {file = "polyscope-1.2.0-cp37-cp37m-manylinux2010_i686.whl", hash = "sha256:2c9497cbe642ac6c5a7cb6e61765904e56f5ed60d85a79f85b270e709aa48607"},
    {file = "polyscope-1.2.0-cp37-cp37m-manylinux2010_x86_64.whl", hash = "sha256:55a23d8801c087cfa50e9ebad26e905d72a0853bf7d7586fa6370bc78a08ae83"},
    {file = "polyscope-1.2.0-cp37-cp37m-manylinux_2_12_i686.manylinux2010_i686.whl", hash = "sha256:74ae1f7a62323d8a84e260555a2269e2953eaa961cf1bfce395c931eaa92efdb"},
    {file = "polyscope-1.2.0-cp37-cp37m-manylinux_2_12_x86_64.manylinux2010_x86_64.whl", hash = "sha256:8cff03c8294e1026594eab09b8a9b11974637952c76dadf275c544ef3986ea9f"},
    {file = "polyscope-1.2.0-cp37-cp37m-win32.whl", hash = "sha256:eaaf399897145a745fa26c79d55797d0430b9c051ce5f55feaf9283d5ad47bd3"},
    {file = "polyscope-1.2.0-cp37-cp37m-win_amd64.whl", hash = "sha256:1d14bbeafd90366dd046b2eb6acbe2b2fa02f5536ea2be5baf56aebca94b20bf"},
    {file = "polyscope-1.2.0-cp38-cp38-macosx_10_9_universal2.whl", hash = "sha256:344399522c8af33df08fccf17ebc9d26f8d24a06b9d9abb2e3ce736c1d13fbd6"},
    {file = "polyscope-1.2.0-cp38-cp38-macosx_10_9_x86_64.whl", hash = "sha256:f0a323bf4abdc80d19e4f2bd99521eca8beb201fddb41824c8936f8d56dbab50"},
    {file = "polyscope-1.2.0-cp38-cp38-macosx_11_0_arm64.whl", hash = "sha256:8a566640e6538eb2fcd3989e5feaa99a1b03c2c805e7ac74afcb1da1019e119e"},
    {file = "polyscope-1.2.0-cp38-cp38-manylinux2010_i686.whl", hash = "sha256:f63dd9b5aabdd7f16e965178d5c615bff8e16f5cb5c35c18d7df5d928210cef7"},
    {file = "polyscope-1.2.0-cp38-cp38-manylinux2010_x86_64.whl", hash = "sha256:a7424b8302dedb421096b1e7dcd9c9d02ff1446aec30062c2f5316d6ce7c4c31"},
    {file = "polyscope-1.2.0-cp38-cp38-manylinux_2_12_i686.manylinux2010_i686.whl", hash = "sha256:433fb5f1f85733677f8efb89d648915ec5a2726a7e94d18ba933e21087c4f4ab"},
    {file = "polyscope-1.2.0-cp38-cp38-manylinux_2_12_x86_64.manylinux2010_x86_64.whl", hash = "sha256:3eac09a2fc6ce4dcd003197e25891f5daf42ec1e2afbe322efccc2f68d0faf42"},
    {file = "polyscope-1.2.0-cp38-cp38-win32.whl", hash = "sha256:d0e97239e644c02f569cda4514121e37ce11384f5c18bf56ee7cf806d0770fa0"},
    {file = "polyscope-1.2.0-cp38-cp38-win_amd64.whl", hash = "sha256:aee9dc4a271ff400a0deb6366b9dcf3dfe6faa75942c7dcfadefab895d0ea03e"},
    {file = "polyscope-1.2.0-cp39-cp39-macosx_10_9_universal2.whl", hash = "sha256:169fae7317ac91a24d5d7eeffe6a0a918a473d3548326185a3b99ae632dfdc80"},
    {file = "polyscope-1.2.0-cp39-cp39-macosx_10_9_x86_64.whl", hash = "sha256:06ffd415ebb8e412986fd5c73a8045d161b67d9a7eb14eb86c4a222190e2feb3"},
    {file = "polyscope-1.2.0-cp39-cp39-macosx_11_0_arm64.whl", hash = "sha256:16fb67ca3be8699ddcff20826c22ce032a3a9e509b205cf7fa73f5c83b6e87cd"},
    {file = "polyscope-1.2.0-cp39-cp39-manylinux2010_i686.whl", hash = "sha256:8aee98c3b4c2cad99b75d34794ac8b88474e896a451168bd9a3b53e07fc8bf69"},
    {file = "polyscope-1.2.0-cp39-cp39-manylinux2010_x86_64.whl", hash = "sha256:15ced103688ab2cf79a239406e48ad5211640a6f678768a4c688e187c5d6f91e"},
    {file = "polyscope-1.2.0-cp39-cp39-manylinux_2_12_i686.manylinux2010_i686.whl", hash = "sha256:ce09b284a237378949b127ddb008e15e33c39db94a3ea94b2f443f67b4c0aecb"},
    {file = "polyscope-1.2.0-cp39-cp39-manylinux_2_12_x86_64.manylinux2010_x86_64.whl", hash = "sha256:6005b16776f9e696b84079ce969de5aa9e980cacf4cd36595e41b1100f2b1743"},
    {file = "polyscope-1.2.0-cp39-cp39-win32.whl", hash = "sha256:b8806fbd7015a035c2879040c792ed290865a49de79802d75c85560b465ddbe0"},
    {file = "polyscope-1.2.0-cp39-cp39-win_amd64.whl", hash = "sha256:9fed325c981bae627354cfe4725adcb9c6ac971e424dd927fdc8d044824f48ae"},
    {file = "polyscope-1.2.0.tar.gz", hash = "sha256:f2071ecff08b66e094df8d12fc4fc3d671f307aac7086c749c3e7746f7428084"},
]
potpourri3d = [
    {file = "potpourri3d-0.0.4-cp35-cp35m-macosx_10_9_x86_64.whl", hash = "sha256:968e467cebf9a6e311f9b64b39db0d540382c3b9e55c617a84e79f90ca8db5f6"},
    {file = "potpourri3d-0.0.4-cp35-cp35m-manylinux2010_i686.whl", hash = "sha256:d3681b165d1f83898732c5be4488f9032a188bf3d5f31e2ed6eb7066ffccf467"},
    {file = "potpourri3d-0.0.4-cp35-cp35m-manylinux2010_x86_64.whl", hash = "sha256:d035b3a5063b82e1613e88ea63c56b51ffa664eea85baa8a8f526a77156ec5b6"},
    {file = "potpourri3d-0.0.4-cp35-cp35m-win32.whl", hash = "sha256:0646ad62ce565b90eabecc682e0bcf63cb87ac74589c4a7f099727ee359a9c81"},
    {file = "potpourri3d-0.0.4-cp35-cp35m-win_amd64.whl", hash = "sha256:d59f345f9bfc836906f4645742d2d65121f46f143bba3bdb5b4d10d6e6db7580"},
    {file = "potpourri3d-0.0.4-cp36-cp36m-macosx_10_9_x86_64.whl", hash = "sha256:7bd04b1639b3b83cae30d702abacf2655df8864265ea4dd987e109156f570f34"},
    {file = "potpourri3d-0.0.4-cp36-cp36m-manylinux2010_i686.whl", hash = "sha256:aab4a902d10fcbc5cec4213f0ff10f10e3656defc0467236a10ed55f8b60bf81"},
    {file = "potpourri3d-0.0.4-cp36-cp36m-manylinux2010_x86_64.whl", hash = "sha256:623f8ab21b6c8855f5a747e67149f9a401f8aa3214e6c7dc6f3c16e5e6fd5bc9"},
    {file = "potpourri3d-0.0.4-cp36-cp36m-win32.whl", hash = "sha256:a1eabee52c3afca581359ee1101348866ad3136323eae702faf351bd5d77f9a2"},
    {file = "potpourri3d-0.0.4-cp36-cp36m-win_amd64.whl", hash = "sha256:03c3460740d67a5370f21d1b7968784859e6d04352e84438d39461b24c4779f2"},
    {file = "potpourri3d-0.0.4-cp37-cp37m-macosx_10_9_x86_64.whl", hash = "sha256:afd1397abeb0467982e90dc17640210e4b0bfaa10ba75431adae408abbe20c76"},
    {file = "potpourri3d-0.0.4-cp37-cp37m-manylinux2010_i686.whl", hash = "sha256:fc70283dc65f2535548be7f1af372d39a874cb7b78ab973f65b6ff6fdae455d5"},
    {file = "potpourri3d-0.0.4-cp37-cp37m-manylinux2010_x86_64.whl", hash = "sha256:2264f3a2943be585df81a8b35c22286b9b8696ba6d10228f893375f056f16339"},
    {file = "potpourri3d-0.0.4-cp37-cp37m-win32.whl", hash = "sha256:4874d0a78141beb3b34a1fd5a3f42f98cfdb1606d9bca8569c83562b90e882c5"},
    {file = "potpourri3d-0.0.4-cp37-cp37m-win_amd64.whl", hash = "sha256:9e43a97abf0ffc2aec4efb8c0c73c8c8f0b396d72ebeca2b8f6a1a98a8850ead"},
    {file = "potpourri3d-0.0.4-cp38-cp38-macosx_10_9_x86_64.whl", hash = "sha256:439c8e302c66142c68f59c3a91b92ffb387eae8611e0c7bd238d78cf7f051058"},
    {file = "potpourri3d-0.0.4-cp38-cp38-manylinux2010_i686.whl", hash = "sha256:9b7b891ffd662492d3158804c2142f79b5e7f3b83080943ac4d6e16090104e74"},
    {file = "potpourri3d-0.0.4-cp38-cp38-manylinux2010_x86_64.whl", hash = "sha256:570eeea2b283859577949ba3ab8334c26edb3be635ac47c71b708a90f91bc95f"},
    {file = "potpourri3d-0.0.4-cp38-cp38-win32.whl", hash = "sha256:a38c9b13dca8ce505a849f300260bd3a82bfa05c4236eddd08fb32e7082728d2"},
    {file = "potpourri3d-0.0.4-cp38-cp38-win_amd64.whl", hash = "sha256:55f63ff5fb1596c829129fe62c7c7c59eea6a511684192f6cdb271570056a431"},
    {file = "potpourri3d-0.0.4-cp39-cp39-macosx_10_9_x86_64.whl", hash = "sha256:eba0ab420f2b1a43ce8adecd3782458fb448acbcd64236699f3c08a1904af45c"},
    {file = "potpourri3d-0.0.4-cp39-cp39-manylinux2010_i686.whl", hash = "sha256:d52f3356a807a63e6fbf66a5856f36afe0a1c8aecf02955e8a3862588933cd28"},
    {file = "potpourri3d-0.0.4-cp39-cp39-manylinux2010_x86_64.whl", hash = "sha256:8117beeea43717c4faf6824a8e15b49b005b0f01e73a0d097ce77eebe84151cc"},
    {file = "potpourri3d-0.0.4-cp39-cp39-win32.whl", hash = "sha256:fe9f12933ff14934dd6fc26cbccb9757965de39e10476878c1d23c6049abc9ef"},
    {file = "potpourri3d-0.0.4-cp39-cp39-win_amd64.whl", hash = "sha256:cfd17c7ea931822b5abcd28b4a563573874d8cf142a841f93cf50ad2182baa30"},
    {file = "potpourri3d-0.0.4.tar.gz", hash = "sha256:f69269bceff220dfcaa90f8d605edc9f4316b86783d5a5f08b6b1bdc28362ab7"},
]
prometheus-client = [
    {file = "prometheus_client-0.11.0-py2.py3-none-any.whl", hash = "sha256:b014bc76815eb1399da8ce5fc84b7717a3e63652b0c0f8804092c9363acab1b2"},
    {file = "prometheus_client-0.11.0.tar.gz", hash = "sha256:3a8baade6cb80bcfe43297e33e7623f3118d660d41387593758e2fb1ea173a86"},
]
prompt-toolkit = [
    {file = "prompt_toolkit-3.0.20-py3-none-any.whl", hash = "sha256:6076e46efae19b1e0ca1ec003ed37a933dc94b4d20f486235d436e64771dcd5c"},
    {file = "prompt_toolkit-3.0.20.tar.gz", hash = "sha256:eb71d5a6b72ce6db177af4a7d4d7085b99756bf656d98ffcc4fecd36850eea6c"},
]
protobuf = [
    {file = "protobuf-3.17.3-cp27-cp27m-macosx_10_9_x86_64.whl", hash = "sha256:ab6bb0e270c6c58e7ff4345b3a803cc59dbee19ddf77a4719c5b635f1d547aa8"},
    {file = "protobuf-3.17.3-cp27-cp27mu-manylinux_2_5_x86_64.manylinux1_x86_64.whl", hash = "sha256:13ee7be3c2d9a5d2b42a1030976f760f28755fcf5863c55b1460fd205e6cd637"},
    {file = "protobuf-3.17.3-cp35-cp35m-macosx_10_9_intel.whl", hash = "sha256:1556a1049ccec58c7855a78d27e5c6e70e95103b32de9142bae0576e9200a1b0"},
    {file = "protobuf-3.17.3-cp35-cp35m-manylinux_2_5_x86_64.manylinux1_x86_64.whl", hash = "sha256:f0e59430ee953184a703a324b8ec52f571c6c4259d496a19d1cabcdc19dabc62"},
    {file = "protobuf-3.17.3-cp35-cp35m-win32.whl", hash = "sha256:a981222367fb4210a10a929ad5983ae93bd5a050a0824fc35d6371c07b78caf6"},
    {file = "protobuf-3.17.3-cp35-cp35m-win_amd64.whl", hash = "sha256:6d847c59963c03fd7a0cd7c488cadfa10cda4fff34d8bc8cba92935a91b7a037"},
    {file = "protobuf-3.17.3-cp36-cp36m-macosx_10_9_x86_64.whl", hash = "sha256:145ce0af55c4259ca74993ddab3479c78af064002ec8227beb3d944405123c71"},
    {file = "protobuf-3.17.3-cp36-cp36m-manylinux_2_5_x86_64.manylinux1_x86_64.whl", hash = "sha256:6ce4d8bf0321e7b2d4395e253f8002a1a5ffbcfd7bcc0a6ba46712c07d47d0b4"},
    {file = "protobuf-3.17.3-cp36-cp36m-win32.whl", hash = "sha256:7a4c97961e9e5b03a56f9a6c82742ed55375c4a25f2692b625d4087d02ed31b9"},
    {file = "protobuf-3.17.3-cp36-cp36m-win_amd64.whl", hash = "sha256:a22b3a0dbac6544dacbafd4c5f6a29e389a50e3b193e2c70dae6bbf7930f651d"},
    {file = "protobuf-3.17.3-cp37-cp37m-macosx_10_9_x86_64.whl", hash = "sha256:ffea251f5cd3c0b9b43c7a7a912777e0bc86263436a87c2555242a348817221b"},
    {file = "protobuf-3.17.3-cp37-cp37m-manylinux2014_aarch64.whl", hash = "sha256:9b7a5c1022e0fa0dbde7fd03682d07d14624ad870ae52054849d8960f04bc764"},
    {file = "protobuf-3.17.3-cp37-cp37m-manylinux_2_5_x86_64.manylinux1_x86_64.whl", hash = "sha256:8727ee027157516e2c311f218ebf2260a18088ffb2d29473e82add217d196b1c"},
    {file = "protobuf-3.17.3-cp37-cp37m-win32.whl", hash = "sha256:14c1c9377a7ffbeaccd4722ab0aa900091f52b516ad89c4b0c3bb0a4af903ba5"},
    {file = "protobuf-3.17.3-cp37-cp37m-win_amd64.whl", hash = "sha256:c56c050a947186ba51de4f94ab441d7f04fcd44c56df6e922369cc2e1a92d683"},
    {file = "protobuf-3.17.3-cp38-cp38-macosx_10_9_x86_64.whl", hash = "sha256:2ae692bb6d1992afb6b74348e7bb648a75bb0d3565a3f5eea5bec8f62bd06d87"},
    {file = "protobuf-3.17.3-cp38-cp38-manylinux2014_aarch64.whl", hash = "sha256:99938f2a2d7ca6563c0ade0c5ca8982264c484fdecf418bd68e880a7ab5730b1"},
    {file = "protobuf-3.17.3-cp38-cp38-manylinux_2_5_x86_64.manylinux1_x86_64.whl", hash = "sha256:6902a1e4b7a319ec611a7345ff81b6b004b36b0d2196ce7a748b3493da3d226d"},
    {file = "protobuf-3.17.3-cp38-cp38-win32.whl", hash = "sha256:59e5cf6b737c3a376932fbfb869043415f7c16a0cf176ab30a5bbc419cd709c1"},
    {file = "protobuf-3.17.3-cp38-cp38-win_amd64.whl", hash = "sha256:ebcb546f10069b56dc2e3da35e003a02076aaa377caf8530fe9789570984a8d2"},
    {file = "protobuf-3.17.3-cp39-cp39-macosx_10_9_x86_64.whl", hash = "sha256:4ffbd23640bb7403574f7aff8368e2aeb2ec9a5c6306580be48ac59a6bac8bde"},
    {file = "protobuf-3.17.3-cp39-cp39-manylinux2014_aarch64.whl", hash = "sha256:26010f693b675ff5a1d0e1bdb17689b8b716a18709113288fead438703d45539"},
    {file = "protobuf-3.17.3-cp39-cp39-manylinux_2_5_x86_64.manylinux1_x86_64.whl", hash = "sha256:e76d9686e088fece2450dbc7ee905f9be904e427341d289acbe9ad00b78ebd47"},
    {file = "protobuf-3.17.3-cp39-cp39-win32.whl", hash = "sha256:a38bac25f51c93e4be4092c88b2568b9f407c27217d3dd23c7a57fa522a17554"},
    {file = "protobuf-3.17.3-cp39-cp39-win_amd64.whl", hash = "sha256:85d6303e4adade2827e43c2b54114d9a6ea547b671cb63fafd5011dc47d0e13d"},
    {file = "protobuf-3.17.3-py2.py3-none-any.whl", hash = "sha256:2bfb815216a9cd9faec52b16fd2bfa68437a44b67c56bee59bc3926522ecb04e"},
    {file = "protobuf-3.17.3.tar.gz", hash = "sha256:72804ea5eaa9c22a090d2803813e280fb273b62d5ae497aaf3553d141c4fdd7b"},
]
psutil = [
    {file = "psutil-5.8.0-cp27-cp27m-macosx_10_9_x86_64.whl", hash = "sha256:0066a82f7b1b37d334e68697faba68e5ad5e858279fd6351c8ca6024e8d6ba64"},
    {file = "psutil-5.8.0-cp27-cp27m-manylinux2010_i686.whl", hash = "sha256:0ae6f386d8d297177fd288be6e8d1afc05966878704dad9847719650e44fc49c"},
    {file = "psutil-5.8.0-cp27-cp27m-manylinux2010_x86_64.whl", hash = "sha256:12d844996d6c2b1d3881cfa6fa201fd635971869a9da945cf6756105af73d2df"},
    {file = "psutil-5.8.0-cp27-cp27mu-manylinux2010_i686.whl", hash = "sha256:02b8292609b1f7fcb34173b25e48d0da8667bc85f81d7476584d889c6e0f2131"},
    {file = "psutil-5.8.0-cp27-cp27mu-manylinux2010_x86_64.whl", hash = "sha256:6ffe81843131ee0ffa02c317186ed1e759a145267d54fdef1bc4ea5f5931ab60"},
    {file = "psutil-5.8.0-cp27-none-win32.whl", hash = "sha256:ea313bb02e5e25224e518e4352af4bf5e062755160f77e4b1767dd5ccb65f876"},
    {file = "psutil-5.8.0-cp27-none-win_amd64.whl", hash = "sha256:5da29e394bdedd9144c7331192e20c1f79283fb03b06e6abd3a8ae45ffecee65"},
    {file = "psutil-5.8.0-cp36-cp36m-macosx_10_9_x86_64.whl", hash = "sha256:74fb2557d1430fff18ff0d72613c5ca30c45cdbfcddd6a5773e9fc1fe9364be8"},
    {file = "psutil-5.8.0-cp36-cp36m-manylinux2010_i686.whl", hash = "sha256:74f2d0be88db96ada78756cb3a3e1b107ce8ab79f65aa885f76d7664e56928f6"},
    {file = "psutil-5.8.0-cp36-cp36m-manylinux2010_x86_64.whl", hash = "sha256:99de3e8739258b3c3e8669cb9757c9a861b2a25ad0955f8e53ac662d66de61ac"},
    {file = "psutil-5.8.0-cp36-cp36m-win32.whl", hash = "sha256:36b3b6c9e2a34b7d7fbae330a85bf72c30b1c827a4366a07443fc4b6270449e2"},
    {file = "psutil-5.8.0-cp36-cp36m-win_amd64.whl", hash = "sha256:52de075468cd394ac98c66f9ca33b2f54ae1d9bff1ef6b67a212ee8f639ec06d"},
    {file = "psutil-5.8.0-cp37-cp37m-macosx_10_9_x86_64.whl", hash = "sha256:c6a5fd10ce6b6344e616cf01cc5b849fa8103fbb5ba507b6b2dee4c11e84c935"},
    {file = "psutil-5.8.0-cp37-cp37m-manylinux2010_i686.whl", hash = "sha256:61f05864b42fedc0771d6d8e49c35f07efd209ade09a5afe6a5059e7bb7bf83d"},
    {file = "psutil-5.8.0-cp37-cp37m-manylinux2010_x86_64.whl", hash = "sha256:0dd4465a039d343925cdc29023bb6960ccf4e74a65ad53e768403746a9207023"},
    {file = "psutil-5.8.0-cp37-cp37m-win32.whl", hash = "sha256:1bff0d07e76114ec24ee32e7f7f8d0c4b0514b3fae93e3d2aaafd65d22502394"},
    {file = "psutil-5.8.0-cp37-cp37m-win_amd64.whl", hash = "sha256:fcc01e900c1d7bee2a37e5d6e4f9194760a93597c97fee89c4ae51701de03563"},
    {file = "psutil-5.8.0-cp38-cp38-macosx_10_9_x86_64.whl", hash = "sha256:6223d07a1ae93f86451d0198a0c361032c4c93ebd4bf6d25e2fb3edfad9571ef"},
    {file = "psutil-5.8.0-cp38-cp38-manylinux2010_i686.whl", hash = "sha256:d225cd8319aa1d3c85bf195c4e07d17d3cd68636b8fc97e6cf198f782f99af28"},
    {file = "psutil-5.8.0-cp38-cp38-manylinux2010_x86_64.whl", hash = "sha256:28ff7c95293ae74bf1ca1a79e8805fcde005c18a122ca983abf676ea3466362b"},
    {file = "psutil-5.8.0-cp38-cp38-win32.whl", hash = "sha256:ce8b867423291cb65cfc6d9c4955ee9bfc1e21fe03bb50e177f2b957f1c2469d"},
    {file = "psutil-5.8.0-cp38-cp38-win_amd64.whl", hash = "sha256:90f31c34d25b1b3ed6c40cdd34ff122b1887a825297c017e4cbd6796dd8b672d"},
    {file = "psutil-5.8.0-cp39-cp39-macosx_10_9_x86_64.whl", hash = "sha256:6323d5d845c2785efb20aded4726636546b26d3b577aded22492908f7c1bdda7"},
    {file = "psutil-5.8.0-cp39-cp39-manylinux2010_i686.whl", hash = "sha256:245b5509968ac0bd179287d91210cd3f37add77dad385ef238b275bad35fa1c4"},
    {file = "psutil-5.8.0-cp39-cp39-manylinux2010_x86_64.whl", hash = "sha256:90d4091c2d30ddd0a03e0b97e6a33a48628469b99585e2ad6bf21f17423b112b"},
    {file = "psutil-5.8.0-cp39-cp39-win32.whl", hash = "sha256:ea372bcc129394485824ae3e3ddabe67dc0b118d262c568b4d2602a7070afdb0"},
    {file = "psutil-5.8.0-cp39-cp39-win_amd64.whl", hash = "sha256:f4634b033faf0d968bb9220dd1c793b897ab7f1189956e1aa9eae752527127d3"},
    {file = "psutil-5.8.0.tar.gz", hash = "sha256:0c9ccb99ab76025f2f0bbecf341d4656e9c1351db8cc8a03ccd62e318ab4b5c6"},
]
ptyprocess = [
    {file = "ptyprocess-0.7.0-py2.py3-none-any.whl", hash = "sha256:4b41f3967fce3af57cc7e94b888626c18bf37a083e3651ca8feeb66d492fef35"},
    {file = "ptyprocess-0.7.0.tar.gz", hash = "sha256:5c5d0a3b48ceee0b48485e0c26037c0acd7d29765ca3fbb5cb3831d347423220"},
]
py = [
    {file = "py-1.10.0-py2.py3-none-any.whl", hash = "sha256:3b80836aa6d1feeaa108e046da6423ab8f6ceda6468545ae8d02d9d58d18818a"},
    {file = "py-1.10.0.tar.gz", hash = "sha256:21b81bda15b66ef5e1a777a21c4dcd9c20ad3efd0b3f817e7a809035269e1bd3"},
]
pyasn1 = [
    {file = "pyasn1-0.4.8-py2.4.egg", hash = "sha256:fec3e9d8e36808a28efb59b489e4528c10ad0f480e57dcc32b4de5c9d8c9fdf3"},
    {file = "pyasn1-0.4.8-py2.5.egg", hash = "sha256:0458773cfe65b153891ac249bcf1b5f8f320b7c2ce462151f8fa74de8934becf"},
    {file = "pyasn1-0.4.8-py2.6.egg", hash = "sha256:5c9414dcfede6e441f7e8f81b43b34e834731003427e5b09e4e00e3172a10f00"},
    {file = "pyasn1-0.4.8-py2.7.egg", hash = "sha256:6e7545f1a61025a4e58bb336952c5061697da694db1cae97b116e9c46abcf7c8"},
    {file = "pyasn1-0.4.8-py2.py3-none-any.whl", hash = "sha256:39c7e2ec30515947ff4e87fb6f456dfc6e84857d34be479c9d4a4ba4bf46aa5d"},
    {file = "pyasn1-0.4.8-py3.1.egg", hash = "sha256:78fa6da68ed2727915c4767bb386ab32cdba863caa7dbe473eaae45f9959da86"},
    {file = "pyasn1-0.4.8-py3.2.egg", hash = "sha256:08c3c53b75eaa48d71cf8c710312316392ed40899cb34710d092e96745a358b7"},
    {file = "pyasn1-0.4.8-py3.3.egg", hash = "sha256:03840c999ba71680a131cfaee6fab142e1ed9bbd9c693e285cc6aca0d555e576"},
    {file = "pyasn1-0.4.8-py3.4.egg", hash = "sha256:7ab8a544af125fb704feadb008c99a88805126fb525280b2270bb25cc1d78a12"},
    {file = "pyasn1-0.4.8-py3.5.egg", hash = "sha256:e89bf84b5437b532b0803ba5c9a5e054d21fec423a89952a74f87fa2c9b7bce2"},
    {file = "pyasn1-0.4.8-py3.6.egg", hash = "sha256:014c0e9976956a08139dc0712ae195324a75e142284d5f87f1a87ee1b068a359"},
    {file = "pyasn1-0.4.8-py3.7.egg", hash = "sha256:99fcc3c8d804d1bc6d9a099921e39d827026409a58f2a720dcdb89374ea0c776"},
    {file = "pyasn1-0.4.8.tar.gz", hash = "sha256:aef77c9fb94a3ac588e87841208bdec464471d9871bd5050a287cc9a475cd0ba"},
]
pyasn1-modules = [
    {file = "pyasn1-modules-0.2.8.tar.gz", hash = "sha256:905f84c712230b2c592c19470d3ca8d552de726050d1d1716282a1f6146be65e"},
    {file = "pyasn1_modules-0.2.8-py2.4.egg", hash = "sha256:0fe1b68d1e486a1ed5473f1302bd991c1611d319bba158e98b106ff86e1d7199"},
    {file = "pyasn1_modules-0.2.8-py2.5.egg", hash = "sha256:fe0644d9ab041506b62782e92b06b8c68cca799e1a9636ec398675459e031405"},
    {file = "pyasn1_modules-0.2.8-py2.6.egg", hash = "sha256:a99324196732f53093a84c4369c996713eb8c89d360a496b599fb1a9c47fc3eb"},
    {file = "pyasn1_modules-0.2.8-py2.7.egg", hash = "sha256:0845a5582f6a02bb3e1bde9ecfc4bfcae6ec3210dd270522fee602365430c3f8"},
    {file = "pyasn1_modules-0.2.8-py2.py3-none-any.whl", hash = "sha256:a50b808ffeb97cb3601dd25981f6b016cbb3d31fbf57a8b8a87428e6158d0c74"},
    {file = "pyasn1_modules-0.2.8-py3.1.egg", hash = "sha256:f39edd8c4ecaa4556e989147ebf219227e2cd2e8a43c7e7fcb1f1c18c5fd6a3d"},
    {file = "pyasn1_modules-0.2.8-py3.2.egg", hash = "sha256:b80486a6c77252ea3a3e9b1e360bc9cf28eaac41263d173c032581ad2f20fe45"},
    {file = "pyasn1_modules-0.2.8-py3.3.egg", hash = "sha256:65cebbaffc913f4fe9e4808735c95ea22d7a7775646ab690518c056784bc21b4"},
    {file = "pyasn1_modules-0.2.8-py3.4.egg", hash = "sha256:15b7c67fabc7fc240d87fb9aabf999cf82311a6d6fb2c70d00d3d0604878c811"},
    {file = "pyasn1_modules-0.2.8-py3.5.egg", hash = "sha256:426edb7a5e8879f1ec54a1864f16b882c2837bfd06eee62f2c982315ee2473ed"},
    {file = "pyasn1_modules-0.2.8-py3.6.egg", hash = "sha256:cbac4bc38d117f2a49aeedec4407d23e8866ea4ac27ff2cf7fb3e5b570df19e0"},
    {file = "pyasn1_modules-0.2.8-py3.7.egg", hash = "sha256:c29a5e5cc7a3f05926aff34e097e84f8589cd790ce0ed41b67aed6857b26aafd"},
]
pycparser = [
    {file = "pycparser-2.20-py2.py3-none-any.whl", hash = "sha256:7582ad22678f0fcd81102833f60ef8d0e57288b6b5fb00323d101be910e35705"},
    {file = "pycparser-2.20.tar.gz", hash = "sha256:2d475327684562c3a96cc71adf7dc8c4f0565175cf86b6d7a404ff4c771f15f0"},
]
pygments = [
    {file = "Pygments-2.10.0-py3-none-any.whl", hash = "sha256:b8e67fe6af78f492b3c4b3e2970c0624cbf08beb1e493b2c99b9fa1b67a20380"},
    {file = "Pygments-2.10.0.tar.gz", hash = "sha256:f398865f7eb6874156579fdf36bc840a03cab64d1cde9e93d68f46a425ec52c6"},
]
pylint = [
    {file = "pylint-2.3.1-py3-none-any.whl", hash = "sha256:5d77031694a5fb97ea95e828c8d10fc770a1df6eb3906067aaed42201a8a6a09"},
    {file = "pylint-2.3.1.tar.gz", hash = "sha256:723e3db49555abaf9bf79dc474c6b9e2935ad82230b10c1138a71ea41ac0fff1"},
]
pyparsing = [
    {file = "pyparsing-2.4.7-py2.py3-none-any.whl", hash = "sha256:ef9d7589ef3c200abe66653d3f1ab1033c3c419ae9b9bdb1240a85b024efc88b"},
    {file = "pyparsing-2.4.7.tar.gz", hash = "sha256:c203ec8783bf771a155b207279b9bccb8dea02d8f0c9e5f8ead507bc3246ecc1"},
]
pyrsistent = [
    {file = "pyrsistent-0.18.0-cp36-cp36m-macosx_10_9_x86_64.whl", hash = "sha256:f4c8cabb46ff8e5d61f56a037974228e978f26bfefce4f61a4b1ac0ba7a2ab72"},
    {file = "pyrsistent-0.18.0-cp36-cp36m-manylinux1_i686.whl", hash = "sha256:da6e5e818d18459fa46fac0a4a4e543507fe1110e808101277c5a2b5bab0cd2d"},
    {file = "pyrsistent-0.18.0-cp36-cp36m-manylinux1_x86_64.whl", hash = "sha256:5e4395bbf841693eaebaa5bb5c8f5cdbb1d139e07c975c682ec4e4f8126e03d2"},
    {file = "pyrsistent-0.18.0-cp36-cp36m-win32.whl", hash = "sha256:527be2bfa8dc80f6f8ddd65242ba476a6c4fb4e3aedbf281dfbac1b1ed4165b1"},
    {file = "pyrsistent-0.18.0-cp36-cp36m-win_amd64.whl", hash = "sha256:2aaf19dc8ce517a8653746d98e962ef480ff34b6bc563fc067be6401ffb457c7"},
    {file = "pyrsistent-0.18.0-cp37-cp37m-macosx_10_9_x86_64.whl", hash = "sha256:58a70d93fb79dc585b21f9d72487b929a6fe58da0754fa4cb9f279bb92369396"},
    {file = "pyrsistent-0.18.0-cp37-cp37m-manylinux1_i686.whl", hash = "sha256:4916c10896721e472ee12c95cdc2891ce5890898d2f9907b1b4ae0f53588b710"},
    {file = "pyrsistent-0.18.0-cp37-cp37m-manylinux1_x86_64.whl", hash = "sha256:73ff61b1411e3fb0ba144b8f08d6749749775fe89688093e1efef9839d2dcc35"},
    {file = "pyrsistent-0.18.0-cp37-cp37m-win32.whl", hash = "sha256:b29b869cf58412ca5738d23691e96d8aff535e17390128a1a52717c9a109da4f"},
    {file = "pyrsistent-0.18.0-cp37-cp37m-win_amd64.whl", hash = "sha256:097b96f129dd36a8c9e33594e7ebb151b1515eb52cceb08474c10a5479e799f2"},
    {file = "pyrsistent-0.18.0-cp38-cp38-macosx_10_9_x86_64.whl", hash = "sha256:772e94c2c6864f2cd2ffbe58bb3bdefbe2a32afa0acb1a77e472aac831f83427"},
    {file = "pyrsistent-0.18.0-cp38-cp38-manylinux1_i686.whl", hash = "sha256:c1a9ff320fa699337e05edcaae79ef8c2880b52720bc031b219e5b5008ebbdef"},
    {file = "pyrsistent-0.18.0-cp38-cp38-manylinux1_x86_64.whl", hash = "sha256:cd3caef37a415fd0dae6148a1b6957a8c5f275a62cca02e18474608cb263640c"},
    {file = "pyrsistent-0.18.0-cp38-cp38-win32.whl", hash = "sha256:e79d94ca58fcafef6395f6352383fa1a76922268fa02caa2272fff501c2fdc78"},
    {file = "pyrsistent-0.18.0-cp38-cp38-win_amd64.whl", hash = "sha256:a0c772d791c38bbc77be659af29bb14c38ced151433592e326361610250c605b"},
    {file = "pyrsistent-0.18.0-cp39-cp39-macosx_10_9_x86_64.whl", hash = "sha256:d5ec194c9c573aafaceebf05fc400656722793dac57f254cd4741f3c27ae57b4"},
    {file = "pyrsistent-0.18.0-cp39-cp39-manylinux1_i686.whl", hash = "sha256:6b5eed00e597b5b5773b4ca30bd48a5774ef1e96f2a45d105db5b4ebb4bca680"},
    {file = "pyrsistent-0.18.0-cp39-cp39-manylinux1_x86_64.whl", hash = "sha256:48578680353f41dca1ca3dc48629fb77dfc745128b56fc01096b2530c13fd426"},
    {file = "pyrsistent-0.18.0-cp39-cp39-win32.whl", hash = "sha256:f3ef98d7b76da5eb19c37fda834d50262ff9167c65658d1d8f974d2e4d90676b"},
    {file = "pyrsistent-0.18.0-cp39-cp39-win_amd64.whl", hash = "sha256:404e1f1d254d314d55adb8d87f4f465c8693d6f902f67eb6ef5b4526dc58e6ea"},
    {file = "pyrsistent-0.18.0.tar.gz", hash = "sha256:773c781216f8c2900b42a7b638d5b517bb134ae1acbebe4d1e8f1f41ea60eb4b"},
]
pytest = [
    {file = "pytest-5.4.3-py3-none-any.whl", hash = "sha256:5c0db86b698e8f170ba4582a492248919255fcd4c79b1ee64ace34301fb589a1"},
    {file = "pytest-5.4.3.tar.gz", hash = "sha256:7979331bfcba207414f5e1263b5a0f8f521d0f457318836a7355531ed1a4c7d8"},
]
pytest-black = [
    {file = "pytest-black-0.3.12.tar.gz", hash = "sha256:1d339b004f764d6cd0f06e690f6dd748df3d62e6fe1a692d6a5500ac2c5b75a5"},
]
pytest-cov = [
    {file = "pytest-cov-2.12.1.tar.gz", hash = "sha256:261ceeb8c227b726249b376b8526b600f38667ee314f910353fa318caa01f4d7"},
    {file = "pytest_cov-2.12.1-py2.py3-none-any.whl", hash = "sha256:261bb9e47e65bd099c89c3edf92972865210c36813f80ede5277dceb77a4a62a"},
]
pytest-isort = [
    {file = "pytest-isort-1.3.0.tar.gz", hash = "sha256:46a12331a701e2f21d48548b2828c8b0a7956dbf1cd5347163f537deb24332dd"},
    {file = "pytest_isort-1.3.0-py3-none-any.whl", hash = "sha256:074255ad393088a2daee6ca7f2305b7b86358ff632f62302896d8d4b2b339107"},
]
pytest-mypy = [
    {file = "pytest-mypy-0.6.2.tar.gz", hash = "sha256:2560a9b27d59bb17810d12ec3402dfc7c8e100e40539a70d2814bcbb27240f27"},
    {file = "pytest_mypy-0.6.2-py3-none-any.whl", hash = "sha256:76e705cfd3800bf2b534738e792245ac5bb8d780698d0f8cd6c79032cc5e9923"},
]
pytest-pylint = [
    {file = "pytest-pylint-0.17.0.tar.gz", hash = "sha256:b0c177d63f6e3f5b82fa2720a6570dd2ecff1616c26ed6d02d0cbf75fd98ddf9"},
    {file = "pytest_pylint-0.17.0-py3-none-any.whl", hash = "sha256:c6a1b9ad7dc819ea56ebd45fc1f5a611f0848b9a5b85fdcd8deafd07b22e7f2e"},
]
python-dateutil = [
    {file = "python-dateutil-2.8.2.tar.gz", hash = "sha256:0123cacc1627ae19ddf3c27a5de5bd67ee4586fbdd6440d9748f8abb483d3e86"},
    {file = "python_dateutil-2.8.2-py2.py3-none-any.whl", hash = "sha256:961d03dc3453ebbc59dbdea9e4e11c5651520a876d0f4db161e8674aae935da9"},
]
pytz = [
    {file = "pytz-2021.1-py2.py3-none-any.whl", hash = "sha256:eb10ce3e7736052ed3623d49975ce333bcd712c7bb19a58b9e2089d4057d0798"},
    {file = "pytz-2021.1.tar.gz", hash = "sha256:83a4a90894bf38e243cf052c8b58f381bfe9a7a483f6a9cab140bc7f702ac4da"},
]
pywin32 = [
    {file = "pywin32-301-cp35-cp35m-win32.whl", hash = "sha256:93367c96e3a76dfe5003d8291ae16454ca7d84bb24d721e0b74a07610b7be4a7"},
    {file = "pywin32-301-cp35-cp35m-win_amd64.whl", hash = "sha256:9635df6998a70282bd36e7ac2a5cef9ead1627b0a63b17c731312c7a0daebb72"},
    {file = "pywin32-301-cp36-cp36m-win32.whl", hash = "sha256:c866f04a182a8cb9b7855de065113bbd2e40524f570db73ef1ee99ff0a5cc2f0"},
    {file = "pywin32-301-cp36-cp36m-win_amd64.whl", hash = "sha256:dafa18e95bf2a92f298fe9c582b0e205aca45c55f989937c52c454ce65b93c78"},
    {file = "pywin32-301-cp37-cp37m-win32.whl", hash = "sha256:98f62a3f60aa64894a290fb7494bfa0bfa0a199e9e052e1ac293b2ad3cd2818b"},
    {file = "pywin32-301-cp37-cp37m-win_amd64.whl", hash = "sha256:fb3b4933e0382ba49305cc6cd3fb18525df7fd96aa434de19ce0878133bf8e4a"},
    {file = "pywin32-301-cp38-cp38-win32.whl", hash = "sha256:88981dd3cfb07432625b180f49bf4e179fb8cbb5704cd512e38dd63636af7a17"},
    {file = "pywin32-301-cp38-cp38-win_amd64.whl", hash = "sha256:8c9d33968aa7fcddf44e47750e18f3d034c3e443a707688a008a2e52bbef7e96"},
    {file = "pywin32-301-cp39-cp39-win32.whl", hash = "sha256:595d397df65f1b2e0beaca63a883ae6d8b6df1cdea85c16ae85f6d2e648133fe"},
    {file = "pywin32-301-cp39-cp39-win_amd64.whl", hash = "sha256:87604a4087434cd814ad8973bd47d6524bd1fa9e971ce428e76b62a5e0860fdf"},
]
pywinpty = [
    {file = "pywinpty-1.1.4-cp36-none-win_amd64.whl", hash = "sha256:fb975976ad92be44801de95fdf2b0366747767cb0528478553aff85dd63ebb09"},
    {file = "pywinpty-1.1.4-cp37-none-win_amd64.whl", hash = "sha256:5d25b30a2f87105778bc2f57cb1271f58aaa25568921ef042faf001b3b0a7307"},
    {file = "pywinpty-1.1.4-cp38-none-win_amd64.whl", hash = "sha256:c5c3550100689632f6663f39865ef8716835dab1838a9eb9b472644af92673f8"},
    {file = "pywinpty-1.1.4-cp39-none-win_amd64.whl", hash = "sha256:ad60a336d92ac38e2159320db6d5999c4c2726a141c3ed3f9694021feb6a234e"},
    {file = "pywinpty-1.1.4.tar.gz", hash = "sha256:cc700c9d5a9fcebf677ac93a4943ca9a24db6e2f11a5f0e7e8e226184c5036f7"},
]
pyzmq = [
    {file = "pyzmq-22.2.1-cp310-cp310-macosx_10_15_universal2.whl", hash = "sha256:d60a407663b7c2af781ab7f49d94a3d379dd148bb69ea8d9dd5bc69adf18097c"},
    {file = "pyzmq-22.2.1-cp310-cp310-macosx_10_9_x86_64.whl", hash = "sha256:631f932fb1fa4b76f31adf976f8056519bc6208a3c24c184581c3dd5be15066e"},
    {file = "pyzmq-22.2.1-cp310-cp310-manylinux_2_12_i686.manylinux2010_i686.whl", hash = "sha256:0471d634c7fe48ff7d3849798da6c16afc71676dd890b5ae08eb1efe735c6fec"},
    {file = "pyzmq-22.2.1-cp310-cp310-manylinux_2_12_x86_64.manylinux2010_x86_64.whl", hash = "sha256:f520e9fee5d7a2e09b051d924f85b977c6b4e224e56c0551c3c241bbeeb0ad8d"},
    {file = "pyzmq-22.2.1-cp310-cp310-manylinux_2_17_aarch64.manylinux2014_aarch64.whl", hash = "sha256:c1b6619ceb33a8907f1cb82ff8afc8a133e7a5f16df29528e919734718600426"},
    {file = "pyzmq-22.2.1-cp310-cp310-win32.whl", hash = "sha256:31c5dfb6df5148789835128768c01bf6402eb753d06f524f12f6786caf96fb44"},
    {file = "pyzmq-22.2.1-cp310-cp310-win_amd64.whl", hash = "sha256:4842a8263cbaba6fce401bbe4e2b125321c401a01714e42624dabc554bfc2629"},
    {file = "pyzmq-22.2.1-cp36-cp36m-macosx_10_9_x86_64.whl", hash = "sha256:b921758f8b5098faa85f341bbdd5e36d5339de5e9032ca2b07d8c8e7bec5069b"},
    {file = "pyzmq-22.2.1-cp36-cp36m-manylinux_2_17_aarch64.manylinux2014_aarch64.whl", hash = "sha256:240b83b3a8175b2f616f80092cbb019fcd5c18598f78ffc6aa0ae9034b300f14"},
    {file = "pyzmq-22.2.1-cp36-cp36m-manylinux_2_5_i686.manylinux1_i686.whl", hash = "sha256:da7f7f3bb08bcf59a6b60b4e53dd8f08bb00c9e61045319d825a906dbb3c8fb7"},
    {file = "pyzmq-22.2.1-cp36-cp36m-manylinux_2_5_x86_64.manylinux1_x86_64.whl", hash = "sha256:e66025b64c4724ba683d6d4a4e5ee23de12fe9ae683908f0c7f0f91b4a2fd94e"},
    {file = "pyzmq-22.2.1-cp36-cp36m-win32.whl", hash = "sha256:50d007d5702171bc810c1e74498fa2c7bc5b50f9750697f7fd2a3e71a25aad91"},
    {file = "pyzmq-22.2.1-cp36-cp36m-win_amd64.whl", hash = "sha256:b4a51c7d906dc263a0cc5590761e53e0a68f2c2fefe549cbef21c9ee5d2d98a4"},
    {file = "pyzmq-22.2.1-cp37-cp37m-macosx_10_9_x86_64.whl", hash = "sha256:93705cb90baa9d6f75e8448861a1efd3329006f79095ab18846bd1eaa342f7c3"},
    {file = "pyzmq-22.2.1-cp37-cp37m-manylinux_2_17_aarch64.manylinux2014_aarch64.whl", hash = "sha256:620b0abb813958cb3ecb5144c177e26cde92fee6f43c4b9de6b329515532bf27"},
    {file = "pyzmq-22.2.1-cp37-cp37m-manylinux_2_5_i686.manylinux1_i686.whl", hash = "sha256:2dd3896b3c952cf6c8013deda53c1df16bf962f355b5503d23521e0f6403ae3d"},
    {file = "pyzmq-22.2.1-cp37-cp37m-manylinux_2_5_x86_64.manylinux1_x86_64.whl", hash = "sha256:6e9c030222893afa86881d7485d3e841969760a16004bd23e9a83cca28b42778"},
    {file = "pyzmq-22.2.1-cp37-cp37m-win32.whl", hash = "sha256:262f470e7acde18b7217aac78d19d2e29ced91a5afbeb7d98521ebf26461aa7e"},
    {file = "pyzmq-22.2.1-cp37-cp37m-win_amd64.whl", hash = "sha256:246f27b88722cfa729bb04881e94484e40b085720d728c1b05133b3f331b0b7b"},
    {file = "pyzmq-22.2.1-cp38-cp38-macosx_10_9_x86_64.whl", hash = "sha256:0d17bac19e934e9f547a8811b7c2a32651a7840f38086b924e2e3dcb2fae5c3a"},
    {file = "pyzmq-22.2.1-cp38-cp38-manylinux_2_12_i686.manylinux2010_i686.whl", hash = "sha256:5933d1f4087de6e52906f72d92e1e4dcc630d371860b92c55d7f7a4b815a664c"},
    {file = "pyzmq-22.2.1-cp38-cp38-manylinux_2_12_x86_64.manylinux2010_x86_64.whl", hash = "sha256:ac4497e4b7d134ee53ce5532d9cc3b640d6e71806a55062984e0c99a2f88f465"},
    {file = "pyzmq-22.2.1-cp38-cp38-manylinux_2_17_aarch64.manylinux2014_aarch64.whl", hash = "sha256:66375a6094af72a6098ed4403b15b4db6bf00013c6febc1baa832e7abda827f4"},
    {file = "pyzmq-22.2.1-cp38-cp38-win32.whl", hash = "sha256:b2c16d20bd0aef8e57bc9505fdd80ea0d6008020c3740accd96acf1b3d1b5347"},
    {file = "pyzmq-22.2.1-cp38-cp38-win_amd64.whl", hash = "sha256:ff345d48940c834168f81fa1d4724675099f148f1ab6369748c4d712ed71bf7c"},
    {file = "pyzmq-22.2.1-cp39-cp39-macosx_10_15_universal2.whl", hash = "sha256:f5c84c5de9a773bbf8b22c51e28380999ea72e5e85b4db8edf5e69a7a0d4d9f9"},
    {file = "pyzmq-22.2.1-cp39-cp39-macosx_10_9_x86_64.whl", hash = "sha256:2534a036b777f957bd6b89b55fb2136775ca2659fb0f1c85036ba78d17d86fd5"},
    {file = "pyzmq-22.2.1-cp39-cp39-manylinux_2_12_i686.manylinux2010_i686.whl", hash = "sha256:a649065413ba4eab92a783a7caa4de8ce14cf46ba8a2a09951426143f1298adb"},
    {file = "pyzmq-22.2.1-cp39-cp39-manylinux_2_12_x86_64.manylinux2010_x86_64.whl", hash = "sha256:c9cb0bd3a3cb7ccad3caa1d7b0d18ba71ed3a4a3610028e506a4084371d4d223"},
    {file = "pyzmq-22.2.1-cp39-cp39-manylinux_2_17_aarch64.manylinux2014_aarch64.whl", hash = "sha256:b4428302c389fffc0c9c07a78cad5376636b9d096f332acfe66b321ae9ff2c63"},
    {file = "pyzmq-22.2.1-cp39-cp39-win32.whl", hash = "sha256:6a5b4566f66d953601d0d47d4071897f550a265bafd52ebcad5ac7aad3838cbb"},
    {file = "pyzmq-22.2.1-cp39-cp39-win_amd64.whl", hash = "sha256:89200ab6ef9081c72a04ed84c52a50b60dcb0655375aeedb40689bc7c934715e"},
    {file = "pyzmq-22.2.1-pp37-pypy37_pp73-macosx_10_9_x86_64.whl", hash = "sha256:ed67df4eaa99a20d162d76655bda23160abdf8abf82a17f41dfd3962e608dbcc"},
    {file = "pyzmq-22.2.1-pp37-pypy37_pp73-manylinux_2_12_i686.manylinux2010_i686.whl", hash = "sha256:021e22a8c58ab294bd4b96448a2ca4e716e1d76600192ff84c33d71edb1fbd37"},
    {file = "pyzmq-22.2.1-pp37-pypy37_pp73-manylinux_2_12_x86_64.manylinux2010_x86_64.whl", hash = "sha256:200ac096cee5499964c90687306a7244b79ef891f773ed4cf15019fd1f3df330"},
    {file = "pyzmq-22.2.1-pp37-pypy37_pp73-win_amd64.whl", hash = "sha256:b3f57bee62e36be5c97712de32237c5589caee0d1154c2ad01a888accfae20bc"},
    {file = "pyzmq-22.2.1.tar.gz", hash = "sha256:6d18c76676771fd891ca8e0e68da0bbfb88e30129835c0ade748016adb3b6242"},
]
qtconsole = [
    {file = "qtconsole-5.1.1-py3-none-any.whl", hash = "sha256:73994105b0369bb99f4164df4a131010f3c7b33a7b5169c37366358d8744675b"},
    {file = "qtconsole-5.1.1.tar.gz", hash = "sha256:bbc34bca14f65535afcb401bc74b752bac955e5313001ba640383f7e5857dc49"},
]
qtpy = [
    {file = "QtPy-1.10.0-py2.py3-none-any.whl", hash = "sha256:f683ce6cd825ba8248a798bf1dfa1a07aca387c88ae44fa5479537490aace7be"},
    {file = "QtPy-1.10.0.tar.gz", hash = "sha256:3d20f010caa3b2c04835d6a2f66f8873b041bdaf7a76085c2a0d7890cdd65ea9"},
]
regex = [
    {file = "regex-2021.8.28-cp310-cp310-macosx_10_9_x86_64.whl", hash = "sha256:9d05ad5367c90814099000442b2125535e9d77581855b9bee8780f1b41f2b1a2"},
    {file = "regex-2021.8.28-cp310-cp310-manylinux_2_17_aarch64.manylinux2014_aarch64.whl", hash = "sha256:f3bf1bc02bc421047bfec3343729c4bbbea42605bcfd6d6bfe2c07ade8b12d2a"},
    {file = "regex-2021.8.28-cp310-cp310-manylinux_2_17_x86_64.manylinux2014_x86_64.whl", hash = "sha256:5f6a808044faae658f546dd5f525e921de9fa409de7a5570865467f03a626fc0"},
    {file = "regex-2021.8.28-cp310-cp310-manylinux_2_5_i686.manylinux1_i686.manylinux_2_12_i686.manylinux2010_i686.whl", hash = "sha256:a617593aeacc7a691cc4af4a4410031654f2909053bd8c8e7db837f179a630eb"},
    {file = "regex-2021.8.28-cp310-cp310-manylinux_2_5_i686.manylinux1_i686.manylinux_2_17_i686.manylinux2014_i686.whl", hash = "sha256:79aef6b5cd41feff359acaf98e040844613ff5298d0d19c455b3d9ae0bc8c35a"},
    {file = "regex-2021.8.28-cp310-cp310-manylinux_2_5_x86_64.manylinux1_x86_64.manylinux_2_12_x86_64.manylinux2010_x86_64.whl", hash = "sha256:0fc1f8f06977c2d4f5e3d3f0d4a08089be783973fc6b6e278bde01f0544ff308"},
    {file = "regex-2021.8.28-cp310-cp310-win32.whl", hash = "sha256:6eebf512aa90751d5ef6a7c2ac9d60113f32e86e5687326a50d7686e309f66ed"},
    {file = "regex-2021.8.28-cp310-cp310-win_amd64.whl", hash = "sha256:ac88856a8cbccfc14f1b2d0b829af354cc1743cb375e7f04251ae73b2af6adf8"},
    {file = "regex-2021.8.28-cp36-cp36m-macosx_10_9_x86_64.whl", hash = "sha256:c206587c83e795d417ed3adc8453a791f6d36b67c81416676cad053b4104152c"},
    {file = "regex-2021.8.28-cp36-cp36m-manylinux_2_17_aarch64.manylinux2014_aarch64.whl", hash = "sha256:e8690ed94481f219a7a967c118abaf71ccc440f69acd583cab721b90eeedb77c"},
    {file = "regex-2021.8.28-cp36-cp36m-manylinux_2_17_x86_64.manylinux2014_x86_64.whl", hash = "sha256:328a1fad67445550b982caa2a2a850da5989fd6595e858f02d04636e7f8b0b13"},
    {file = "regex-2021.8.28-cp36-cp36m-manylinux_2_5_i686.manylinux1_i686.manylinux_2_12_i686.manylinux2010_i686.whl", hash = "sha256:c7cb4c512d2d3b0870e00fbbac2f291d4b4bf2634d59a31176a87afe2777c6f0"},
    {file = "regex-2021.8.28-cp36-cp36m-manylinux_2_5_i686.manylinux1_i686.manylinux_2_17_i686.manylinux2014_i686.whl", hash = "sha256:66256b6391c057305e5ae9209941ef63c33a476b73772ca967d4a2df70520ec1"},
    {file = "regex-2021.8.28-cp36-cp36m-manylinux_2_5_x86_64.manylinux1_x86_64.manylinux_2_12_x86_64.manylinux2010_x86_64.whl", hash = "sha256:8e44769068d33e0ea6ccdf4b84d80c5afffe5207aa4d1881a629cf0ef3ec398f"},
    {file = "regex-2021.8.28-cp36-cp36m-win32.whl", hash = "sha256:08d74bfaa4c7731b8dac0a992c63673a2782758f7cfad34cf9c1b9184f911354"},
    {file = "regex-2021.8.28-cp36-cp36m-win_amd64.whl", hash = "sha256:abb48494d88e8a82601af905143e0de838c776c1241d92021e9256d5515b3645"},
    {file = "regex-2021.8.28-cp37-cp37m-macosx_10_9_x86_64.whl", hash = "sha256:b4c220a1fe0d2c622493b0a1fd48f8f991998fb447d3cd368033a4b86cf1127a"},
    {file = "regex-2021.8.28-cp37-cp37m-manylinux_2_17_aarch64.manylinux2014_aarch64.whl", hash = "sha256:d4a332404baa6665b54e5d283b4262f41f2103c255897084ec8f5487ce7b9e8e"},
    {file = "regex-2021.8.28-cp37-cp37m-manylinux_2_17_x86_64.manylinux2014_x86_64.whl", hash = "sha256:c61dcc1cf9fd165127a2853e2c31eb4fb961a4f26b394ac9fe5669c7a6592892"},
    {file = "regex-2021.8.28-cp37-cp37m-manylinux_2_5_i686.manylinux1_i686.manylinux_2_12_i686.manylinux2010_i686.whl", hash = "sha256:ee329d0387b5b41a5dddbb6243a21cb7896587a651bebb957e2d2bb8b63c0791"},
    {file = "regex-2021.8.28-cp37-cp37m-manylinux_2_5_i686.manylinux1_i686.manylinux_2_17_i686.manylinux2014_i686.whl", hash = "sha256:f60667673ff9c249709160529ab39667d1ae9fd38634e006bec95611f632e759"},
    {file = "regex-2021.8.28-cp37-cp37m-manylinux_2_5_x86_64.manylinux1_x86_64.manylinux_2_12_x86_64.manylinux2010_x86_64.whl", hash = "sha256:b844fb09bd9936ed158ff9df0ab601e2045b316b17aa8b931857365ea8586906"},
    {file = "regex-2021.8.28-cp37-cp37m-win32.whl", hash = "sha256:4cde065ab33bcaab774d84096fae266d9301d1a2f5519d7bd58fc55274afbf7a"},
    {file = "regex-2021.8.28-cp37-cp37m-win_amd64.whl", hash = "sha256:1413b5022ed6ac0d504ba425ef02549a57d0f4276de58e3ab7e82437892704fc"},
    {file = "regex-2021.8.28-cp38-cp38-macosx_10_9_x86_64.whl", hash = "sha256:ed4b50355b066796dacdd1cf538f2ce57275d001838f9b132fab80b75e8c84dd"},
    {file = "regex-2021.8.28-cp38-cp38-manylinux_2_17_aarch64.manylinux2014_aarch64.whl", hash = "sha256:28fc475f560d8f67cc8767b94db4c9440210f6958495aeae70fac8faec631797"},
    {file = "regex-2021.8.28-cp38-cp38-manylinux_2_17_x86_64.manylinux2014_x86_64.whl", hash = "sha256:bdc178caebd0f338d57ae445ef8e9b737ddf8fbc3ea187603f65aec5b041248f"},
    {file = "regex-2021.8.28-cp38-cp38-manylinux_2_5_i686.manylinux1_i686.manylinux_2_12_i686.manylinux2010_i686.whl", hash = "sha256:999ad08220467b6ad4bd3dd34e65329dd5d0df9b31e47106105e407954965256"},
    {file = "regex-2021.8.28-cp38-cp38-manylinux_2_5_i686.manylinux1_i686.manylinux_2_17_i686.manylinux2014_i686.whl", hash = "sha256:808ee5834e06f57978da3e003ad9d6292de69d2bf6263662a1a8ae30788e080b"},
    {file = "regex-2021.8.28-cp38-cp38-manylinux_2_5_x86_64.manylinux1_x86_64.manylinux_2_12_x86_64.manylinux2010_x86_64.whl", hash = "sha256:d5111d4c843d80202e62b4fdbb4920db1dcee4f9366d6b03294f45ed7b18b42e"},
    {file = "regex-2021.8.28-cp38-cp38-win32.whl", hash = "sha256:473858730ef6d6ff7f7d5f19452184cd0caa062a20047f6d6f3e135a4648865d"},
    {file = "regex-2021.8.28-cp38-cp38-win_amd64.whl", hash = "sha256:31a99a4796bf5aefc8351e98507b09e1b09115574f7c9dbb9cf2111f7220d2e2"},
    {file = "regex-2021.8.28-cp39-cp39-macosx_10_9_x86_64.whl", hash = "sha256:04f6b9749e335bb0d2f68c707f23bb1773c3fb6ecd10edf0f04df12a8920d468"},
    {file = "regex-2021.8.28-cp39-cp39-manylinux_2_17_aarch64.manylinux2014_aarch64.whl", hash = "sha256:9b006628fe43aa69259ec04ca258d88ed19b64791693df59c422b607b6ece8bb"},
    {file = "regex-2021.8.28-cp39-cp39-manylinux_2_17_x86_64.manylinux2014_x86_64.whl", hash = "sha256:121f4b3185feaade3f85f70294aef3f777199e9b5c0c0245c774ae884b110a2d"},
    {file = "regex-2021.8.28-cp39-cp39-manylinux_2_5_i686.manylinux1_i686.manylinux_2_12_i686.manylinux2010_i686.whl", hash = "sha256:a577a21de2ef8059b58f79ff76a4da81c45a75fe0bfb09bc8b7bb4293fa18983"},
    {file = "regex-2021.8.28-cp39-cp39-manylinux_2_5_i686.manylinux1_i686.manylinux_2_17_i686.manylinux2014_i686.whl", hash = "sha256:1743345e30917e8c574f273f51679c294effba6ad372db1967852f12c76759d8"},
    {file = "regex-2021.8.28-cp39-cp39-manylinux_2_5_x86_64.manylinux1_x86_64.manylinux_2_12_x86_64.manylinux2010_x86_64.whl", hash = "sha256:e1e8406b895aba6caa63d9fd1b6b1700d7e4825f78ccb1e5260551d168db38ed"},
    {file = "regex-2021.8.28-cp39-cp39-win32.whl", hash = "sha256:ed283ab3a01d8b53de3a05bfdf4473ae24e43caee7dcb5584e86f3f3e5ab4374"},
    {file = "regex-2021.8.28-cp39-cp39-win_amd64.whl", hash = "sha256:610b690b406653c84b7cb6091facb3033500ee81089867ee7d59e675f9ca2b73"},
    {file = "regex-2021.8.28.tar.gz", hash = "sha256:f585cbbeecb35f35609edccb95efd95a3e35824cd7752b586503f7e6087303f1"},
]
requests = [
    {file = "requests-2.26.0-py2.py3-none-any.whl", hash = "sha256:6c1246513ecd5ecd4528a0906f910e8f0f9c6b8ec72030dc9fd154dc1a6efd24"},
    {file = "requests-2.26.0.tar.gz", hash = "sha256:b8aa58f8cf793ffd8782d3d8cb19e66ef36f7aba4353eec859e74678b01b07a7"},
]
requests-oauthlib = [
    {file = "requests-oauthlib-1.3.0.tar.gz", hash = "sha256:b4261601a71fd721a8bd6d7aa1cc1d6a8a93b4a9f5e96626f8e4d91e8beeaa6a"},
    {file = "requests_oauthlib-1.3.0-py2.py3-none-any.whl", hash = "sha256:7f71572defaecd16372f9006f33c2ec8c077c3cfa6f5911a9a90202beb513f3d"},
    {file = "requests_oauthlib-1.3.0-py3.7.egg", hash = "sha256:fa6c47b933f01060936d87ae9327fead68768b69c6c9ea2109c48be30f2d4dbc"},
]
requests-unixsocket = [
    {file = "requests-unixsocket-0.2.0.tar.gz", hash = "sha256:9e5c1a20afc3cf786197ae59c79bcdb0e7565f218f27df5f891307ee8817c1ea"},
    {file = "requests_unixsocket-0.2.0-py2.py3-none-any.whl", hash = "sha256:014d07bfb66dc805a011a8b4b306cf4ec96d2eddb589f6b2b5765e626f0dc0cc"},
]
robust-laplacian = [
    {file = "robust_laplacian-0.2.2-cp35-cp35m-macosx_10_9_x86_64.whl", hash = "sha256:342bd375b8d80386052b1f0fe6e2d8ef835cd6eb7d125f7c5fce1083f232e4b8"},
    {file = "robust_laplacian-0.2.2-cp35-cp35m-manylinux2010_i686.whl", hash = "sha256:238756e0944a159040d56f48b655832a6cc98f74d33f0a8011cf20b6ddaec883"},
    {file = "robust_laplacian-0.2.2-cp35-cp35m-manylinux2010_x86_64.whl", hash = "sha256:09a122d48563266bef91e30213f56737490edbf5e2f6d96d7c3abc16f64a94e6"},
    {file = "robust_laplacian-0.2.2-cp35-cp35m-win32.whl", hash = "sha256:22be326c4a2a98b9651e219818aa9a09c707b161cddbcff78fa2fa5ecc28bef4"},
    {file = "robust_laplacian-0.2.2-cp35-cp35m-win_amd64.whl", hash = "sha256:a2a6ca70cc0890c63e0d9ef2f8146c6b220edd54ae0a451e58f6a693bf99050c"},
    {file = "robust_laplacian-0.2.2-cp36-cp36m-macosx_10_9_x86_64.whl", hash = "sha256:b83336edbb726c5a741d819ae7bf4713b60742a7581a5c7b5963ebca45b6f678"},
    {file = "robust_laplacian-0.2.2-cp36-cp36m-manylinux2010_i686.whl", hash = "sha256:fa0454ac8a5ca4cc1a5772a35c79c11ffd4de1b7314d5193926a1399321580ad"},
    {file = "robust_laplacian-0.2.2-cp36-cp36m-manylinux2010_x86_64.whl", hash = "sha256:fa68b2c81e67ae004f5946330b3fb06297d2350df7e9d22697a803eb7f49c097"},
    {file = "robust_laplacian-0.2.2-cp36-cp36m-win32.whl", hash = "sha256:42393cecdad2bdbc963ae5bdb61f42078128dba822bafa76c2fc7d5bca4f7578"},
    {file = "robust_laplacian-0.2.2-cp36-cp36m-win_amd64.whl", hash = "sha256:6eaebf0b70f58f2c5da3f9cc01b096ff13f2514b12003ccd0acde37ac0e692eb"},
    {file = "robust_laplacian-0.2.2-cp37-cp37m-macosx_10_9_x86_64.whl", hash = "sha256:e56527dc95490d800a5e5dc3801612fe04f00355afb60497895da6c34e29958a"},
    {file = "robust_laplacian-0.2.2-cp37-cp37m-manylinux2010_i686.whl", hash = "sha256:0aa21c872afd7989e765b37ca4fe0e2daefff70a088b9377290e67ebaf8e07e1"},
    {file = "robust_laplacian-0.2.2-cp37-cp37m-manylinux2010_x86_64.whl", hash = "sha256:0e5d691552af3c6f9ee684ed9a89a540ea7714a90f499fdc1a30185177e7a6fc"},
    {file = "robust_laplacian-0.2.2-cp37-cp37m-win32.whl", hash = "sha256:f6cd9ac28dc58431ddee21a041c0c36dbf4129f8eb5b8d318d5604f6c464c773"},
    {file = "robust_laplacian-0.2.2-cp37-cp37m-win_amd64.whl", hash = "sha256:36cad1ec5acbbbe48c49abd10597c4a26f2879435c7b6cafbe73c6df09978107"},
    {file = "robust_laplacian-0.2.2-cp38-cp38-macosx_10_9_x86_64.whl", hash = "sha256:de854f0182ce2b579e3de249d4d00c689761d99cea96e80403df62425f87c457"},
    {file = "robust_laplacian-0.2.2-cp38-cp38-manylinux2010_i686.whl", hash = "sha256:ca8b3d7bdb62592aca7536c258a36aac8040fd55c70a8f36802820cd0f30b0a4"},
    {file = "robust_laplacian-0.2.2-cp38-cp38-manylinux2010_x86_64.whl", hash = "sha256:9527ac541b8f7fc4ccb8f3a3e24c1aa1d08634be5878bd3ff5adddfc2a073fce"},
    {file = "robust_laplacian-0.2.2-cp38-cp38-win32.whl", hash = "sha256:b3ca9be95ec899bb8e5d6d89316738b4a7a72a94b998b0ffb12e0ebb738ffb54"},
    {file = "robust_laplacian-0.2.2-cp38-cp38-win_amd64.whl", hash = "sha256:5fcc02239cf692c97b24952e3088ad5d38db29b360571962b7360e3940512b35"},
    {file = "robust_laplacian-0.2.2-cp39-cp39-macosx_10_9_x86_64.whl", hash = "sha256:b79b2e67a8e48e483a0ec7d2597c326eb8480d7c8c8deb4e9f09465bb6fee5c5"},
    {file = "robust_laplacian-0.2.2-cp39-cp39-manylinux2010_i686.whl", hash = "sha256:e172fd7f2a5aa92bbc8c19cc917fec86ec6f8c6e9ae10cf4266a8d2ac1292c10"},
    {file = "robust_laplacian-0.2.2-cp39-cp39-manylinux2010_x86_64.whl", hash = "sha256:f1482a13574e4e19c24913ba127226dc9dbde47a029ba9cf5ccf4ba4aa085c08"},
    {file = "robust_laplacian-0.2.2-cp39-cp39-win32.whl", hash = "sha256:f3922b8d47d6d8f0463efd32e4e10d0f6da1e8cde7016342b97ecd4c9810d88f"},
    {file = "robust_laplacian-0.2.2-cp39-cp39-win_amd64.whl", hash = "sha256:ede8ebe0b0e5d0d5dddc880a50b3db8aeab6dc3abd9dd71fc7b55934fa5993ef"},
    {file = "robust_laplacian-0.2.2.tar.gz", hash = "sha256:1c9940c653370113fe14744fa69c29d2440919ad03be3f0485c143b0da3687a9"},
]
rsa = [
    {file = "rsa-4.7.2-py3-none-any.whl", hash = "sha256:78f9a9bf4e7be0c5ded4583326e7461e3a3c5aae24073648b4bdfa797d78c9d2"},
    {file = "rsa-4.7.2.tar.gz", hash = "sha256:9d689e6ca1b3038bc82bf8d23e944b6b6037bc02301a574935b2dd946e0353b9"},
]
scikit-learn = [
    {file = "scikit-learn-0.24.2.tar.gz", hash = "sha256:d14701a12417930392cd3898e9646cf5670c190b933625ebe7511b1f7d7b8736"},
    {file = "scikit_learn-0.24.2-cp36-cp36m-macosx_10_13_x86_64.whl", hash = "sha256:d5bf9c863ba4717b3917b5227463ee06860fc43931dc9026747de416c0a10fee"},
    {file = "scikit_learn-0.24.2-cp36-cp36m-manylinux1_i686.whl", hash = "sha256:5beaeb091071625e83f5905192d8aecde65ba2f26f8b6719845bbf586f7a04a1"},
    {file = "scikit_learn-0.24.2-cp36-cp36m-manylinux1_x86_64.whl", hash = "sha256:06ffdcaaf81e2a3b1b50c3ac6842cfb13df2d8b737d61f64643ed61da7389cde"},
    {file = "scikit_learn-0.24.2-cp36-cp36m-manylinux2010_i686.whl", hash = "sha256:fec42690a2eb646b384eafb021c425fab48991587edb412d4db77acc358b27ce"},
    {file = "scikit_learn-0.24.2-cp36-cp36m-manylinux2010_x86_64.whl", hash = "sha256:5ff3e4e4cf7592d36541edec434e09fb8ab9ba6b47608c4ffe30c9038d301897"},
    {file = "scikit_learn-0.24.2-cp36-cp36m-manylinux2014_aarch64.whl", hash = "sha256:3cbd734e1aefc7c5080e6b6973fe062f97c26a1cdf1a991037ca196ce1c8f427"},
    {file = "scikit_learn-0.24.2-cp36-cp36m-win32.whl", hash = "sha256:f74429a07fedb36a03c159332b914e6de757176064f9fed94b5f79ebac07d913"},
    {file = "scikit_learn-0.24.2-cp36-cp36m-win_amd64.whl", hash = "sha256:dd968a174aa82f3341a615a033fa6a8169e9320cbb46130686562db132d7f1f0"},
    {file = "scikit_learn-0.24.2-cp37-cp37m-macosx_10_13_x86_64.whl", hash = "sha256:49ec0b1361da328da9bb7f1a162836028e72556356adeb53342f8fae6b450d47"},
    {file = "scikit_learn-0.24.2-cp37-cp37m-manylinux1_i686.whl", hash = "sha256:f18c3ed484eeeaa43a0d45dc2efb4d00fc6542ccdcfa2c45d7b635096a2ae534"},
    {file = "scikit_learn-0.24.2-cp37-cp37m-manylinux1_x86_64.whl", hash = "sha256:cdf24c1b9bbeb4936456b42ac5bd32c60bb194a344951acb6bfb0cddee5439a4"},
    {file = "scikit_learn-0.24.2-cp37-cp37m-manylinux2010_i686.whl", hash = "sha256:d177fe1ff47cc235942d628d41ee5b1c6930d8f009f1a451c39b5411e8d0d4cf"},
    {file = "scikit_learn-0.24.2-cp37-cp37m-manylinux2010_x86_64.whl", hash = "sha256:f3ec00f023d84526381ad0c0f2cff982852d035c921bbf8ceb994f4886c00c64"},
    {file = "scikit_learn-0.24.2-cp37-cp37m-manylinux2014_aarch64.whl", hash = "sha256:ae19ac105cf7ce8c205a46166992fdec88081d6e783ab6e38ecfbe45729f3c39"},
    {file = "scikit_learn-0.24.2-cp37-cp37m-win32.whl", hash = "sha256:f0ed4483c258fb23150e31b91ea7d25ff8495dba108aea0b0d4206a777705350"},
    {file = "scikit_learn-0.24.2-cp37-cp37m-win_amd64.whl", hash = "sha256:39b7e3b71bcb1fe46397185d6c1a5db1c441e71c23c91a31e7ad8cc3f7305f9a"},
    {file = "scikit_learn-0.24.2-cp38-cp38-macosx_10_13_x86_64.whl", hash = "sha256:90a297330f608adeb4d2e9786c6fda395d3150739deb3d42a86d9a4c2d15bc1d"},
    {file = "scikit_learn-0.24.2-cp38-cp38-manylinux1_i686.whl", hash = "sha256:f1d2108e770907540b5248977e4cff9ffaf0f73d0d13445ee938df06ca7579c6"},
    {file = "scikit_learn-0.24.2-cp38-cp38-manylinux1_x86_64.whl", hash = "sha256:1eec963fe9ffc827442c2e9333227c4d49749a44e592f305398c1db5c1563393"},
    {file = "scikit_learn-0.24.2-cp38-cp38-manylinux2010_i686.whl", hash = "sha256:2db429090b98045d71218a9ba913cc9b3fe78e0ba0b6b647d8748bc6d5a44080"},
    {file = "scikit_learn-0.24.2-cp38-cp38-manylinux2010_x86_64.whl", hash = "sha256:62214d2954377fcf3f31ec867dd4e436df80121e7a32947a0b3244f58f45e455"},
    {file = "scikit_learn-0.24.2-cp38-cp38-manylinux2014_aarch64.whl", hash = "sha256:8fac72b9688176922f9f54fda1ba5f7ffd28cbeb9aad282760186e8ceba9139a"},
    {file = "scikit_learn-0.24.2-cp38-cp38-win32.whl", hash = "sha256:ae426e3a52842c6b6d77d00f906b6031c8c2cfdfabd6af7511bb4bc9a68d720e"},
    {file = "scikit_learn-0.24.2-cp38-cp38-win_amd64.whl", hash = "sha256:038f4e9d6ef10e1f3fe82addc3a14735c299866eb10f2c77c090410904828312"},
    {file = "scikit_learn-0.24.2-cp39-cp39-macosx_10_13_x86_64.whl", hash = "sha256:48f273836e19901ba2beecd919f7b352f09310ce67c762f6e53bc6b81cacf1f0"},
    {file = "scikit_learn-0.24.2-cp39-cp39-manylinux1_i686.whl", hash = "sha256:a2a47449093dcf70babc930beba2ca0423cb7df2fa5fd76be5260703d67fa574"},
    {file = "scikit_learn-0.24.2-cp39-cp39-manylinux1_x86_64.whl", hash = "sha256:0e71ce9c7cbc20f6f8b860107ce15114da26e8675238b4b82b7e7cd37ca0c087"},
    {file = "scikit_learn-0.24.2-cp39-cp39-manylinux2010_i686.whl", hash = "sha256:2754c85b2287333f9719db7f23fb7e357f436deed512db3417a02bf6f2830aa5"},
    {file = "scikit_learn-0.24.2-cp39-cp39-manylinux2010_x86_64.whl", hash = "sha256:7be1b88c23cfac46e06404582215a917017cd2edaa2e4d40abe6aaff5458f24b"},
    {file = "scikit_learn-0.24.2-cp39-cp39-manylinux2014_aarch64.whl", hash = "sha256:4e6198675a6f9d333774671bd536668680eea78e2e81c0b19e57224f58d17f37"},
    {file = "scikit_learn-0.24.2-cp39-cp39-win32.whl", hash = "sha256:cbdb0b3db99dd1d5f69d31b4234367d55475add31df4d84a3bd690ef017b55e2"},
    {file = "scikit_learn-0.24.2-cp39-cp39-win_amd64.whl", hash = "sha256:40556bea1ef26ef54bc678d00cf138a63069144a0b5f3a436eecd8f3468b903e"},
]
scipy = [
    {file = "scipy-1.6.1-cp37-cp37m-macosx_10_9_x86_64.whl", hash = "sha256:a15a1f3fc0abff33e792d6049161b7795909b40b97c6cc2934ed54384017ab76"},
    {file = "scipy-1.6.1-cp37-cp37m-manylinux1_i686.whl", hash = "sha256:e79570979ccdc3d165456dd62041d9556fb9733b86b4b6d818af7a0afc15f092"},
    {file = "scipy-1.6.1-cp37-cp37m-manylinux1_x86_64.whl", hash = "sha256:a423533c55fec61456dedee7b6ee7dce0bb6bfa395424ea374d25afa262be261"},
    {file = "scipy-1.6.1-cp37-cp37m-manylinux2014_aarch64.whl", hash = "sha256:33d6b7df40d197bdd3049d64e8e680227151673465e5d85723b3b8f6b15a6ced"},
    {file = "scipy-1.6.1-cp37-cp37m-win32.whl", hash = "sha256:6725e3fbb47da428794f243864f2297462e9ee448297c93ed1dcbc44335feb78"},
    {file = "scipy-1.6.1-cp37-cp37m-win_amd64.whl", hash = "sha256:5fa9c6530b1661f1370bcd332a1e62ca7881785cc0f80c0d559b636567fab63c"},
    {file = "scipy-1.6.1-cp38-cp38-macosx_10_9_x86_64.whl", hash = "sha256:bd50daf727f7c195e26f27467c85ce653d41df4358a25b32434a50d8870fc519"},
    {file = "scipy-1.6.1-cp38-cp38-manylinux1_i686.whl", hash = "sha256:f46dd15335e8a320b0fb4685f58b7471702234cba8bb3442b69a3e1dc329c345"},
    {file = "scipy-1.6.1-cp38-cp38-manylinux1_x86_64.whl", hash = "sha256:0e5b0ccf63155d90da576edd2768b66fb276446c371b73841e3503be1d63fb5d"},
    {file = "scipy-1.6.1-cp38-cp38-manylinux2014_aarch64.whl", hash = "sha256:2481efbb3740977e3c831edfd0bd9867be26387cacf24eb5e366a6a374d3d00d"},
    {file = "scipy-1.6.1-cp38-cp38-win32.whl", hash = "sha256:68cb4c424112cd4be886b4d979c5497fba190714085f46b8ae67a5e4416c32b4"},
    {file = "scipy-1.6.1-cp38-cp38-win_amd64.whl", hash = "sha256:5f331eeed0297232d2e6eea51b54e8278ed8bb10b099f69c44e2558c090d06bf"},
    {file = "scipy-1.6.1-cp39-cp39-macosx_10_9_x86_64.whl", hash = "sha256:0c8a51d33556bf70367452d4d601d1742c0e806cd0194785914daf19775f0e67"},
    {file = "scipy-1.6.1-cp39-cp39-manylinux1_i686.whl", hash = "sha256:83bf7c16245c15bc58ee76c5418e46ea1811edcc2e2b03041b804e46084ab627"},
    {file = "scipy-1.6.1-cp39-cp39-manylinux1_x86_64.whl", hash = "sha256:794e768cc5f779736593046c9714e0f3a5940bc6dcc1dba885ad64cbfb28e9f0"},
    {file = "scipy-1.6.1-cp39-cp39-manylinux2014_aarch64.whl", hash = "sha256:5da5471aed911fe7e52b86bf9ea32fb55ae93e2f0fac66c32e58897cfb02fa07"},
    {file = "scipy-1.6.1-cp39-cp39-win32.whl", hash = "sha256:8e403a337749ed40af60e537cc4d4c03febddcc56cd26e774c9b1b600a70d3e4"},
    {file = "scipy-1.6.1-cp39-cp39-win_amd64.whl", hash = "sha256:a5193a098ae9f29af283dcf0041f762601faf2e595c0db1da929875b7570353f"},
    {file = "scipy-1.6.1.tar.gz", hash = "sha256:c4fceb864890b6168e79b0e714c585dbe2fd4222768ee90bc1aa0f8218691b11"},
]
seaborn = [
    {file = "seaborn-0.11.2-py3-none-any.whl", hash = "sha256:85a6baa9b55f81a0623abddc4a26b334653ff4c6b18c418361de19dbba0ef283"},
    {file = "seaborn-0.11.2.tar.gz", hash = "sha256:cf45e9286d40826864be0e3c066f98536982baf701a7caa386511792d61ff4f6"},
]
send2trash = [
    {file = "Send2Trash-1.8.0-py3-none-any.whl", hash = "sha256:f20eaadfdb517eaca5ce077640cb261c7d2698385a6a0f072a4a5447fd49fa08"},
    {file = "Send2Trash-1.8.0.tar.gz", hash = "sha256:d2c24762fd3759860a0aff155e45871447ea58d2be6bdd39b5c8f966a0c99c2d"},
]
six = [
    {file = "six-1.15.0-py2.py3-none-any.whl", hash = "sha256:8b74bedcbbbaca38ff6d7491d76f2b06b3592611af620f8426e82dddb04a5ced"},
    {file = "six-1.15.0.tar.gz", hash = "sha256:30639c035cdb23534cd4aa2dd52c3bf48f06e5f4a941509c8bafd8ce11080259"},
]
sniffio = [
    {file = "sniffio-1.2.0-py3-none-any.whl", hash = "sha256:471b71698eac1c2112a40ce2752bb2f4a4814c22a54a3eed3676bc0f5ca9f663"},
    {file = "sniffio-1.2.0.tar.gz", hash = "sha256:c4666eecec1d3f50960c6bdf61ab7bc350648da6c126e3cf6898d8cd4ddcd3de"},
]
tabulate = [
    {file = "tabulate-0.8.9-py3-none-any.whl", hash = "sha256:d7c013fe7abbc5e491394e10fa845f8f32fe54f8dc60c6622c6cf482d25d47e4"},
    {file = "tabulate-0.8.9.tar.gz", hash = "sha256:eb1d13f25760052e8931f2ef80aaf6045a6cceb47514db8beab24cded16f13a7"},
]
taskipy = [
    {file = "taskipy-1.8.1-py3-none-any.whl", hash = "sha256:2b98f499966e40175d1f1306a64587f49dfa41b90d0d86c8f28b067cc58d0a56"},
    {file = "taskipy-1.8.1.tar.gz", hash = "sha256:7a2404125817e45d80e13fa663cae35da6e8ba590230094e815633653e25f98f"},
]
tensorboard = [
    {file = "tensorboard-2.6.0-py3-none-any.whl", hash = "sha256:f7dac4cdfb52d14c9e3f74585ce2aaf8e6203620a864e51faf84988b09f7bbdb"},
]
tensorboard-data-server = [
    {file = "tensorboard_data_server-0.6.1-py3-none-any.whl", hash = "sha256:809fe9887682d35c1f7d1f54f0f40f98bb1f771b14265b453ca051e2ce58fca7"},
    {file = "tensorboard_data_server-0.6.1-py3-none-macosx_10_9_x86_64.whl", hash = "sha256:fa8cef9be4fcae2f2363c88176638baf2da19c5ec90addb49b1cde05c95c88ee"},
    {file = "tensorboard_data_server-0.6.1-py3-none-manylinux2010_x86_64.whl", hash = "sha256:d8237580755e58eff68d1f3abefb5b1e39ae5c8b127cc40920f9c4fb33f4b98a"},
]
tensorboard-plugin-wit = [
    {file = "tensorboard_plugin_wit-1.8.0-py3-none-any.whl", hash = "sha256:2a80d1c551d741e99b2f197bb915d8a133e24adb8da1732b840041860f91183a"},
]
tensorflow = [
    {file = "tensorflow-2.6.0-cp36-cp36m-macosx_10_11_x86_64.whl", hash = "sha256:c67fad296a3a2133b7a14da5f06c9937e7911b02c5d7a3ff6ba52a1d79b6bc9e"},
    {file = "tensorflow-2.6.0-cp36-cp36m-manylinux2010_x86_64.whl", hash = "sha256:8b5ce09ede0fe45ef100f4dc65cf3f46722194e75139f85d524058315e2ce9fa"},
    {file = "tensorflow-2.6.0-cp36-cp36m-win_amd64.whl", hash = "sha256:dea97f664246e185d79cbe40a86309527affd4232f06afa8a6500c4fc4b64a03"},
    {file = "tensorflow-2.6.0-cp37-cp37m-macosx_10_11_x86_64.whl", hash = "sha256:4716c9b25a61a2c79b1f253d1e114f1f8679241559c13ad18c657c626a7d5924"},
    {file = "tensorflow-2.6.0-cp37-cp37m-manylinux2010_x86_64.whl", hash = "sha256:e45e026a9d08c89cecc1160d8248135e2fb79bdc3267328399e1fb25ce583bd6"},
    {file = "tensorflow-2.6.0-cp37-cp37m-win_amd64.whl", hash = "sha256:6e38b6969414d16afc560c58ca34e1328cc0a5dbd644b64e060f5be8a6653274"},
    {file = "tensorflow-2.6.0-cp38-cp38-macosx_10_11_x86_64.whl", hash = "sha256:2a067d22a356c2cd4753bdd16ee492c55a610f5ebc52713e2954c642f070321c"},
    {file = "tensorflow-2.6.0-cp38-cp38-manylinux2010_x86_64.whl", hash = "sha256:2c9b8c6adc060acfcf805a2ea501db0124b679d95b522fd5983a4c110e8e0264"},
    {file = "tensorflow-2.6.0-cp38-cp38-win_amd64.whl", hash = "sha256:d6468e05552720100e8f94097feb770de320e4c8c244323a8746bd84e5ba4052"},
    {file = "tensorflow-2.6.0-cp39-cp39-macosx_10_11_x86_64.whl", hash = "sha256:00b1af0a0c5c102db19caceffac4bd4e6c536e6d7512144c241a4ace4428e7c6"},
    {file = "tensorflow-2.6.0-cp39-cp39-manylinux2010_x86_64.whl", hash = "sha256:bc73ebdd30c48cfc27ba307271117e6dbb795b37396ed817b2fec9393380b115"},
    {file = "tensorflow-2.6.0-cp39-cp39-win_amd64.whl", hash = "sha256:bfb255c2b0400bc5b4060dda098d46cd7ddeb53b7cbac1dfa29435612cba828c"},
]
tensorflow-estimator = [
    {file = "tensorflow_estimator-2.6.0-py2.py3-none-any.whl", hash = "sha256:cf78528998efdb637ac0abaf525c929bf192767544eb24ae20d9266effcf5afd"},
]
tensorflow-probability = [
    {file = "tensorflow_probability-0.13.0-py2.py3-none-any.whl", hash = "sha256:308c05998731d0de077a81f4537bef34523cab406fdae09e3e11854d45a075bb"},
]
termcolor = [
    {file = "termcolor-1.1.0.tar.gz", hash = "sha256:1d6d69ce66211143803fbc56652b41d73b4a400a2891d7bf7a1cdf4c02de613b"},
]
terminado = [
    {file = "terminado-0.11.1-py3-none-any.whl", hash = "sha256:9e0457334863be3e6060c487ad60e0995fa1df54f109c67b24ff49a4f2f34df5"},
    {file = "terminado-0.11.1.tar.gz", hash = "sha256:962b402edbb480718054dc37027bada293972ecadfb587b89f01e2b8660a2132"},
]
testpath = [
    {file = "testpath-0.5.0-py3-none-any.whl", hash = "sha256:8044f9a0bab6567fc644a3593164e872543bb44225b0e24846e2c89237937589"},
    {file = "testpath-0.5.0.tar.gz", hash = "sha256:1acf7a0bcd3004ae8357409fc33751e16d37ccc650921da1094a86581ad1e417"},
]
threadpoolctl = [
    {file = "threadpoolctl-2.2.0-py3-none-any.whl", hash = "sha256:e5a995e3ffae202758fa8a90082e35783b9370699627ae2733cd1c3a73553616"},
    {file = "threadpoolctl-2.2.0.tar.gz", hash = "sha256:86d4b6801456d780e94681d155779058759eaef3c3564758b17b6c99db5f81cb"},
]
toml = [
    {file = "toml-0.10.2-py2.py3-none-any.whl", hash = "sha256:806143ae5bfb6a3c6e736a764057db0e6a0e05e338b5630894a5f779cabb4f9b"},
    {file = "toml-0.10.2.tar.gz", hash = "sha256:b3bda1d108d5dd99f4a20d24d9c348e91c4db7ab1b749200bded2f839ccbe68f"},
]
torch = [
    {file = "torch-1.9.0-cp36-cp36m-manylinux1_x86_64.whl", hash = "sha256:3a2d070cf28860d285d4ab156f3954c0c1d12f4c037aa312a7c029227c0d106b"},
    {file = "torch-1.9.0-cp36-cp36m-manylinux2014_aarch64.whl", hash = "sha256:b296e65e25081af147af936f1e3a1f17f583a9afacfa5309742678ffef728ace"},
    {file = "torch-1.9.0-cp36-cp36m-win_amd64.whl", hash = "sha256:117098d4924b260a24a47c6b3fe37f2ae41f04a2ea2eff9f553ae9210b12fa54"},
    {file = "torch-1.9.0-cp36-none-macosx_10_9_x86_64.whl", hash = "sha256:d6103b9a634993bd967337a1149f9d8b23922f42a3660676239399e15c1b4515"},
    {file = "torch-1.9.0-cp37-cp37m-manylinux1_x86_64.whl", hash = "sha256:0164673908e6b291ace592d382eba3e258b3bad009b8078cad8f3b9e00d8f23e"},
    {file = "torch-1.9.0-cp37-cp37m-manylinux2014_aarch64.whl", hash = "sha256:52548b45efff772fe3810fe91daf34f981ac0ca1a7227f6226fd5693f53b5b88"},
    {file = "torch-1.9.0-cp37-cp37m-win_amd64.whl", hash = "sha256:62c0a7e433681d0861494d1ede96d2485e4dbb3ea8fd867e8419addebf5de1af"},
    {file = "torch-1.9.0-cp37-none-macosx_10_9_x86_64.whl", hash = "sha256:d88333091fd1627894bbf0d6dcef58a90e36bdf0d90a5d4675b5e07e72075511"},
    {file = "torch-1.9.0-cp38-cp38-manylinux1_x86_64.whl", hash = "sha256:1d8139dcc864f48dc316376384f50e47a459284ad1cb84449242f4964e25aaec"},
    {file = "torch-1.9.0-cp38-cp38-manylinux2014_aarch64.whl", hash = "sha256:0aa4cca3f16fab40cb8dae6a49d0eccdc8f4ead9d1a6428cd9ba12befe082b2a"},
    {file = "torch-1.9.0-cp38-cp38-win_amd64.whl", hash = "sha256:646de1bef85d6c7590e98f8ea52e47acdcf58330982e4f5d73f5ca28dea2d552"},
    {file = "torch-1.9.0-cp38-none-macosx_10_9_x86_64.whl", hash = "sha256:e596f0105f748cf09d4763152d8157aaf58d5231232eaf2c5673d4562ba86ad3"},
    {file = "torch-1.9.0-cp38-none-macosx_11_0_arm64.whl", hash = "sha256:ecc7193fff7741ced3db1f760666c8454d6664956288c54d1b49613b987a42f4"},
    {file = "torch-1.9.0-cp39-cp39-manylinux1_x86_64.whl", hash = "sha256:95eeec3a6c42fd35aca552777b7d9979ed489760423de97c0118a45e849a61f4"},
    {file = "torch-1.9.0-cp39-cp39-manylinux2014_aarch64.whl", hash = "sha256:8a2b2012b3c7d6019e189496688fa77de7029a220840b406d8302d1c8021a11c"},
    {file = "torch-1.9.0-cp39-cp39-win_amd64.whl", hash = "sha256:7e2b14fe5b3a8266cbe2f6740c0195497507974ced7bc21e99971561913a0c28"},
    {file = "torch-1.9.0-cp39-none-macosx_10_9_x86_64.whl", hash = "sha256:0a9e74b5057463ce4e55d9332a5670993fc9e1299c52e1740e505eda106fb355"},
    {file = "torch-1.9.0-cp39-none-macosx_11_0_arm64.whl", hash = "sha256:569ead6ae6bb0e636df0fc8af660ef03260e630dc5f2f4cf3198027e7b6bb481"},
]
tornado = [
    {file = "tornado-6.1-cp35-cp35m-macosx_10_9_x86_64.whl", hash = "sha256:d371e811d6b156d82aa5f9a4e08b58debf97c302a35714f6f45e35139c332e32"},
    {file = "tornado-6.1-cp35-cp35m-manylinux1_i686.whl", hash = "sha256:0d321a39c36e5f2c4ff12b4ed58d41390460f798422c4504e09eb5678e09998c"},
    {file = "tornado-6.1-cp35-cp35m-manylinux1_x86_64.whl", hash = "sha256:9de9e5188a782be6b1ce866e8a51bc76a0fbaa0e16613823fc38e4fc2556ad05"},
    {file = "tornado-6.1-cp35-cp35m-manylinux2010_i686.whl", hash = "sha256:61b32d06ae8a036a6607805e6720ef00a3c98207038444ba7fd3d169cd998910"},
    {file = "tornado-6.1-cp35-cp35m-manylinux2010_x86_64.whl", hash = "sha256:3e63498f680547ed24d2c71e6497f24bca791aca2fe116dbc2bd0ac7f191691b"},
    {file = "tornado-6.1-cp35-cp35m-manylinux2014_aarch64.whl", hash = "sha256:6c77c9937962577a6a76917845d06af6ab9197702a42e1346d8ae2e76b5e3675"},
    {file = "tornado-6.1-cp35-cp35m-win32.whl", hash = "sha256:6286efab1ed6e74b7028327365cf7346b1d777d63ab30e21a0f4d5b275fc17d5"},
    {file = "tornado-6.1-cp35-cp35m-win_amd64.whl", hash = "sha256:fa2ba70284fa42c2a5ecb35e322e68823288a4251f9ba9cc77be04ae15eada68"},
    {file = "tornado-6.1-cp36-cp36m-macosx_10_9_x86_64.whl", hash = "sha256:0a00ff4561e2929a2c37ce706cb8233b7907e0cdc22eab98888aca5dd3775feb"},
    {file = "tornado-6.1-cp36-cp36m-manylinux1_i686.whl", hash = "sha256:748290bf9112b581c525e6e6d3820621ff020ed95af6f17fedef416b27ed564c"},
    {file = "tornado-6.1-cp36-cp36m-manylinux1_x86_64.whl", hash = "sha256:e385b637ac3acaae8022e7e47dfa7b83d3620e432e3ecb9a3f7f58f150e50921"},
    {file = "tornado-6.1-cp36-cp36m-manylinux2010_i686.whl", hash = "sha256:25ad220258349a12ae87ede08a7b04aca51237721f63b1808d39bdb4b2164558"},
    {file = "tornado-6.1-cp36-cp36m-manylinux2010_x86_64.whl", hash = "sha256:65d98939f1a2e74b58839f8c4dab3b6b3c1ce84972ae712be02845e65391ac7c"},
    {file = "tornado-6.1-cp36-cp36m-manylinux2014_aarch64.whl", hash = "sha256:e519d64089b0876c7b467274468709dadf11e41d65f63bba207e04217f47c085"},
    {file = "tornado-6.1-cp36-cp36m-win32.whl", hash = "sha256:b87936fd2c317b6ee08a5741ea06b9d11a6074ef4cc42e031bc6403f82a32575"},
    {file = "tornado-6.1-cp36-cp36m-win_amd64.whl", hash = "sha256:cc0ee35043162abbf717b7df924597ade8e5395e7b66d18270116f8745ceb795"},
    {file = "tornado-6.1-cp37-cp37m-macosx_10_9_x86_64.whl", hash = "sha256:7250a3fa399f08ec9cb3f7b1b987955d17e044f1ade821b32e5f435130250d7f"},
    {file = "tornado-6.1-cp37-cp37m-manylinux1_i686.whl", hash = "sha256:ed3ad863b1b40cd1d4bd21e7498329ccaece75db5a5bf58cd3c9f130843e7102"},
    {file = "tornado-6.1-cp37-cp37m-manylinux1_x86_64.whl", hash = "sha256:dcef026f608f678c118779cd6591c8af6e9b4155c44e0d1bc0c87c036fb8c8c4"},
    {file = "tornado-6.1-cp37-cp37m-manylinux2010_i686.whl", hash = "sha256:70dec29e8ac485dbf57481baee40781c63e381bebea080991893cd297742b8fd"},
    {file = "tornado-6.1-cp37-cp37m-manylinux2010_x86_64.whl", hash = "sha256:d3f7594930c423fd9f5d1a76bee85a2c36fd8b4b16921cae7e965f22575e9c01"},
    {file = "tornado-6.1-cp37-cp37m-manylinux2014_aarch64.whl", hash = "sha256:3447475585bae2e77ecb832fc0300c3695516a47d46cefa0528181a34c5b9d3d"},
    {file = "tornado-6.1-cp37-cp37m-win32.whl", hash = "sha256:e7229e60ac41a1202444497ddde70a48d33909e484f96eb0da9baf8dc68541df"},
    {file = "tornado-6.1-cp37-cp37m-win_amd64.whl", hash = "sha256:cb5ec8eead331e3bb4ce8066cf06d2dfef1bfb1b2a73082dfe8a161301b76e37"},
    {file = "tornado-6.1-cp38-cp38-macosx_10_9_x86_64.whl", hash = "sha256:20241b3cb4f425e971cb0a8e4ffc9b0a861530ae3c52f2b0434e6c1b57e9fd95"},
    {file = "tornado-6.1-cp38-cp38-manylinux1_i686.whl", hash = "sha256:c77da1263aa361938476f04c4b6c8916001b90b2c2fdd92d8d535e1af48fba5a"},
    {file = "tornado-6.1-cp38-cp38-manylinux1_x86_64.whl", hash = "sha256:fba85b6cd9c39be262fcd23865652920832b61583de2a2ca907dbd8e8a8c81e5"},
    {file = "tornado-6.1-cp38-cp38-manylinux2010_i686.whl", hash = "sha256:1e8225a1070cd8eec59a996c43229fe8f95689cb16e552d130b9793cb570a288"},
    {file = "tornado-6.1-cp38-cp38-manylinux2010_x86_64.whl", hash = "sha256:d14d30e7f46a0476efb0deb5b61343b1526f73ebb5ed84f23dc794bdb88f9d9f"},
    {file = "tornado-6.1-cp38-cp38-manylinux2014_aarch64.whl", hash = "sha256:8f959b26f2634a091bb42241c3ed8d3cedb506e7c27b8dd5c7b9f745318ddbb6"},
    {file = "tornado-6.1-cp38-cp38-win32.whl", hash = "sha256:34ca2dac9e4d7afb0bed4677512e36a52f09caa6fded70b4e3e1c89dbd92c326"},
    {file = "tornado-6.1-cp38-cp38-win_amd64.whl", hash = "sha256:6196a5c39286cc37c024cd78834fb9345e464525d8991c21e908cc046d1cc02c"},
    {file = "tornado-6.1-cp39-cp39-macosx_10_9_x86_64.whl", hash = "sha256:f0ba29bafd8e7e22920567ce0d232c26d4d47c8b5cf4ed7b562b5db39fa199c5"},
    {file = "tornado-6.1-cp39-cp39-manylinux1_i686.whl", hash = "sha256:33892118b165401f291070100d6d09359ca74addda679b60390b09f8ef325ffe"},
    {file = "tornado-6.1-cp39-cp39-manylinux1_x86_64.whl", hash = "sha256:7da13da6f985aab7f6f28debab00c67ff9cbacd588e8477034c0652ac141feea"},
    {file = "tornado-6.1-cp39-cp39-manylinux2010_i686.whl", hash = "sha256:e0791ac58d91ac58f694d8d2957884df8e4e2f6687cdf367ef7eb7497f79eaa2"},
    {file = "tornado-6.1-cp39-cp39-manylinux2010_x86_64.whl", hash = "sha256:66324e4e1beede9ac79e60f88de548da58b1f8ab4b2f1354d8375774f997e6c0"},
    {file = "tornado-6.1-cp39-cp39-manylinux2014_aarch64.whl", hash = "sha256:a48900ecea1cbb71b8c71c620dee15b62f85f7c14189bdeee54966fbd9a0c5bd"},
    {file = "tornado-6.1-cp39-cp39-win32.whl", hash = "sha256:d3d20ea5782ba63ed13bc2b8c291a053c8d807a8fa927d941bd718468f7b950c"},
    {file = "tornado-6.1-cp39-cp39-win_amd64.whl", hash = "sha256:548430be2740e327b3fe0201abe471f314741efcb0067ec4f2d7dcfb4825f3e4"},
    {file = "tornado-6.1.tar.gz", hash = "sha256:33c6e81d7bd55b468d2e793517c909b139960b6c790a60b7991b9b6b76fb9791"},
]
traitlets = [
    {file = "traitlets-5.1.0-py3-none-any.whl", hash = "sha256:03f172516916220b58c9f19d7f854734136dd9528103d04e9bf139a92c9f54c4"},
    {file = "traitlets-5.1.0.tar.gz", hash = "sha256:bd382d7ea181fbbcce157c133db9a829ce06edffe097bcf3ab945b435452b46d"},
]
typed-ast = [
    {file = "typed_ast-1.4.3-cp35-cp35m-manylinux1_i686.whl", hash = "sha256:2068531575a125b87a41802130fa7e29f26c09a2833fea68d9a40cf33902eba6"},
    {file = "typed_ast-1.4.3-cp35-cp35m-manylinux1_x86_64.whl", hash = "sha256:c907f561b1e83e93fad565bac5ba9c22d96a54e7ea0267c708bffe863cbe4075"},
    {file = "typed_ast-1.4.3-cp35-cp35m-manylinux2014_aarch64.whl", hash = "sha256:1b3ead4a96c9101bef08f9f7d1217c096f31667617b58de957f690c92378b528"},
    {file = "typed_ast-1.4.3-cp35-cp35m-win32.whl", hash = "sha256:dde816ca9dac1d9c01dd504ea5967821606f02e510438120091b84e852367428"},
    {file = "typed_ast-1.4.3-cp35-cp35m-win_amd64.whl", hash = "sha256:777a26c84bea6cd934422ac2e3b78863a37017618b6e5c08f92ef69853e765d3"},
    {file = "typed_ast-1.4.3-cp36-cp36m-macosx_10_9_x86_64.whl", hash = "sha256:f8afcf15cc511ada719a88e013cec87c11aff7b91f019295eb4530f96fe5ef2f"},
    {file = "typed_ast-1.4.3-cp36-cp36m-manylinux1_i686.whl", hash = "sha256:52b1eb8c83f178ab787f3a4283f68258525f8d70f778a2f6dd54d3b5e5fb4341"},
    {file = "typed_ast-1.4.3-cp36-cp36m-manylinux1_x86_64.whl", hash = "sha256:01ae5f73431d21eead5015997ab41afa53aa1fbe252f9da060be5dad2c730ace"},
    {file = "typed_ast-1.4.3-cp36-cp36m-manylinux2014_aarch64.whl", hash = "sha256:c190f0899e9f9f8b6b7863debfb739abcb21a5c054f911ca3596d12b8a4c4c7f"},
    {file = "typed_ast-1.4.3-cp36-cp36m-win32.whl", hash = "sha256:398e44cd480f4d2b7ee8d98385ca104e35c81525dd98c519acff1b79bdaac363"},
    {file = "typed_ast-1.4.3-cp36-cp36m-win_amd64.whl", hash = "sha256:bff6ad71c81b3bba8fa35f0f1921fb24ff4476235a6e94a26ada2e54370e6da7"},
    {file = "typed_ast-1.4.3-cp37-cp37m-macosx_10_9_x86_64.whl", hash = "sha256:0fb71b8c643187d7492c1f8352f2c15b4c4af3f6338f21681d3681b3dc31a266"},
    {file = "typed_ast-1.4.3-cp37-cp37m-manylinux1_i686.whl", hash = "sha256:760ad187b1041a154f0e4d0f6aae3e40fdb51d6de16e5c99aedadd9246450e9e"},
    {file = "typed_ast-1.4.3-cp37-cp37m-manylinux1_x86_64.whl", hash = "sha256:5feca99c17af94057417d744607b82dd0a664fd5e4ca98061480fd8b14b18d04"},
    {file = "typed_ast-1.4.3-cp37-cp37m-manylinux2014_aarch64.whl", hash = "sha256:95431a26309a21874005845c21118c83991c63ea800dd44843e42a916aec5899"},
    {file = "typed_ast-1.4.3-cp37-cp37m-win32.whl", hash = "sha256:aee0c1256be6c07bd3e1263ff920c325b59849dc95392a05f258bb9b259cf39c"},
    {file = "typed_ast-1.4.3-cp37-cp37m-win_amd64.whl", hash = "sha256:9ad2c92ec681e02baf81fdfa056fe0d818645efa9af1f1cd5fd6f1bd2bdfd805"},
    {file = "typed_ast-1.4.3-cp38-cp38-macosx_10_9_x86_64.whl", hash = "sha256:b36b4f3920103a25e1d5d024d155c504080959582b928e91cb608a65c3a49e1a"},
    {file = "typed_ast-1.4.3-cp38-cp38-manylinux1_i686.whl", hash = "sha256:067a74454df670dcaa4e59349a2e5c81e567d8d65458d480a5b3dfecec08c5ff"},
    {file = "typed_ast-1.4.3-cp38-cp38-manylinux1_x86_64.whl", hash = "sha256:7538e495704e2ccda9b234b82423a4038f324f3a10c43bc088a1636180f11a41"},
    {file = "typed_ast-1.4.3-cp38-cp38-manylinux2014_aarch64.whl", hash = "sha256:af3d4a73793725138d6b334d9d247ce7e5f084d96284ed23f22ee626a7b88e39"},
    {file = "typed_ast-1.4.3-cp38-cp38-win32.whl", hash = "sha256:f2362f3cb0f3172c42938946dbc5b7843c2a28aec307c49100c8b38764eb6927"},
    {file = "typed_ast-1.4.3-cp38-cp38-win_amd64.whl", hash = "sha256:dd4a21253f42b8d2b48410cb31fe501d32f8b9fbeb1f55063ad102fe9c425e40"},
    {file = "typed_ast-1.4.3-cp39-cp39-macosx_10_9_x86_64.whl", hash = "sha256:f328adcfebed9f11301eaedfa48e15bdece9b519fb27e6a8c01aa52a17ec31b3"},
    {file = "typed_ast-1.4.3-cp39-cp39-manylinux1_i686.whl", hash = "sha256:2c726c276d09fc5c414693a2de063f521052d9ea7c240ce553316f70656c84d4"},
    {file = "typed_ast-1.4.3-cp39-cp39-manylinux1_x86_64.whl", hash = "sha256:cae53c389825d3b46fb37538441f75d6aecc4174f615d048321b716df2757fb0"},
    {file = "typed_ast-1.4.3-cp39-cp39-manylinux2014_aarch64.whl", hash = "sha256:b9574c6f03f685070d859e75c7f9eeca02d6933273b5e69572e5ff9d5e3931c3"},
    {file = "typed_ast-1.4.3-cp39-cp39-win32.whl", hash = "sha256:209596a4ec71d990d71d5e0d312ac935d86930e6eecff6ccc7007fe54d703808"},
    {file = "typed_ast-1.4.3-cp39-cp39-win_amd64.whl", hash = "sha256:9c6d1a54552b5330bc657b7ef0eae25d00ba7ffe85d9ea8ae6540d2197a3788c"},
    {file = "typed_ast-1.4.3.tar.gz", hash = "sha256:fb1bbeac803adea29cedd70781399c99138358c26d05fcbd23c13016b7f5ec65"},
]
typing-extensions = [
    {file = "typing_extensions-3.7.4.3-py2-none-any.whl", hash = "sha256:dafc7639cde7f1b6e1acc0f457842a83e722ccca8eef5270af2d74792619a89f"},
    {file = "typing_extensions-3.7.4.3-py3-none-any.whl", hash = "sha256:7cb407020f00f7bfc3cb3e7881628838e69d8f3fcab2f64742a5e76b2f841918"},
    {file = "typing_extensions-3.7.4.3.tar.gz", hash = "sha256:99d4073b617d30288f569d3f13d2bd7548c3a7e4c8de87db09a9d29bb3a4a60c"},
]
urllib3 = [
    {file = "urllib3-1.26.6-py2.py3-none-any.whl", hash = "sha256:39fb8672126159acb139a7718dd10806104dec1e2f0f6c88aab05d17df10c8d4"},
    {file = "urllib3-1.26.6.tar.gz", hash = "sha256:f57b4c16c62fa2760b7e3d97c35b255512fb6b59a259730f36ba32ce9f8e342f"},
]
wcwidth = [
    {file = "wcwidth-0.2.5-py2.py3-none-any.whl", hash = "sha256:beb4802a9cebb9144e99086eff703a642a13d6a0052920003a230f3294bbe784"},
    {file = "wcwidth-0.2.5.tar.gz", hash = "sha256:c4d647b99872929fdb7bdcaa4fbe7f01413ed3d98077df798530e5b04f116c83"},
]
webencodings = [
    {file = "webencodings-0.5.1-py2.py3-none-any.whl", hash = "sha256:a0af1213f3c2226497a97e2b3aa01a7e4bee4f403f95be16fc9acd2947514a78"},
    {file = "webencodings-0.5.1.tar.gz", hash = "sha256:b36a1c245f2d304965eb4e0a82848379241dc04b865afcc4aab16748587e1923"},
]
websocket-client = [
    {file = "websocket-client-1.2.1.tar.gz", hash = "sha256:8dfb715d8a992f5712fff8c843adae94e22b22a99b2c5e6b0ec4a1a981cc4e0d"},
    {file = "websocket_client-1.2.1-py2.py3-none-any.whl", hash = "sha256:0133d2f784858e59959ce82ddac316634229da55b498aac311f1620567a710ec"},
]
werkzeug = [
    {file = "Werkzeug-2.0.1-py3-none-any.whl", hash = "sha256:6c1ec500dcdba0baa27600f6a22f6333d8b662d22027ff9f6202e3367413caa8"},
    {file = "Werkzeug-2.0.1.tar.gz", hash = "sha256:1de1db30d010ff1af14a009224ec49ab2329ad2cde454c8a708130642d579c42"},
]
<<<<<<< HEAD
wheel = [
    {file = "wheel-0.37.0-py2.py3-none-any.whl", hash = "sha256:21014b2bd93c6d0034b6ba5d35e4eb284340e09d63c59aef6fc14b0f346146fd"},
    {file = "wheel-0.37.0.tar.gz", hash = "sha256:e2ef7239991699e3355d54f8e968a21bb940a1dbf34a4d226741e64462516fad"},
]
widgetsnbextension = [
    {file = "widgetsnbextension-3.5.1-py2.py3-none-any.whl", hash = "sha256:bd314f8ceb488571a5ffea6cc5b9fc6cba0adaf88a9d2386b93a489751938bcd"},
    {file = "widgetsnbextension-3.5.1.tar.gz", hash = "sha256:079f87d87270bce047512400efd70238820751a11d2d8cb137a5a5bdbaf255c7"},
]
=======
>>>>>>> a712a34a
wrapt = [
    {file = "wrapt-1.12.1.tar.gz", hash = "sha256:b62ffa81fb85f4332a4f609cab4ac40709470da05643a082ec1eb88e6d9b97d7"},
]
zipp = [
    {file = "zipp-3.5.0-py3-none-any.whl", hash = "sha256:957cfda87797e389580cb8b9e3870841ca991e2125350677b2ca83a0e99390a3"},
    {file = "zipp-3.5.0.tar.gz", hash = "sha256:f5812b1e007e48cff63449a5e9f4e7ebea716b4111f9c4f9a645f91d579bf0c4"},
]<|MERGE_RESOLUTION|>--- conflicted
+++ resolved
@@ -36,12 +36,6 @@
 python-versions = "*"
 
 [[package]]
-<<<<<<< HEAD
-category = "main"
-description = "Disable App Nap on macOS >= 10.9"
-marker = "sys_platform == \"darwin\" or platform_system == \"Darwin\" or python_version >= \"3.3\" and sys_platform == \"darwin\""
-=======
->>>>>>> a712a34a
 name = "appnope"
 version = "0.1.2"
 description = "Disable App Nap on macOS >= 10.9"
@@ -127,23 +121,6 @@
 tests_no_zope = ["coverage[toml] (>=5.0.2)", "hypothesis", "pympler", "pytest (>=4.3.0)", "six", "mypy", "pytest-mypy-plugins"]
 
 [[package]]
-<<<<<<< HEAD
-category = "main"
-description = "Efficiently computes derivatives of numpy code."
-name = "autograd"
-optional = false
-python-versions = "*"
-version = "1.3"
-
-[package.dependencies]
-future = ">=0.15.2"
-numpy = ">=1.12"
-
-[[package]]
-category = "main"
-description = "Internationalization utilities"
-=======
->>>>>>> a712a34a
 name = "babel"
 version = "2.9.1"
 description = "Internationalization utilities"
@@ -398,19 +375,6 @@
 python-versions = "*"
 
 [[package]]
-<<<<<<< HEAD
-category = "main"
-description = "Clean single-source support for Python 3 and 2"
-name = "future"
-optional = false
-python-versions = ">=2.6, !=3.0.*, !=3.1.*, !=3.2.*"
-version = "0.18.2"
-
-[[package]]
-category = "main"
-description = "Python AST that abstracts the underlying Python version"
-=======
->>>>>>> a712a34a
 name = "gast"
 version = "0.4.0"
 description = "Python AST that abstracts the underlying Python version"
@@ -419,33 +383,6 @@
 python-versions = ">=2.7, !=3.0.*, !=3.1.*, !=3.2.*, !=3.3.*"
 
 [[package]]
-<<<<<<< HEAD
-category = "main"
-description = "Geometric statistics on manifolds"
-name = "geomstats"
-optional = false
-python-versions = "*"
-version = "2.2.2"
-
-[package.dependencies]
-autograd = "1.3"
-joblib = "0.14.1"
-jupyter = "*"
-matplotlib = "*"
-numpy = ">=1.18.1"
-pandas = "*"
-scikit-learn = ">=0.22.1"
-scipy = ">=1.4.1"
-
-[package.extras]
-all = ["flake8", "flake8-docstrings", "flake8-import-order", "nose2", "pre-commit"]
-test = ["flake8", "flake8-docstrings", "flake8-import-order", "nose2", "pre-commit"]
-
-[[package]]
-category = "main"
-description = "Google Authentication Library"
-=======
->>>>>>> a712a34a
 name = "google-auth"
 version = "1.35.0"
 description = "Google Authentication Library"
@@ -653,36 +590,6 @@
 python-versions = "*"
 
 [[package]]
-<<<<<<< HEAD
-category = "main"
-description = "IPython HTML widgets for Jupyter"
-name = "ipywidgets"
-optional = false
-python-versions = "*"
-version = "7.6.3"
-
-[package.dependencies]
-ipykernel = ">=4.5.1"
-nbformat = ">=4.2.0"
-traitlets = ">=4.3.1"
-widgetsnbextension = ">=3.5.0,<3.6.0"
-
-[package.dependencies.ipython]
-python = ">=3.3"
-version = ">=4.0.0"
-
-[package.dependencies.jupyterlab-widgets]
-python = ">=3.6"
-version = ">=1.0.0"
-
-[package.extras]
-test = ["pytest (>=3.6.0)", "pytest-cov", "mock"]
-
-[[package]]
-category = "dev"
-description = "A Python utility / library to sort Python imports."
-=======
->>>>>>> a712a34a
 name = "isort"
 version = "4.3.21"
 description = "A Python utility / library to sort Python imports."
@@ -730,22 +637,10 @@
 version = "1.0.1"
 description = "Lightweight pipelining with Python functions"
 category = "main"
-<<<<<<< HEAD
-description = "Lightweight pipelining: using Python functions as pipeline jobs."
-name = "joblib"
-optional = false
-python-versions = "*"
-version = "0.14.1"
-
-[[package]]
-category = "main"
-description = "A Python implementation of the JSON5 data format."
-=======
-optional = true
-python-versions = ">=3.6"
-
-[[package]]
->>>>>>> a712a34a
+optional = true
+python-versions = ">=3.6"
+
+[[package]]
 name = "json5"
 version = "0.9.6"
 description = "A Python implementation of the JSON5 data format."
@@ -775,27 +670,6 @@
 format_nongpl = ["idna", "jsonpointer (>1.13)", "webcolors", "rfc3986-validator (>0.1.0)", "rfc3339-validator"]
 
 [[package]]
-<<<<<<< HEAD
-category = "main"
-description = "Jupyter metapackage. Install all the Jupyter components in one go."
-name = "jupyter"
-optional = false
-python-versions = "*"
-version = "1.0.0"
-
-[package.dependencies]
-ipykernel = "*"
-ipywidgets = "*"
-jupyter-console = "*"
-nbconvert = "*"
-notebook = "*"
-qtconsole = "*"
-
-[[package]]
-category = "main"
-description = "Jupyter protocol implementation and client libraries"
-=======
->>>>>>> a712a34a
 name = "jupyter-client"
 version = "7.0.2"
 description = "Jupyter protocol implementation and client libraries"
@@ -817,29 +691,6 @@
 test = ["codecov", "coverage", "ipykernel", "ipython", "mock", "mypy", "pre-commit", "pytest", "pytest-asyncio", "pytest-cov", "pytest-timeout", "jedi (<0.18)"]
 
 [[package]]
-<<<<<<< HEAD
-category = "main"
-description = "Jupyter terminal console"
-name = "jupyter-console"
-optional = false
-python-versions = ">=3.6"
-version = "6.4.0"
-
-[package.dependencies]
-ipykernel = "*"
-ipython = "*"
-jupyter-client = "*"
-prompt-toolkit = ">=2.0.0,<3.0.0 || >3.0.0,<3.0.1 || >3.0.1,<3.1.0"
-pygments = "*"
-
-[package.extras]
-test = ["pexpect"]
-
-[[package]]
-category = "main"
-description = "Jupyter core package. A base package on which Jupyter projects rely."
-=======
->>>>>>> a712a34a
 name = "jupyter-core"
 version = "4.7.1"
 description = "Jupyter core package. A base package on which Jupyter projects rely."
@@ -935,20 +786,6 @@
 test = ["codecov", "ipykernel", "pytest (>=5.3.2)", "pytest-cov", "jupyter-server", "openapi-core (>=0.14.0,<0.15.0)", "pytest-console-scripts", "strict-rfc3339", "ruamel.yaml", "wheel"]
 
 [[package]]
-<<<<<<< HEAD
-category = "main"
-description = "A JupyterLab extension."
-marker = "python_version >= \"3.6\""
-name = "jupyterlab-widgets"
-optional = false
-python-versions = ">=3.6"
-version = "1.0.0"
-
-[[package]]
-category = "main"
-description = "TensorFlow Keras."
-=======
->>>>>>> a712a34a
 name = "keras"
 version = "2.6.0"
 description = "TensorFlow Keras."
@@ -1330,12 +1167,6 @@
 python-versions = "!=3.0.*,!=3.1.*,!=3.2.*,!=3.3.*,!=3.4.*,>=2.7"
 
 [[package]]
-<<<<<<< HEAD
-category = "main"
-description = "Pexpect allows easy control of interactive console applications."
-marker = "python_version >= \"3.3\" and sys_platform != \"win32\" or sys_platform != \"win32\""
-=======
->>>>>>> a712a34a
 name = "pexpect"
 version = "4.8.0"
 description = "Pexpect allows easy control of interactive console applications."
@@ -1444,12 +1275,6 @@
 test = ["ipaddress", "mock", "unittest2", "enum34", "pywin32", "wmi"]
 
 [[package]]
-<<<<<<< HEAD
-category = "main"
-description = "Run a subprocess in a pseudo terminal"
-marker = "sys_platform != \"win32\" or os_name != \"nt\" or python_version >= \"3.3\" and sys_platform != \"win32\""
-=======
->>>>>>> a712a34a
 name = "ptyprocess"
 version = "0.7.0"
 description = "Run a subprocess in a pseudo terminal"
@@ -1673,41 +1498,6 @@
 py = {version = "*", markers = "implementation_name == \"pypy\""}
 
 [[package]]
-<<<<<<< HEAD
-category = "main"
-description = "Jupyter Qt console"
-name = "qtconsole"
-optional = false
-python-versions = ">= 3.6"
-version = "5.1.1"
-
-[package.dependencies]
-ipykernel = ">=4.1"
-ipython-genutils = "*"
-jupyter-client = ">=4.1"
-jupyter-core = "*"
-pygments = "*"
-pyzmq = ">=17.1"
-qtpy = "*"
-traitlets = "*"
-
-[package.extras]
-doc = ["Sphinx (>=1.3)"]
-test = ["flaky", "pytest", "pytest-qt"]
-
-[[package]]
-category = "main"
-description = "Provides an abstraction layer on top of the various Qt bindings (PyQt5, PyQt4 and PySide) and additional custom QWidgets."
-name = "qtpy"
-optional = false
-python-versions = ">=2.7,!=3.0.*,!=3.1.*,!=3.2.*,!=3.3.*,!=3.4.*,!=3.5.*"
-version = "1.10.0"
-
-[[package]]
-category = "dev"
-description = "Alternative regular expression module, to replace re."
-=======
->>>>>>> a712a34a
 name = "regex"
 version = "2021.8.28"
 description = "Alternative regular expression module, to replace re."
@@ -1788,36 +1578,8 @@
 version = "0.24.2"
 description = "A set of python modules for machine learning and data mining"
 category = "main"
-<<<<<<< HEAD
-description = "A set of python modules for machine learning and data mining"
-name = "scikit-learn"
-optional = false
-python-versions = ">=3.6"
-version = "0.24.2"
-
-[package.dependencies]
-joblib = ">=0.11"
-numpy = ">=1.13.3"
-scipy = ">=0.19.1"
-threadpoolctl = ">=2.0.0"
-
-[package.extras]
-benchmark = ["matplotlib (>=2.1.1)", "pandas (>=0.25.0)", "memory-profiler (>=0.57.0)"]
-docs = ["matplotlib (>=2.1.1)", "scikit-image (>=0.13)", "pandas (>=0.25.0)", "seaborn (>=0.9.0)", "memory-profiler (>=0.57.0)", "sphinx (>=3.2.0)", "sphinx-gallery (>=0.7.0)", "numpydoc (>=1.0.0)", "Pillow (>=7.1.2)", "sphinx-prompt (>=1.3.0)"]
-examples = ["matplotlib (>=2.1.1)", "scikit-image (>=0.13)", "pandas (>=0.25.0)", "seaborn (>=0.9.0)"]
-tests = ["matplotlib (>=2.1.1)", "scikit-image (>=0.13)", "pandas (>=0.25.0)", "pytest (>=5.0.1)", "pytest-cov (>=2.9.0)", "flake8 (>=3.8.2)", "mypy (>=0.770)", "pyamg (>=4.0.0)"]
-
-[[package]]
-category = "main"
-description = "SciPy: Scientific Library for Python"
-name = "scipy"
-optional = false
-python-versions = ">=3.7"
-version = "1.6.1"
-=======
-optional = true
-python-versions = ">=3.6"
->>>>>>> a712a34a
+optional = true
+python-versions = ">=3.6"
 
 [package.dependencies]
 joblib = ">=0.11"
@@ -2040,29 +1802,12 @@
 test = ["pytest", "pathlib2"]
 
 [[package]]
-<<<<<<< HEAD
-category = "main"
-description = "threadpoolctl"
-name = "threadpoolctl"
-optional = false
-python-versions = ">=3.6"
-version = "2.2.0"
-
-[[package]]
-category = "dev"
-description = "Python Library for Tom's Obvious, Minimal Language"
-name = "toml"
-optional = false
-python-versions = ">=2.6, !=3.0.*, !=3.1.*, !=3.2.*"
-version = "0.10.2"
-=======
 name = "threadpoolctl"
 version = "2.2.0"
 description = "threadpoolctl"
 category = "main"
 optional = true
 python-versions = ">=3.6"
->>>>>>> a712a34a
 
 [[package]]
 name = "toml"
@@ -2171,22 +1916,6 @@
 watchdog = ["watchdog"]
 
 [[package]]
-<<<<<<< HEAD
-category = "main"
-description = "IPython HTML widgets for Jupyter"
-name = "widgetsnbextension"
-optional = false
-python-versions = "*"
-version = "3.5.1"
-
-[package.dependencies]
-notebook = ">=4.4.1"
-
-[[package]]
-category = "main"
-description = "Module for decorators, wrappers and monkey patching."
-=======
->>>>>>> a712a34a
 name = "wrapt"
 version = "1.12.1"
 description = "Module for decorators, wrappers and monkey patching."
@@ -2212,12 +1941,7 @@
 tensorflow = ["gpflow", "tensorflow", "tensorflow-probability"]
 
 [metadata]
-<<<<<<< HEAD
-content-hash = "8fe136a87529925fcb8a04d8daa73245ba47dbd5c002c6276c70da28295c5607"
-lock-version = "1.0"
-=======
 lock-version = "1.1"
->>>>>>> a712a34a
 python-versions = "^3.7"
 content-hash = "225a383252fe7235c0ca9c986af209a4887770a5018013cf7f56a078e42833ff"
 
@@ -2243,30 +1967,6 @@
     {file = "argcomplete-1.12.3.tar.gz", hash = "sha256:2c7dbffd8c045ea534921e63b0be6fe65e88599990d8dc408ac8c542b72a5445"},
 ]
 argon2-cffi = [
-<<<<<<< HEAD
-    {file = "argon2-cffi-20.1.0.tar.gz", hash = "sha256:d8029b2d3e4b4cea770e9e5a0104dd8fa185c1724a0f01528ae4826a6d25f97d"},
-    {file = "argon2_cffi-20.1.0-cp27-cp27m-macosx_10_6_intel.whl", hash = "sha256:6ea92c980586931a816d61e4faf6c192b4abce89aa767ff6581e6ddc985ed003"},
-    {file = "argon2_cffi-20.1.0-cp27-cp27m-manylinux1_x86_64.whl", hash = "sha256:05a8ac07c7026542377e38389638a8a1e9b78f1cd8439cd7493b39f08dd75fbf"},
-    {file = "argon2_cffi-20.1.0-cp27-cp27m-win32.whl", hash = "sha256:0bf066bc049332489bb2d75f69216416329d9dc65deee127152caeb16e5ce7d5"},
-    {file = "argon2_cffi-20.1.0-cp27-cp27m-win_amd64.whl", hash = "sha256:57358570592c46c420300ec94f2ff3b32cbccd10d38bdc12dc6979c4a8484fbc"},
-    {file = "argon2_cffi-20.1.0-cp27-cp27mu-manylinux1_x86_64.whl", hash = "sha256:7d455c802727710e9dfa69b74ccaab04568386ca17b0ad36350b622cd34606fe"},
-    {file = "argon2_cffi-20.1.0-cp35-abi3-manylinux1_x86_64.whl", hash = "sha256:b160416adc0f012fb1f12588a5e6954889510f82f698e23ed4f4fa57f12a0647"},
-    {file = "argon2_cffi-20.1.0-cp35-cp35m-win32.whl", hash = "sha256:9bee3212ba4f560af397b6d7146848c32a800652301843df06b9e8f68f0f7361"},
-    {file = "argon2_cffi-20.1.0-cp35-cp35m-win_amd64.whl", hash = "sha256:392c3c2ef91d12da510cfb6f9bae52512a4552573a9e27600bdb800e05905d2b"},
-    {file = "argon2_cffi-20.1.0-cp36-cp36m-win32.whl", hash = "sha256:ba7209b608945b889457f949cc04c8e762bed4fe3fec88ae9a6b7765ae82e496"},
-    {file = "argon2_cffi-20.1.0-cp36-cp36m-win_amd64.whl", hash = "sha256:da7f0445b71db6d3a72462e04f36544b0de871289b0bc8a7cc87c0f5ec7079fa"},
-    {file = "argon2_cffi-20.1.0-cp37-abi3-macosx_10_6_intel.whl", hash = "sha256:cc0e028b209a5483b6846053d5fd7165f460a1f14774d79e632e75e7ae64b82b"},
-    {file = "argon2_cffi-20.1.0-cp37-cp37m-win32.whl", hash = "sha256:18dee20e25e4be86680b178b35ccfc5d495ebd5792cd00781548d50880fee5c5"},
-    {file = "argon2_cffi-20.1.0-cp37-cp37m-win_amd64.whl", hash = "sha256:6678bb047373f52bcff02db8afab0d2a77d83bde61cfecea7c5c62e2335cb203"},
-    {file = "argon2_cffi-20.1.0-cp38-cp38-win32.whl", hash = "sha256:77e909cc756ef81d6abb60524d259d959bab384832f0c651ed7dcb6e5ccdbb78"},
-    {file = "argon2_cffi-20.1.0-cp38-cp38-win_amd64.whl", hash = "sha256:9dfd5197852530294ecb5795c97a823839258dfd5eb9420233c7cfedec2058f2"},
-    {file = "argon2_cffi-20.1.0-cp39-cp39-win32.whl", hash = "sha256:e2db6e85c057c16d0bd3b4d2b04f270a7467c147381e8fd73cbbe5bc719832be"},
-    {file = "argon2_cffi-20.1.0-cp39-cp39-win_amd64.whl", hash = "sha256:8a84934bd818e14a17943de8099d41160da4a336bcc699bb4c394bbb9b94bd32"},
-    {file = "argon2_cffi-20.1.0-pp36-pypy36_pp73-macosx_10_7_x86_64.whl", hash = "sha256:b94042e5dcaa5d08cf104a54bfae614be502c6f44c9c89ad1535b2ebdaacbd4c"},
-    {file = "argon2_cffi-20.1.0-pp36-pypy36_pp73-win32.whl", hash = "sha256:8282b84ceb46b5b75c3a882b28856b8cd7e647ac71995e71b6705ec06fc232c3"},
-    {file = "argon2_cffi-20.1.0-pp37-pypy37_pp73-macosx_10_7_x86_64.whl", hash = "sha256:3aa804c0e52f208973845e8b10c70d8957c9e5a666f702793256242e9167c4e0"},
-    {file = "argon2_cffi-20.1.0-pp37-pypy37_pp73-win_amd64.whl", hash = "sha256:36320372133a003374ef4275fbfce78b7ab581440dfca9f9471be3dd9a522428"},
-=======
     {file = "argon2-cffi-21.1.0.tar.gz", hash = "sha256:f710b61103d1a1f692ca3ecbd1373e28aa5e545ac625ba067ff2feca1b2bb870"},
     {file = "argon2_cffi-21.1.0-cp35-abi3-macosx_10_14_x86_64.whl", hash = "sha256:217b4f0f853ccbbb5045242946ad2e162e396064575860141b71a85eb47e475a"},
     {file = "argon2_cffi-21.1.0-cp35-abi3-manylinux_2_5_x86_64.manylinux1_x86_64.whl", hash = "sha256:fa7e7d1fc22514a32b1761fdfa1882b6baa5c36bb3ef557bdd69e6fc9ba14a41"},
@@ -2278,7 +1978,6 @@
     {file = "argon2_cffi-21.1.0-pp37-pypy37_pp73-macosx_10_7_x86_64.whl", hash = "sha256:c7a7c8cc98ac418002090e4add5bebfff1b915ea1cb459c578cd8206fef10378"},
     {file = "argon2_cffi-21.1.0-pp37-pypy37_pp73-manylinux_2_5_x86_64.manylinux1_x86_64.manylinux_2_12_x86_64.manylinux2010_x86_64.whl", hash = "sha256:165cadae5ac1e26644f5ade3bd9c18d89963be51d9ea8817bd671006d7909057"},
     {file = "argon2_cffi-21.1.0-pp37-pypy37_pp73-win_amd64.whl", hash = "sha256:566ffb581bbd9db5562327aee71b2eda24a1c15b23a356740abe3c011bbe0dcb"},
->>>>>>> a712a34a
 ]
 astroid = [
     {file = "astroid-2.7.3-py3-none-any.whl", hash = "sha256:dc1e8b28427d6bbef6b8842b18765ab58f558c42bb80540bd7648c98412af25e"},
@@ -2295,9 +1994,6 @@
 attrs = [
     {file = "attrs-21.2.0-py2.py3-none-any.whl", hash = "sha256:149e90d6d8ac20db7a955ad60cf0e6881a3f20d37096140088356da6c716b0b1"},
     {file = "attrs-21.2.0.tar.gz", hash = "sha256:ef6aaac3ca6cd92904cdd0d83f629a15f18053ec84e6432106f7a4d04ae4f5fb"},
-]
-autograd = [
-    {file = "autograd-1.3.tar.gz", hash = "sha256:a15d147577e10de037de3740ca93bfa3b5a7cdfbc34cfb9105429c3580a33ec4"},
 ]
 babel = [
     {file = "Babel-2.9.1-py2.py3-none-any.whl", hash = "sha256:ab49e12b91d937cd11f0b67cb259a57ab4ad2b59ac7a3b41d6c06c0ac5b0def9"},
@@ -2560,16 +2256,9 @@
     {file = "flatbuffers-1.12-py2.py3-none-any.whl", hash = "sha256:9e9ef47fa92625c4721036e7c4124182668dc6021d9e7c73704edd395648deb9"},
     {file = "flatbuffers-1.12.tar.gz", hash = "sha256:63bb9a722d5e373701913e226135b28a6f6ac200d5cc7b4d919fa38d73b44610"},
 ]
-future = [
-    {file = "future-0.18.2.tar.gz", hash = "sha256:b1bead90b70cf6ec3f0710ae53a525360fa360d306a86583adc6bf83a4db537d"},
-]
 gast = [
     {file = "gast-0.4.0-py3-none-any.whl", hash = "sha256:b7adcdd5adbebf1adf17378da5ba3f543684dbec47b1cda1f3997e573cd542c4"},
     {file = "gast-0.4.0.tar.gz", hash = "sha256:40feb7b8b8434785585ab224d1568b857edb18297e5a3047f1ba012bc83b42c1"},
-]
-geomstats = [
-    {file = "geomstats-2.2.2-py3-none-any.whl", hash = "sha256:d895b6fdf9a936de911ab4ba45bc1945d0508eeae32c4ef8c7583d8169f9377e"},
-    {file = "geomstats-2.2.2.tar.gz", hash = "sha256:68d9f1fce431a7937406408b3413034cb5225fc85e63d6af17332304442405be"},
 ]
 google-auth = [
     {file = "google-auth-1.35.0.tar.gz", hash = "sha256:b7033be9028c188ee30200b204ea00ed82ea1162e8ac1df4aa6ded19a191d88e"},
@@ -2680,10 +2369,6 @@
     {file = "ipython_genutils-0.2.0-py2.py3-none-any.whl", hash = "sha256:72dd37233799e619666c9f639a9da83c34013a73e8bbc79a7a6348d93c61fab8"},
     {file = "ipython_genutils-0.2.0.tar.gz", hash = "sha256:eb2e116e75ecef9d4d228fdc66af54269afa26ab4463042e33785b887c628ba8"},
 ]
-ipywidgets = [
-    {file = "ipywidgets-7.6.3-py2.py3-none-any.whl", hash = "sha256:e6513cfdaf5878de30f32d57f6dc2474da395a2a2991b94d487406c0ab7f55ca"},
-    {file = "ipywidgets-7.6.3.tar.gz", hash = "sha256:9f1a43e620530f9e570e4a493677d25f08310118d315b00e25a18f12913c41f0"},
-]
 isort = [
     {file = "isort-4.3.21-py2.py3-none-any.whl", hash = "sha256:6e811fcb295968434526407adb8796944f1988c5b65e8139058f2014cbe100fd"},
     {file = "isort-4.3.21.tar.gz", hash = "sha256:54da7e92468955c4fceacd0c86bd0ec997b0e1ee80d97f67c35a78b719dccab1"},
@@ -2697,13 +2382,8 @@
     {file = "Jinja2-3.0.1.tar.gz", hash = "sha256:703f484b47a6af502e743c9122595cc812b0271f661722403114f71a79d0f5a4"},
 ]
 joblib = [
-<<<<<<< HEAD
-    {file = "joblib-0.14.1-py2.py3-none-any.whl", hash = "sha256:bdb4fd9b72915ffb49fde2229ce482dd7ae79d842ed8c2b4c932441495af1403"},
-    {file = "joblib-0.14.1.tar.gz", hash = "sha256:0630eea4f5664c463f23fbf5dcfc54a2bc6168902719fa8e19daf033022786c8"},
-=======
     {file = "joblib-1.0.1-py3-none-any.whl", hash = "sha256:feeb1ec69c4d45129954f1b7034954241eedfd6ba39b5e9e4b6883be3332d5e5"},
     {file = "joblib-1.0.1.tar.gz", hash = "sha256:9c17567692206d2f3fb9ecf5e991084254fe631665c450b443761c4186a613f7"},
->>>>>>> a712a34a
 ]
 json5 = [
     {file = "json5-0.9.6-py2.py3-none-any.whl", hash = "sha256:823e510eb355949bed817e1f3e2d682455dc6af9daf6066d5698d6a2ca4481c2"},
@@ -2713,19 +2393,10 @@
     {file = "jsonschema-3.2.0-py2.py3-none-any.whl", hash = "sha256:4e5b3cf8216f577bee9ce139cbe72eca3ea4f292ec60928ff24758ce626cd163"},
     {file = "jsonschema-3.2.0.tar.gz", hash = "sha256:c8a85b28d377cc7737e46e2d9f2b4f44ee3c0e1deac6bf46ddefc7187d30797a"},
 ]
-jupyter = [
-    {file = "jupyter-1.0.0-py2.py3-none-any.whl", hash = "sha256:5b290f93b98ffbc21c0c7e749f054b3267782166d72fa5e3ed1ed4eaf34a2b78"},
-    {file = "jupyter-1.0.0.tar.gz", hash = "sha256:d9dc4b3318f310e34c82951ea5d6683f67bed7def4b259fafbfe4f1beb1d8e5f"},
-    {file = "jupyter-1.0.0.zip", hash = "sha256:3e1f86076bbb7c8c207829390305a2b1fe836d471ed54be66a3b8c41e7f46cc7"},
-]
 jupyter-client = [
     {file = "jupyter_client-7.0.2-py3-none-any.whl", hash = "sha256:37a30c13d3655b819add61c830594090af7fca40cd2d74f41cad9e2e12118501"},
     {file = "jupyter_client-7.0.2.tar.gz", hash = "sha256:0c6cabd07e003a2e9692394bf1ae794188ad17d2e250ed747232d7a473aa772c"},
 ]
-jupyter-console = [
-    {file = "jupyter_console-6.4.0-py3-none-any.whl", hash = "sha256:7799c4ea951e0e96ba8260575423cb323ea5a03fcf5503560fa3e15748869e27"},
-    {file = "jupyter_console-6.4.0.tar.gz", hash = "sha256:242248e1685039cd8bff2c2ecb7ce6c1546eb50ee3b08519729e6e881aec19c7"},
-]
 jupyter-core = [
     {file = "jupyter_core-4.7.1-py3-none-any.whl", hash = "sha256:8c6c0cac5c1b563622ad49321d5ec47017bd18b94facb381c6973a0486395f8e"},
     {file = "jupyter_core-4.7.1.tar.gz", hash = "sha256:79025cb3225efcd36847d0840f3fc672c0abd7afd0de83ba8a1d3837619122b4"},
@@ -2745,10 +2416,6 @@
 jupyterlab-server = [
     {file = "jupyterlab_server-2.7.2-py3-none-any.whl", hash = "sha256:4832cb513f969087019dc913e59a430325670a69f2693733e8f1e16a1773be85"},
     {file = "jupyterlab_server-2.7.2.tar.gz", hash = "sha256:c6c9ae5796ed60c65bccd84503cbd44b9e35b046b8265f24db3cc4d61631fc0d"},
-]
-jupyterlab-widgets = [
-    {file = "jupyterlab_widgets-1.0.0-py3-none-any.whl", hash = "sha256:caeaf3e6103180e654e7d8d2b81b7d645e59e432487c1d35a41d6d3ee56b3fef"},
-    {file = "jupyterlab_widgets-1.0.0.tar.gz", hash = "sha256:5c1a29a84d3069208cb506b10609175b249b6486d6b1cbae8fcde2a11584fb78"},
 ]
 keras = [
     {file = "keras-2.6.0-py2.py3-none-any.whl", hash = "sha256:504af5656a9829fe803ce48a8580ef16916e89906aceddad9e098614269437e7"},
@@ -3420,14 +3087,6 @@
     {file = "pyzmq-22.2.1-pp37-pypy37_pp73-win_amd64.whl", hash = "sha256:b3f57bee62e36be5c97712de32237c5589caee0d1154c2ad01a888accfae20bc"},
     {file = "pyzmq-22.2.1.tar.gz", hash = "sha256:6d18c76676771fd891ca8e0e68da0bbfb88e30129835c0ade748016adb3b6242"},
 ]
-qtconsole = [
-    {file = "qtconsole-5.1.1-py3-none-any.whl", hash = "sha256:73994105b0369bb99f4164df4a131010f3c7b33a7b5169c37366358d8744675b"},
-    {file = "qtconsole-5.1.1.tar.gz", hash = "sha256:bbc34bca14f65535afcb401bc74b752bac955e5313001ba640383f7e5857dc49"},
-]
-qtpy = [
-    {file = "QtPy-1.10.0-py2.py3-none-any.whl", hash = "sha256:f683ce6cd825ba8248a798bf1dfa1a07aca387c88ae44fa5479537490aace7be"},
-    {file = "QtPy-1.10.0.tar.gz", hash = "sha256:3d20f010caa3b2c04835d6a2f66f8873b041bdaf7a76085c2a0d7890cdd65ea9"},
-]
 regex = [
     {file = "regex-2021.8.28-cp310-cp310-macosx_10_9_x86_64.whl", hash = "sha256:9d05ad5367c90814099000442b2125535e9d77581855b9bee8780f1b41f2b1a2"},
     {file = "regex-2021.8.28-cp310-cp310-manylinux_2_17_aarch64.manylinux2014_aarch64.whl", hash = "sha256:f3bf1bc02bc421047bfec3343729c4bbbea42605bcfd6d6bfe2c07ade8b12d2a"},
@@ -3770,17 +3429,6 @@
     {file = "Werkzeug-2.0.1-py3-none-any.whl", hash = "sha256:6c1ec500dcdba0baa27600f6a22f6333d8b662d22027ff9f6202e3367413caa8"},
     {file = "Werkzeug-2.0.1.tar.gz", hash = "sha256:1de1db30d010ff1af14a009224ec49ab2329ad2cde454c8a708130642d579c42"},
 ]
-<<<<<<< HEAD
-wheel = [
-    {file = "wheel-0.37.0-py2.py3-none-any.whl", hash = "sha256:21014b2bd93c6d0034b6ba5d35e4eb284340e09d63c59aef6fc14b0f346146fd"},
-    {file = "wheel-0.37.0.tar.gz", hash = "sha256:e2ef7239991699e3355d54f8e968a21bb940a1dbf34a4d226741e64462516fad"},
-]
-widgetsnbextension = [
-    {file = "widgetsnbextension-3.5.1-py2.py3-none-any.whl", hash = "sha256:bd314f8ceb488571a5ffea6cc5b9fc6cba0adaf88a9d2386b93a489751938bcd"},
-    {file = "widgetsnbextension-3.5.1.tar.gz", hash = "sha256:079f87d87270bce047512400efd70238820751a11d2d8cb137a5a5bdbaf255c7"},
-]
-=======
->>>>>>> a712a34a
 wrapt = [
     {file = "wrapt-1.12.1.tar.gz", hash = "sha256:b62ffa81fb85f4332a4f609cab4ac40709470da05643a082ec1eb88e6d9b97d7"},
 ]
