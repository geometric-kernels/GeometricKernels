[[package]]
name = "absl-py"
version = "0.13.0"
description = "Abseil Python Common Libraries, see https://github.com/abseil/abseil-py."
category = "main"
optional = true
python-versions = "*"

[package.dependencies]
six = "*"

[[package]]
name = "anyio"
version = "3.3.0"
description = "High level compatibility layer for multiple asynchronous event loop implementations"
category = "main"
optional = false
python-versions = ">=3.6.2"

[package.dependencies]
idna = ">=2.8"
sniffio = ">=1.1"
typing-extensions = {version = "*", markers = "python_version < \"3.8\""}

[package.extras]
doc = ["sphinx-rtd-theme", "sphinx-autodoc-typehints (>=1.2.0)"]
test = ["coverage[toml] (>=4.5)", "hypothesis (>=4.0)", "pytest (>=6.0)", "pytest-mock (>=3.6.1)", "trustme", "uvloop (<0.15)", "mock (>=4)", "uvloop (>=0.15)"]
trio = ["trio (>=0.16)"]

[[package]]
name = "appdirs"
version = "1.4.4"
description = "A small Python module for determining appropriate platform-specific dirs, e.g. a \"user data dir\"."
category = "dev"
optional = false
python-versions = "*"

[[package]]
name = "appnope"
version = "0.1.2"
description = "Disable App Nap on macOS >= 10.9"
category = "main"
optional = false
python-versions = "*"

[[package]]
name = "argcomplete"
version = "1.12.3"
description = "Bash tab completion for argparse"
category = "main"
optional = false
python-versions = "*"

[package.dependencies]
importlib-metadata = {version = ">=0.23,<5", markers = "python_version == \"3.7\""}

[package.extras]
test = ["coverage", "flake8", "pexpect", "wheel"]

[[package]]
name = "argon2-cffi"
version = "21.1.0"
description = "The secure Argon2 password hashing algorithm."
category = "main"
optional = false
python-versions = ">=3.5"

[package.dependencies]
cffi = ">=1.0.0"

[package.extras]
dev = ["coverage[toml] (>=5.0.2)", "hypothesis", "pytest", "sphinx", "furo", "wheel", "pre-commit"]
docs = ["sphinx", "furo"]
tests = ["coverage[toml] (>=5.0.2)", "hypothesis", "pytest"]

[[package]]
name = "astroid"
version = "2.7.3"
description = "An abstract syntax tree for Python with inference support."
category = "dev"
optional = false
python-versions = "~=3.6"

[package.dependencies]
lazy-object-proxy = ">=1.4.0"
typed-ast = {version = ">=1.4.0,<1.5", markers = "implementation_name == \"cpython\" and python_version < \"3.8\""}
typing-extensions = {version = ">=3.7.4", markers = "python_version < \"3.8\""}
wrapt = ">=1.11,<1.13"

[[package]]
name = "astunparse"
version = "1.6.3"
description = "An AST unparser for Python"
category = "main"
optional = true
python-versions = "*"

[package.dependencies]
six = ">=1.6.1,<2.0"

[[package]]
name = "atomicwrites"
version = "1.4.0"
description = "Atomic file writes."
category = "dev"
optional = false
python-versions = ">=2.7, !=3.0.*, !=3.1.*, !=3.2.*, !=3.3.*"

[[package]]
name = "attrs"
version = "21.2.0"
description = "Classes Without Boilerplate"
category = "main"
optional = false
python-versions = ">=2.7, !=3.0.*, !=3.1.*, !=3.2.*, !=3.3.*, !=3.4.*"

[package.extras]
dev = ["coverage[toml] (>=5.0.2)", "hypothesis", "pympler", "pytest (>=4.3.0)", "six", "mypy", "pytest-mypy-plugins", "zope.interface", "furo", "sphinx", "sphinx-notfound-page", "pre-commit"]
docs = ["furo", "sphinx", "zope.interface", "sphinx-notfound-page"]
tests = ["coverage[toml] (>=5.0.2)", "hypothesis", "pympler", "pytest (>=4.3.0)", "six", "mypy", "pytest-mypy-plugins", "zope.interface"]
tests_no_zope = ["coverage[toml] (>=5.0.2)", "hypothesis", "pympler", "pytest (>=4.3.0)", "six", "mypy", "pytest-mypy-plugins"]

[[package]]
name = "autograd"
version = "1.3"
description = "Efficiently computes derivatives of numpy code."
category = "main"
optional = false
python-versions = "*"

[package.dependencies]
future = ">=0.15.2"
numpy = ">=1.12"

[[package]]
name = "babel"
version = "2.9.1"
description = "Internationalization utilities"
category = "main"
optional = false
python-versions = ">=2.7, !=3.0.*, !=3.1.*, !=3.2.*, !=3.3.*"

[package.dependencies]
pytz = ">=2015.7"

[[package]]
name = "backcall"
version = "0.2.0"
description = "Specifications for callback functions passed in to an API"
category = "main"
optional = false
python-versions = "*"

[[package]]
name = "black"
version = "20.8b1"
description = "The uncompromising code formatter."
category = "dev"
optional = false
python-versions = ">=3.6"

[package.dependencies]
appdirs = "*"
click = ">=7.1.2"
mypy-extensions = ">=0.4.3"
pathspec = ">=0.6,<1"
regex = ">=2020.1.8"
toml = ">=0.10.1"
typed-ast = ">=1.4.0"
typing-extensions = ">=3.7.4"

[package.extras]
colorama = ["colorama (>=0.4.3)"]
d = ["aiohttp (>=3.3.2)", "aiohttp-cors"]

[[package]]
name = "bleach"
version = "4.1.0"
description = "An easy safelist-based HTML-sanitizing tool."
category = "main"
optional = false
python-versions = ">=3.6"

[package.dependencies]
packaging = "*"
six = ">=1.9.0"
webencodings = "*"

[[package]]
name = "cached-property"
version = "1.5.2"
description = "A decorator for caching properties in classes."
category = "main"
optional = true
python-versions = "*"

[[package]]
name = "cachetools"
version = "4.2.2"
description = "Extensible memoizing collections and decorators"
category = "main"
optional = true
python-versions = "~=3.5"

[[package]]
name = "certifi"
version = "2021.5.30"
description = "Python package for providing Mozilla's CA Bundle."
category = "main"
optional = false
python-versions = "*"

[[package]]
name = "cffi"
version = "1.14.6"
description = "Foreign Function Interface for Python calling C code."
category = "main"
optional = false
python-versions = "*"

[package.dependencies]
pycparser = "*"

[[package]]
name = "charset-normalizer"
version = "2.0.4"
description = "The Real First Universal Charset Detector. Open, modern and actively maintained alternative to Chardet."
category = "main"
optional = false
python-versions = ">=3.5.0"

[package.extras]
unicode_backport = ["unicodedata2"]

[[package]]
name = "clang"
version = "5.0"
description = "libclang python bindings"
category = "main"
optional = true
python-versions = "*"

[[package]]
name = "click"
version = "8.0.1"
description = "Composable command line interface toolkit"
category = "dev"
optional = false
python-versions = ">=3.6"

[package.dependencies]
colorama = {version = "*", markers = "platform_system == \"Windows\""}
importlib-metadata = {version = "*", markers = "python_version < \"3.8\""}

[[package]]
name = "cloudpickle"
version = "1.6.0"
description = "Extended pickling support for Python objects"
category = "main"
optional = true
python-versions = ">=3.5"

[[package]]
name = "colorama"
version = "0.4.4"
description = "Cross-platform colored terminal text."
category = "main"
optional = false
python-versions = ">=2.7, !=3.0.*, !=3.1.*, !=3.2.*, !=3.3.*, !=3.4.*"

[[package]]
name = "coverage"
version = "5.5"
description = "Code coverage measurement for Python"
category = "dev"
optional = false
python-versions = ">=2.7, !=3.0.*, !=3.1.*, !=3.2.*, !=3.3.*, !=3.4.*, <4"

[package.extras]
toml = ["toml"]

[[package]]
name = "cycler"
version = "0.10.0"
description = "Composable style cycles"
category = "main"
optional = false
python-versions = "*"

[package.dependencies]
six = "*"

[[package]]
name = "dataclasses"
version = "0.6"
description = "A backport of the dataclasses module for Python 3.6"
category = "main"
optional = true
python-versions = "*"

[[package]]
name = "debugpy"
version = "1.4.1"
description = "An implementation of the Debug Adapter Protocol for Python"
category = "main"
optional = false
python-versions = ">=2.7,!=3.0.*,!=3.1.*,!=3.2.*,!=3.3.*,!=3.4.*"

[[package]]
name = "decorator"
version = "5.0.9"
description = "Decorators for Humans"
category = "main"
optional = false
python-versions = ">=3.5"

[[package]]
name = "defusedxml"
version = "0.7.1"
description = "XML bomb protection for Python stdlib modules"
category = "main"
optional = false
python-versions = ">=2.7, !=3.0.*, !=3.1.*, !=3.2.*, !=3.3.*, !=3.4.*"

[[package]]
name = "deprecated"
version = "1.2.12"
description = "Python @deprecated decorator to deprecate old python classes, functions or methods."
category = "main"
optional = true
python-versions = ">=2.7, !=3.0.*, !=3.1.*, !=3.2.*, !=3.3.*"

[package.dependencies]
wrapt = ">=1.10,<2"

[package.extras]
dev = ["tox", "bump2version (<1)", "sphinx (<2)", "importlib-metadata (<3)", "importlib-resources (<4)", "configparser (<5)", "sphinxcontrib-websupport (<2)", "zipp (<2)", "PyTest (<5)", "PyTest-Cov (<2.6)", "pytest", "pytest-cov"]

[[package]]
name = "dm-tree"
version = "0.1.6"
description = "Tree is a library for working with nested data structures."
category = "main"
optional = true
python-versions = "*"

[package.dependencies]
six = ">=1.12.0"

[[package]]
name = "eagerpy"
version = "0.30.0"
description = "EagerPy is a thin wrapper around PyTorch, TensorFlow Eager, JAX and NumPy that unifies their interface and thus allows writing code that works natively across all of them."
category = "main"
optional = false
python-versions = "*"

[package.dependencies]
numpy = "*"
typing-extensions = ">=3.7.4.1"

[package.extras]
testing = ["pytest (>=5.3.5)", "pytest-cov (>=2.8.1)"]

[[package]]
name = "einops"
version = "0.3.2"
description = "A new flavour of deep learning operations"
category = "main"
optional = false
python-versions = "*"

[[package]]
name = "entrypoints"
version = "0.3"
description = "Discover and load entry points from installed packages."
category = "main"
optional = false
python-versions = ">=2.7"

[[package]]
name = "filelock"
version = "3.0.12"
description = "A platform independent file lock."
category = "dev"
optional = false
python-versions = "*"

[[package]]
name = "flatbuffers"
version = "1.12"
description = "The FlatBuffers serialization format for Python"
category = "main"
optional = true
python-versions = "*"

[[package]]
name = "future"
version = "0.18.2"
description = "Clean single-source support for Python 3 and 2"
category = "main"
optional = false
python-versions = ">=2.6, !=3.0.*, !=3.1.*, !=3.2.*"

[[package]]
name = "gast"
version = "0.4.0"
description = "Python AST that abstracts the underlying Python version"
category = "main"
optional = true
python-versions = ">=2.7, !=3.0.*, !=3.1.*, !=3.2.*, !=3.3.*"

[[package]]
name = "geomstats"
version = "2.2.2"
description = "Geometric statistics on manifolds"
category = "main"
optional = false
python-versions = "*"

[package.dependencies]
autograd = "1.3"
joblib = "0.14.1"
jupyter = "*"
matplotlib = "*"
numpy = ">=1.18.1"
pandas = "*"
scikit-learn = ">=0.22.1"
scipy = ">=1.4.1"

[package.extras]
all = ["flake8", "flake8-docstrings", "flake8-import-order", "nose2", "pre-commit"]
test = ["flake8", "flake8-docstrings", "flake8-import-order", "nose2", "pre-commit"]

[[package]]
name = "google-auth"
version = "1.35.0"
description = "Google Authentication Library"
category = "main"
optional = true
python-versions = ">=2.7,!=3.0.*,!=3.1.*,!=3.2.*,!=3.3.*,!=3.4.*,!=3.5.*"

[package.dependencies]
cachetools = ">=2.0.0,<5.0"
pyasn1-modules = ">=0.2.1"
rsa = {version = ">=3.1.4,<5", markers = "python_version >= \"3.6\""}
six = ">=1.9.0"

[package.extras]
aiohttp = ["requests (>=2.20.0,<3.0.0dev)", "aiohttp (>=3.6.2,<4.0.0dev)"]
pyopenssl = ["pyopenssl (>=20.0.0)"]
reauth = ["pyu2f (>=0.1.5)"]

[[package]]
name = "google-auth-oauthlib"
version = "0.4.6"
description = "Google Authentication Library"
category = "main"
optional = true
python-versions = ">=3.6"

[package.dependencies]
google-auth = ">=1.0.0"
requests-oauthlib = ">=0.7.0"

[package.extras]
tool = ["click (>=6.0.0)"]

[[package]]
name = "google-pasta"
version = "0.2.0"
description = "pasta is an AST-based Python refactoring library"
category = "main"
optional = true
python-versions = "*"

[package.dependencies]
six = "*"

[[package]]
name = "gpflow"
version = "2.2.1"
description = "Gaussian process methods in TensorFlow"
category = "main"
optional = true
python-versions = ">=3.6"

[package.dependencies]
dataclasses = "*"
deprecated = "*"
multipledispatch = ">=0.6"
numpy = "*"
packaging = "*"
scipy = "*"
tabulate = "*"
tensorflow = ">=2.2.0"
tensorflow-probability = ">0.10.0"
typing-extensions = "*"

[package.extras]
imagetotensorboard = ["matplotlib"]

[[package]]
name = "gpytorch"
version = "1.5.1"
description = "An implementation of Gaussian Processes in Pytorch"
category = "main"
optional = true
python-versions = ">=3.6"

[package.dependencies]
scikit-learn = "*"
scipy = "*"
torch = ">=1.8.1"

[package.extras]
dev = ["black", "twine", "pre-commit"]
docs = ["ipython", "ipykernel", "sphinx (<3.0.0)", "sphinx-rtd-theme", "nbsphinx", "m2r"]
examples = ["ipython", "jupyter", "matplotlib", "scipy", "torchvision", "tqdm"]
keops = ["pykeops (>=1.1.1)"]
pyro = ["pyro-ppl (>=1.0.0)"]
test = ["flake8", "flake8-print", "pytest", "nbval"]

[[package]]
name = "grpcio"
version = "1.39.0"
description = "HTTP/2-based RPC framework"
category = "main"
optional = true
python-versions = "*"

[package.dependencies]
six = ">=1.5.2"

[package.extras]
protobuf = ["grpcio-tools (>=1.39.0)"]

[[package]]
name = "h5py"
version = "3.1.0"
description = "Read and write HDF5 files from Python"
category = "main"
optional = true
python-versions = ">=3.6"

[package.dependencies]
cached-property = {version = "*", markers = "python_version < \"3.8\""}
numpy = [
    {version = ">=1.14.5", markers = "python_version == \"3.7\""},
    {version = ">=1.17.5", markers = "python_version == \"3.8\""},
    {version = ">=1.19.3", markers = "python_version >= \"3.9\""},
]

[[package]]
name = "idna"
version = "3.2"
description = "Internationalized Domain Names in Applications (IDNA)"
category = "main"
optional = false
python-versions = ">=3.5"

[[package]]
name = "importlib-metadata"
version = "4.8.1"
description = "Read metadata from Python packages"
category = "main"
optional = false
python-versions = ">=3.6"

[package.dependencies]
typing-extensions = {version = ">=3.6.4", markers = "python_version < \"3.8\""}
zipp = ">=0.5"

[package.extras]
docs = ["sphinx", "jaraco.packaging (>=8.2)", "rst.linker (>=1.9)"]
perf = ["ipython"]
testing = ["pytest (>=4.6)", "pytest-checkdocs (>=2.4)", "pytest-flake8", "pytest-cov", "pytest-enabler (>=1.0.1)", "packaging", "pep517", "pyfakefs", "flufl.flake8", "pytest-perf (>=0.9.2)", "pytest-black (>=0.3.7)", "pytest-mypy", "importlib-resources (>=1.3)"]

[[package]]
name = "ipykernel"
version = "6.3.1"
description = "IPython Kernel for Jupyter"
category = "main"
optional = false
python-versions = ">=3.7"

[package.dependencies]
appnope = {version = "*", markers = "platform_system == \"Darwin\""}
argcomplete = {version = ">=1.12.3", markers = "python_version < \"3.8.0\""}
debugpy = ">=1.0.0,<2.0"
importlib-metadata = {version = "<5", markers = "python_version < \"3.8.0\""}
ipython = ">=7.23.1,<8.0"
ipython-genutils = "*"
jupyter-client = "<8.0"
matplotlib-inline = ">=0.1.0,<0.2.0"
tornado = ">=4.2,<7.0"
traitlets = ">=4.1.0,<6.0"

[package.extras]
test = ["pytest (!=5.3.4)", "pytest-cov", "flaky", "nose", "ipyparallel"]

[[package]]
name = "ipython"
version = "7.27.0"
description = "IPython: Productive Interactive Computing"
category = "main"
optional = false
python-versions = ">=3.7"

[package.dependencies]
appnope = {version = "*", markers = "sys_platform == \"darwin\""}
backcall = "*"
colorama = {version = "*", markers = "sys_platform == \"win32\""}
decorator = "*"
jedi = ">=0.16"
matplotlib-inline = "*"
pexpect = {version = ">4.3", markers = "sys_platform != \"win32\""}
pickleshare = "*"
prompt-toolkit = ">=2.0.0,<3.0.0 || >3.0.0,<3.0.1 || >3.0.1,<3.1.0"
pygments = "*"
traitlets = ">=4.2"

[package.extras]
all = ["Sphinx (>=1.3)", "ipykernel", "ipyparallel", "ipywidgets", "nbconvert", "nbformat", "nose (>=0.10.1)", "notebook", "numpy (>=1.17)", "pygments", "qtconsole", "requests", "testpath"]
doc = ["Sphinx (>=1.3)"]
kernel = ["ipykernel"]
nbconvert = ["nbconvert"]
nbformat = ["nbformat"]
notebook = ["notebook", "ipywidgets"]
parallel = ["ipyparallel"]
qtconsole = ["qtconsole"]
test = ["nose (>=0.10.1)", "requests", "testpath", "pygments", "nbformat", "ipykernel", "numpy (>=1.17)"]

[[package]]
name = "ipython-genutils"
version = "0.2.0"
description = "Vestigial utilities from IPython"
category = "main"
optional = false
python-versions = "*"

[[package]]
name = "ipywidgets"
version = "7.6.4"
description = "IPython HTML widgets for Jupyter"
category = "main"
optional = false
python-versions = "*"

[package.dependencies]
ipykernel = ">=4.5.1"
ipython = {version = ">=4.0.0", markers = "python_version >= \"3.3\""}
ipython-genutils = ">=0.2.0,<0.3.0"
jupyterlab-widgets = {version = ">=1.0.0", markers = "python_version >= \"3.6\""}
nbformat = ">=4.2.0"
traitlets = ">=4.3.1"
widgetsnbextension = ">=3.5.0,<3.6.0"

[package.extras]
test = ["pytest (>=3.6.0)", "pytest-cov", "mock"]

[[package]]
name = "isort"
version = "4.3.21"
description = "A Python utility / library to sort Python imports."
category = "dev"
optional = false
python-versions = ">=2.7, !=3.0.*, !=3.1.*, !=3.2.*, !=3.3.*"

[package.extras]
pipfile = ["pipreqs", "requirementslib"]
pyproject = ["toml"]
requirements = ["pipreqs", "pip-api"]
xdg_home = ["appdirs (>=1.4.0)"]

[[package]]
name = "jedi"
version = "0.18.0"
description = "An autocompletion tool for Python that can be used for text editors."
category = "main"
optional = false
python-versions = ">=3.6"

[package.dependencies]
parso = ">=0.8.0,<0.9.0"

[package.extras]
qa = ["flake8 (==3.8.3)", "mypy (==0.782)"]
testing = ["Django (<3.1)", "colorama", "docopt", "pytest (<6.0.0)"]

[[package]]
name = "jinja2"
version = "3.0.1"
description = "A very fast and expressive template engine."
category = "main"
optional = false
python-versions = ">=3.6"

[package.dependencies]
MarkupSafe = ">=2.0"

[package.extras]
i18n = ["Babel (>=2.7)"]

[[package]]
name = "joblib"
version = "0.14.1"
description = "Lightweight pipelining: using Python functions as pipeline jobs."
category = "main"
<<<<<<< HEAD
optional = false
python-versions = "*"
=======
optional = true
python-versions = ">=3.6"
>>>>>>> ab83909c

[[package]]
name = "json5"
version = "0.9.6"
description = "A Python implementation of the JSON5 data format."
category = "main"
optional = false
python-versions = "*"

[package.extras]
dev = ["hypothesis"]

[[package]]
name = "jsonschema"
version = "3.2.0"
description = "An implementation of JSON Schema validation for Python"
category = "main"
optional = false
python-versions = "*"

[package.dependencies]
attrs = ">=17.4.0"
importlib-metadata = {version = "*", markers = "python_version < \"3.8\""}
pyrsistent = ">=0.14.0"
six = ">=1.11.0"

[package.extras]
format = ["idna", "jsonpointer (>1.13)", "rfc3987", "strict-rfc3339", "webcolors"]
format_nongpl = ["idna", "jsonpointer (>1.13)", "webcolors", "rfc3986-validator (>0.1.0)", "rfc3339-validator"]

[[package]]
name = "jupyter"
version = "1.0.0"
description = "Jupyter metapackage. Install all the Jupyter components in one go."
category = "main"
optional = false
python-versions = "*"

[package.dependencies]
ipykernel = "*"
ipywidgets = "*"
jupyter-console = "*"
nbconvert = "*"
notebook = "*"
qtconsole = "*"

[[package]]
name = "jupyter-client"
version = "7.0.2"
description = "Jupyter protocol implementation and client libraries"
category = "main"
optional = false
python-versions = ">=3.6.1"

[package.dependencies]
entrypoints = "*"
jupyter-core = ">=4.6.0"
nest-asyncio = ">=1.5"
python-dateutil = ">=2.1"
pyzmq = ">=13"
tornado = ">=4.1"
traitlets = "*"

[package.extras]
doc = ["myst-parser", "sphinx (>=1.3.6)", "sphinx-rtd-theme", "sphinxcontrib-github-alt"]
test = ["codecov", "coverage", "ipykernel", "ipython", "mock", "mypy", "pre-commit", "pytest", "pytest-asyncio", "pytest-cov", "pytest-timeout", "jedi (<0.18)"]

[[package]]
name = "jupyter-console"
version = "6.4.0"
description = "Jupyter terminal console"
category = "main"
optional = false
python-versions = ">=3.6"

[package.dependencies]
ipykernel = "*"
ipython = "*"
jupyter-client = "*"
prompt-toolkit = ">=2.0.0,<3.0.0 || >3.0.0,<3.0.1 || >3.0.1,<3.1.0"
pygments = "*"

[package.extras]
test = ["pexpect"]

[[package]]
name = "jupyter-core"
version = "4.7.1"
description = "Jupyter core package. A base package on which Jupyter projects rely."
category = "main"
optional = false
python-versions = ">=3.6"

[package.dependencies]
pywin32 = {version = ">=1.0", markers = "sys_platform == \"win32\""}
traitlets = "*"

[[package]]
name = "jupyter-server"
version = "1.10.2"
description = "The backend—i.e. core services, APIs, and REST endpoints—to Jupyter web applications."
category = "main"
optional = false
python-versions = ">=3.6"

[package.dependencies]
anyio = ">=3.1.0,<4"
argon2-cffi = "*"
ipython-genutils = "*"
jinja2 = "*"
jupyter-client = ">=6.1.1"
jupyter-core = ">=4.6.0"
nbconvert = "*"
nbformat = "*"
prometheus-client = "*"
pyzmq = ">=17"
requests-unixsocket = "*"
Send2Trash = "*"
terminado = ">=0.8.3"
tornado = ">=6.1.0"
traitlets = ">=4.2.1"
websocket-client = "*"

[package.extras]
test = ["coverage", "pytest (>=6.0)", "pytest-cov", "pytest-mock", "requests", "pytest-tornasync", "pytest-console-scripts", "ipykernel"]

[[package]]
name = "jupyterlab"
version = "3.1.10"
description = "JupyterLab computational environment"
category = "main"
optional = false
python-versions = ">=3.6"

[package.dependencies]
ipython = "*"
jinja2 = ">=2.1"
jupyter-core = "*"
jupyter-server = ">=1.4,<2.0"
jupyterlab-server = ">=2.3,<3.0"
nbclassic = ">=0.2,<1.0"
packaging = "*"
tornado = ">=6.1.0"

[package.extras]
test = ["coverage", "pytest (>=6.0)", "pytest-cov", "pytest-console-scripts", "pytest-check-links (>=0.5)", "jupyterlab-server[test] (>=2.2,<3.0)", "requests", "requests-cache", "virtualenv", "check-manifest"]
ui-tests = ["build"]

[[package]]
name = "jupyterlab-pygments"
version = "0.1.2"
description = "Pygments theme using JupyterLab CSS variables"
category = "main"
optional = false
python-versions = "*"

[package.dependencies]
pygments = ">=2.4.1,<3"

[[package]]
name = "jupyterlab-server"
version = "2.7.2"
description = "A set of server components for JupyterLab and JupyterLab like applications ."
category = "main"
optional = false
python-versions = ">=3.6"

[package.dependencies]
babel = "*"
entrypoints = ">=0.2.2"
jinja2 = ">=2.10"
json5 = "*"
jsonschema = ">=3.0.1"
jupyter-server = ">=1.4,<2.0"
packaging = "*"
requests = "*"

[package.extras]
test = ["codecov", "ipykernel", "pytest (>=5.3.2)", "pytest-cov", "jupyter-server", "openapi-core (>=0.14.0,<0.15.0)", "pytest-console-scripts", "strict-rfc3339", "ruamel.yaml", "wheel"]

[[package]]
name = "jupyterlab-widgets"
version = "1.0.1"
description = "A JupyterLab extension."
category = "main"
optional = false
python-versions = ">=3.6"

[[package]]
name = "keras"
version = "2.6.0"
description = "TensorFlow Keras."
category = "main"
optional = true
python-versions = "*"

[[package]]
name = "keras-preprocessing"
version = "1.1.2"
description = "Easy data preprocessing and data augmentation for deep learning models"
category = "main"
optional = true
python-versions = "*"

[package.dependencies]
numpy = ">=1.9.1"
six = ">=1.9.0"

[package.extras]
image = ["scipy (>=0.14)", "Pillow (>=5.2.0)"]
pep8 = ["flake8"]
tests = ["pandas", "pillow", "tensorflow", "keras", "pytest", "pytest-xdist", "pytest-cov"]

[[package]]
name = "kiwisolver"
version = "1.3.2"
description = "A fast implementation of the Cassowary constraint solver"
category = "main"
optional = false
python-versions = ">=3.7"

[[package]]
name = "lazy-object-proxy"
version = "1.6.0"
description = "A fast and thorough lazy object proxy."
category = "dev"
optional = false
python-versions = ">=2.7, !=3.0.*, !=3.1.*, !=3.2.*, !=3.3.*, !=3.4.*, !=3.5.*"

[[package]]
name = "markdown"
version = "3.3.4"
description = "Python implementation of Markdown."
category = "main"
optional = true
python-versions = ">=3.6"

[package.dependencies]
importlib-metadata = {version = "*", markers = "python_version < \"3.8\""}

[package.extras]
testing = ["coverage", "pyyaml"]

[[package]]
name = "markupsafe"
version = "2.0.1"
description = "Safely add untrusted strings to HTML/XML markup."
category = "main"
optional = false
python-versions = ">=3.6"

[[package]]
name = "matplotlib"
version = "3.4.3"
description = "Python plotting package"
category = "main"
optional = false
python-versions = ">=3.7"

[package.dependencies]
cycler = ">=0.10"
kiwisolver = ">=1.0.1"
numpy = ">=1.16"
pillow = ">=6.2.0"
pyparsing = ">=2.2.1"
python-dateutil = ">=2.7"

[[package]]
name = "matplotlib-inline"
version = "0.1.2"
description = "Inline Matplotlib backend for Jupyter"
category = "main"
optional = false
python-versions = ">=3.5"

[package.dependencies]
traitlets = "*"

[[package]]
name = "mccabe"
version = "0.6.1"
description = "McCabe checker, plugin for flake8"
category = "dev"
optional = false
python-versions = "*"

[[package]]
name = "meshzoo"
version = "0.7.5"
description = "Collection of explicitly constructed meshes"
category = "main"
optional = false
python-versions = ">=3.6"

[package.dependencies]
numpy = "*"

[package.extras]
all = ["matplotlib"]
plot = ["matplotlib"]

[[package]]
name = "mistune"
version = "0.8.4"
description = "The fastest markdown parser in pure Python"
category = "main"
optional = false
python-versions = "*"

[[package]]
name = "more-itertools"
version = "8.9.0"
description = "More routines for operating on iterables, beyond itertools"
category = "dev"
optional = false
python-versions = ">=3.5"

[[package]]
name = "mslex"
version = "0.3.0"
description = "shlex for windows"
category = "dev"
optional = false
python-versions = ">=3.5"

[[package]]
name = "multipledispatch"
version = "0.6.0"
description = "Multiple dispatch"
category = "main"
optional = false
python-versions = "*"

[package.dependencies]
six = "*"

[[package]]
name = "mypy"
version = "0.711"
description = "Optional static typing for Python"
category = "dev"
optional = false
python-versions = "*"

[package.dependencies]
mypy-extensions = ">=0.4.0,<0.5.0"
typed-ast = ">=1.4.0,<1.5.0"

[package.extras]
dmypy = ["psutil (>=4.0)"]

[[package]]
name = "mypy-extensions"
version = "0.4.3"
description = "Experimental type system extensions for programs checked with the mypy typechecker."
category = "dev"
optional = false
python-versions = "*"

[[package]]
name = "nbclassic"
version = "0.3.1"
description = "Jupyter Notebook as a Jupyter Server Extension."
category = "main"
optional = false
python-versions = ">=3.6"

[package.dependencies]
jupyter-server = ">=1.8,<2.0"
notebook = "<7"

[package.extras]
test = ["pytest", "pytest-tornasync", "pytest-console-scripts"]

[[package]]
name = "nbclient"
version = "0.5.4"
description = "A client library for executing notebooks. Formerly nbconvert's ExecutePreprocessor."
category = "main"
optional = false
python-versions = ">=3.6.1"

[package.dependencies]
jupyter-client = ">=6.1.5"
nbformat = ">=5.0"
nest-asyncio = "*"
traitlets = ">=4.2"

[package.extras]
dev = ["codecov", "coverage", "ipython", "ipykernel", "ipywidgets", "pytest (>=4.1)", "pytest-cov (>=2.6.1)", "check-manifest", "flake8", "mypy", "tox", "bumpversion", "xmltodict", "pip (>=18.1)", "wheel (>=0.31.0)", "setuptools (>=38.6.0)", "twine (>=1.11.0)", "black"]
sphinx = ["Sphinx (>=1.7)", "sphinx-book-theme", "mock", "moto", "myst-parser"]
test = ["codecov", "coverage", "ipython", "ipykernel", "ipywidgets", "pytest (>=4.1)", "pytest-cov (>=2.6.1)", "check-manifest", "flake8", "mypy", "tox", "bumpversion", "xmltodict", "pip (>=18.1)", "wheel (>=0.31.0)", "setuptools (>=38.6.0)", "twine (>=1.11.0)", "black"]

[[package]]
name = "nbconvert"
version = "6.1.0"
description = "Converting Jupyter Notebooks"
category = "main"
optional = false
python-versions = ">=3.7"

[package.dependencies]
bleach = "*"
defusedxml = "*"
entrypoints = ">=0.2.2"
jinja2 = ">=2.4"
jupyter-core = "*"
jupyterlab-pygments = "*"
mistune = ">=0.8.1,<2"
nbclient = ">=0.5.0,<0.6.0"
nbformat = ">=4.4"
pandocfilters = ">=1.4.1"
pygments = ">=2.4.1"
testpath = "*"
traitlets = ">=5.0"

[package.extras]
all = ["pytest", "pytest-cov", "pytest-dependency", "ipykernel", "ipywidgets (>=7)", "pyppeteer (==0.2.2)", "tornado (>=4.0)", "sphinx (>=1.5.1)", "sphinx-rtd-theme", "nbsphinx (>=0.2.12)", "ipython"]
docs = ["sphinx (>=1.5.1)", "sphinx-rtd-theme", "nbsphinx (>=0.2.12)", "ipython"]
serve = ["tornado (>=4.0)"]
test = ["pytest", "pytest-cov", "pytest-dependency", "ipykernel", "ipywidgets (>=7)", "pyppeteer (==0.2.2)"]
webpdf = ["pyppeteer (==0.2.2)"]

[[package]]
name = "nbformat"
version = "5.1.3"
description = "The Jupyter Notebook format"
category = "main"
optional = false
python-versions = ">=3.5"

[package.dependencies]
ipython-genutils = "*"
jsonschema = ">=2.4,<2.5.0 || >2.5.0"
jupyter-core = "*"
traitlets = ">=4.1"

[package.extras]
fast = ["fastjsonschema"]
test = ["check-manifest", "fastjsonschema", "testpath", "pytest", "pytest-cov"]

[[package]]
name = "nest-asyncio"
version = "1.5.1"
description = "Patch asyncio to allow nested event loops"
category = "main"
optional = false
python-versions = ">=3.5"

[[package]]
name = "notebook"
version = "6.4.3"
description = "A web-based notebook environment for interactive computing"
category = "main"
optional = false
python-versions = ">=3.6"

[package.dependencies]
argon2-cffi = "*"
ipykernel = "*"
ipython-genutils = "*"
jinja2 = "*"
jupyter-client = ">=5.3.4"
jupyter-core = ">=4.6.1"
nbconvert = "*"
nbformat = "*"
prometheus-client = "*"
pyzmq = ">=17"
Send2Trash = ">=1.5.0"
terminado = ">=0.8.3"
tornado = ">=6.1"
traitlets = ">=4.2.1"

[package.extras]
docs = ["sphinx", "nbsphinx", "sphinxcontrib-github-alt", "sphinx-rtd-theme", "myst-parser"]
json-logging = ["json-logging"]
test = ["pytest", "coverage", "requests", "nbval", "selenium", "pytest-cov", "requests-unixsocket"]

[[package]]
name = "numpy"
version = "1.19.5"
description = "NumPy is the fundamental package for array computing with Python."
category = "main"
optional = false
python-versions = ">=3.6"

[[package]]
name = "oauthlib"
version = "3.1.1"
description = "A generic, spec-compliant, thorough implementation of the OAuth request-signing logic"
category = "main"
optional = true
python-versions = ">=3.6"

[package.extras]
rsa = ["cryptography (>=3.0.0,<4)"]
signals = ["blinker (>=1.4.0)"]
signedtoken = ["cryptography (>=3.0.0,<4)", "pyjwt (>=2.0.0,<3)"]

[[package]]
name = "opt-einsum"
version = "3.3.0"
description = "Optimizing numpys einsum function"
category = "main"
optional = true
python-versions = ">=3.5"

[package.dependencies]
numpy = ">=1.7"

[package.extras]
docs = ["sphinx (==1.2.3)", "sphinxcontrib-napoleon", "sphinx-rtd-theme", "numpydoc"]
tests = ["pytest", "pytest-cov", "pytest-pep8"]

[[package]]
name = "packaging"
version = "21.0"
description = "Core utilities for Python packages"
category = "main"
optional = false
python-versions = ">=3.6"

[package.dependencies]
pyparsing = ">=2.0.2"

[[package]]
name = "pandas"
version = "1.1.5"
description = "Powerful data structures for data analysis, time series, and statistics"
category = "main"
optional = false
python-versions = ">=3.6.1"

[package.dependencies]
numpy = ">=1.15.4"
python-dateutil = ">=2.7.3"
pytz = ">=2017.2"

[package.extras]
test = ["pytest (>=4.0.2)", "pytest-xdist", "hypothesis (>=3.58)"]

[[package]]
name = "pandocfilters"
version = "1.4.3"
description = "Utilities for writing pandoc filters in python"
category = "main"
optional = false
python-versions = ">=2.7, !=3.0.*, !=3.1.*, !=3.2.*, !=3.3.*"

[[package]]
name = "parso"
version = "0.8.2"
description = "A Python Parser"
category = "main"
optional = false
python-versions = ">=3.6"

[package.extras]
qa = ["flake8 (==3.8.3)", "mypy (==0.782)"]
testing = ["docopt", "pytest (<6.0.0)"]

[[package]]
name = "pathspec"
version = "0.9.0"
description = "Utility library for gitignore style pattern matching of file paths."
category = "dev"
optional = false
python-versions = "!=3.0.*,!=3.1.*,!=3.2.*,!=3.3.*,!=3.4.*,>=2.7"

[[package]]
name = "pexpect"
version = "4.8.0"
description = "Pexpect allows easy control of interactive console applications."
category = "main"
optional = false
python-versions = "*"

[package.dependencies]
ptyprocess = ">=0.5"

[[package]]
name = "pickleshare"
version = "0.7.5"
description = "Tiny 'shelve'-like database with concurrency support"
category = "main"
optional = false
python-versions = "*"

[[package]]
name = "pillow"
version = "8.3.2"
description = "Python Imaging Library (Fork)"
category = "main"
optional = false
python-versions = ">=3.6"

[[package]]
name = "pluggy"
version = "0.13.1"
description = "plugin and hook calling mechanisms for python"
category = "dev"
optional = false
python-versions = ">=2.7, !=3.0.*, !=3.1.*, !=3.2.*, !=3.3.*"

[package.dependencies]
importlib-metadata = {version = ">=0.12", markers = "python_version < \"3.8\""}

[package.extras]
dev = ["pre-commit", "tox"]

[[package]]
name = "polyscope"
version = "1.2.0"
description = "Polyscope: A viewer and user interface for 3D data."
category = "main"
optional = false
python-versions = "*"

[package.dependencies]
numpy = "*"

[[package]]
name = "potpourri3d"
version = "0.0.4"
description = "An invigorating blend of 3D geometry tools in Python."
category = "main"
optional = false
python-versions = "*"

[package.dependencies]
numpy = "*"
scipy = "*"

[[package]]
name = "prometheus-client"
version = "0.11.0"
description = "Python client for the Prometheus monitoring system."
category = "main"
optional = false
python-versions = ">=2.7, !=3.0.*, !=3.1.*, !=3.2.*, !=3.3.*"

[package.extras]
twisted = ["twisted"]

[[package]]
name = "prompt-toolkit"
version = "3.0.20"
description = "Library for building powerful interactive command lines in Python"
category = "main"
optional = false
python-versions = ">=3.6.2"

[package.dependencies]
wcwidth = "*"

[[package]]
name = "protobuf"
version = "3.17.3"
description = "Protocol Buffers"
category = "main"
optional = true
python-versions = "*"

[package.dependencies]
six = ">=1.9"

[[package]]
name = "psutil"
version = "5.8.0"
description = "Cross-platform lib for process and system monitoring in Python."
category = "dev"
optional = false
python-versions = ">=2.6, !=3.0.*, !=3.1.*, !=3.2.*, !=3.3.*"

[package.extras]
test = ["ipaddress", "mock", "unittest2", "enum34", "pywin32", "wmi"]

[[package]]
name = "ptyprocess"
version = "0.7.0"
description = "Run a subprocess in a pseudo terminal"
category = "main"
optional = false
python-versions = "*"

[[package]]
name = "py"
version = "1.10.0"
description = "library with cross-python path, ini-parsing, io, code, log facilities"
category = "main"
optional = false
python-versions = ">=2.7, !=3.0.*, !=3.1.*, !=3.2.*, !=3.3.*"

[[package]]
name = "pyasn1"
version = "0.4.8"
description = "ASN.1 types and codecs"
category = "main"
optional = true
python-versions = "*"

[[package]]
name = "pyasn1-modules"
version = "0.2.8"
description = "A collection of ASN.1-based protocols modules."
category = "main"
optional = true
python-versions = "*"

[package.dependencies]
pyasn1 = ">=0.4.6,<0.5.0"

[[package]]
name = "pycparser"
version = "2.20"
description = "C parser in Python"
category = "main"
optional = false
python-versions = ">=2.7, !=3.0.*, !=3.1.*, !=3.2.*, !=3.3.*"

[[package]]
name = "pygments"
version = "2.10.0"
description = "Pygments is a syntax highlighting package written in Python."
category = "main"
optional = false
python-versions = ">=3.5"

[[package]]
name = "pylint"
version = "2.3.1"
description = "python code static checker"
category = "dev"
optional = false
python-versions = ">=3.4.*"

[package.dependencies]
astroid = ">=2.2.0,<3"
colorama = {version = "*", markers = "sys_platform == \"win32\""}
isort = ">=4.2.5,<5"
mccabe = ">=0.6,<0.7"

[[package]]
name = "pyparsing"
version = "2.4.7"
description = "Python parsing module"
category = "main"
optional = false
python-versions = ">=2.6, !=3.0.*, !=3.1.*, !=3.2.*"

[[package]]
name = "pyrsistent"
version = "0.18.0"
description = "Persistent/Functional/Immutable data structures"
category = "main"
optional = false
python-versions = ">=3.6"

[[package]]
name = "pytest"
version = "5.4.3"
description = "pytest: simple powerful testing with Python"
category = "dev"
optional = false
python-versions = ">=3.5"

[package.dependencies]
atomicwrites = {version = ">=1.0", markers = "sys_platform == \"win32\""}
attrs = ">=17.4.0"
colorama = {version = "*", markers = "sys_platform == \"win32\""}
importlib-metadata = {version = ">=0.12", markers = "python_version < \"3.8\""}
more-itertools = ">=4.0.0"
packaging = "*"
pluggy = ">=0.12,<1.0"
py = ">=1.5.0"
wcwidth = "*"

[package.extras]
checkqa-mypy = ["mypy (==v0.761)"]
testing = ["argcomplete", "hypothesis (>=3.56)", "mock", "nose", "requests", "xmlschema"]

[[package]]
name = "pytest-black"
version = "0.3.12"
description = "A pytest plugin to enable format checking with black"
category = "dev"
optional = false
python-versions = ">=2.7"

[package.dependencies]
black = {version = "*", markers = "python_version >= \"3.6\""}
pytest = ">=3.5.0"
toml = "*"

[[package]]
name = "pytest-cov"
version = "2.12.1"
description = "Pytest plugin for measuring coverage."
category = "dev"
optional = false
python-versions = ">=2.7, !=3.0.*, !=3.1.*, !=3.2.*, !=3.3.*, !=3.4.*"

[package.dependencies]
coverage = ">=5.2.1"
pytest = ">=4.6"
toml = "*"

[package.extras]
testing = ["fields", "hunter", "process-tests", "six", "pytest-xdist", "virtualenv"]

[[package]]
name = "pytest-isort"
version = "1.3.0"
description = "py.test plugin to check import ordering using isort"
category = "dev"
optional = false
python-versions = "*"

[package.dependencies]
isort = ">=4.0"

[package.extras]
tests = ["mock"]

[[package]]
name = "pytest-mypy"
version = "0.6.2"
description = "Mypy static type checker plugin for Pytest"
category = "dev"
optional = false
python-versions = "~=3.4"

[package.dependencies]
filelock = ">=3.0"
mypy = [
    {version = ">=0.500", markers = "python_version >= \"3.5\" and python_version < \"3.8\""},
    {version = ">=0.700", markers = "python_version >= \"3.8\""},
]
pytest = {version = ">=3.5", markers = "python_version >= \"3.5\""}

[[package]]
name = "pytest-pylint"
version = "0.17.0"
description = "pytest plugin to check source code with pylint"
category = "dev"
optional = false
python-versions = ">=3.5"

[package.dependencies]
pylint = ">=2.3.0"
pytest = ">=5.4"
toml = ">=0.7.1"

[[package]]
name = "python-dateutil"
version = "2.8.2"
description = "Extensions to the standard Python datetime module"
category = "main"
optional = false
python-versions = "!=3.0.*,!=3.1.*,!=3.2.*,>=2.7"

[package.dependencies]
six = ">=1.5"

[[package]]
name = "pytz"
version = "2021.1"
description = "World timezone definitions, modern and historical"
category = "main"
optional = false
python-versions = "*"

[[package]]
name = "pywin32"
version = "301"
description = "Python for Window Extensions"
category = "main"
optional = false
python-versions = "*"

[[package]]
name = "pywinpty"
version = "1.1.4"
description = "Pseudo terminal support for Windows from Python."
category = "main"
optional = false
python-versions = ">=3.6"

[[package]]
name = "pyzmq"
version = "22.2.1"
description = "Python bindings for 0MQ"
category = "main"
optional = false
python-versions = ">=3.6"

[package.dependencies]
cffi = {version = "*", markers = "implementation_name == \"pypy\""}
py = {version = "*", markers = "implementation_name == \"pypy\""}

[[package]]
name = "qtconsole"
version = "5.1.1"
description = "Jupyter Qt console"
category = "main"
optional = false
python-versions = ">= 3.6"

[package.dependencies]
ipykernel = ">=4.1"
ipython-genutils = "*"
jupyter-client = ">=4.1"
jupyter-core = "*"
pygments = "*"
pyzmq = ">=17.1"
qtpy = "*"
traitlets = "*"

[package.extras]
doc = ["Sphinx (>=1.3)"]
test = ["flaky", "pytest", "pytest-qt"]

[[package]]
name = "qtpy"
version = "1.11.0"
description = "Provides an abstraction layer on top of the various Qt bindings (PyQt5, PyQt4 and PySide) and additional custom QWidgets."
category = "main"
optional = false
python-versions = ">=2.7,!=3.0.*,!=3.1.*,!=3.2.*,!=3.3.*,!=3.4.*,!=3.5.*"

[[package]]
name = "regex"
version = "2021.8.28"
description = "Alternative regular expression module, to replace re."
category = "dev"
optional = false
python-versions = "*"

[[package]]
name = "requests"
version = "2.26.0"
description = "Python HTTP for Humans."
category = "main"
optional = false
python-versions = ">=2.7, !=3.0.*, !=3.1.*, !=3.2.*, !=3.3.*, !=3.4.*, !=3.5.*"

[package.dependencies]
certifi = ">=2017.4.17"
charset-normalizer = {version = ">=2.0.0,<2.1.0", markers = "python_version >= \"3\""}
idna = {version = ">=2.5,<4", markers = "python_version >= \"3\""}
urllib3 = ">=1.21.1,<1.27"

[package.extras]
socks = ["PySocks (>=1.5.6,!=1.5.7)", "win-inet-pton"]
use_chardet_on_py3 = ["chardet (>=3.0.2,<5)"]

[[package]]
name = "requests-oauthlib"
version = "1.3.0"
description = "OAuthlib authentication support for Requests."
category = "main"
optional = true
python-versions = ">=2.7, !=3.0.*, !=3.1.*, !=3.2.*, !=3.3.*"

[package.dependencies]
oauthlib = ">=3.0.0"
requests = ">=2.0.0"

[package.extras]
rsa = ["oauthlib[signedtoken] (>=3.0.0)"]

[[package]]
name = "requests-unixsocket"
version = "0.2.0"
description = "Use requests to talk HTTP via a UNIX domain socket"
category = "main"
optional = false
python-versions = "*"

[package.dependencies]
requests = ">=1.1"
urllib3 = ">=1.8"

[[package]]
name = "robust-laplacian"
version = "0.2.2"
description = "Robust Laplace matrices for meshes and point clouds"
category = "main"
optional = false
python-versions = "*"

[package.dependencies]
numpy = "*"
scipy = "*"

[[package]]
name = "rsa"
version = "4.7.2"
description = "Pure-Python RSA implementation"
category = "main"
optional = true
python-versions = ">=3.5, <4"

[package.dependencies]
pyasn1 = ">=0.1.3"

[[package]]
name = "scikit-learn"
version = "0.24.2"
description = "A set of python modules for machine learning and data mining"
category = "main"
optional = true
python-versions = ">=3.6"

[package.dependencies]
joblib = ">=0.11"
numpy = ">=1.13.3"
scipy = ">=0.19.1"
threadpoolctl = ">=2.0.0"

[package.extras]
benchmark = ["matplotlib (>=2.1.1)", "pandas (>=0.25.0)", "memory-profiler (>=0.57.0)"]
docs = ["matplotlib (>=2.1.1)", "scikit-image (>=0.13)", "pandas (>=0.25.0)", "seaborn (>=0.9.0)", "memory-profiler (>=0.57.0)", "sphinx (>=3.2.0)", "sphinx-gallery (>=0.7.0)", "numpydoc (>=1.0.0)", "Pillow (>=7.1.2)", "sphinx-prompt (>=1.3.0)"]
examples = ["matplotlib (>=2.1.1)", "scikit-image (>=0.13)", "pandas (>=0.25.0)", "seaborn (>=0.9.0)"]
tests = ["matplotlib (>=2.1.1)", "scikit-image (>=0.13)", "pandas (>=0.25.0)", "pytest (>=5.0.1)", "pytest-cov (>=2.9.0)", "flake8 (>=3.8.2)", "mypy (>=0.770)", "pyamg (>=4.0.0)"]

[[package]]
name = "scipy"
version = "1.6.1"
description = "SciPy: Scientific Library for Python"
category = "main"
optional = false
python-versions = ">=3.7"

[package.dependencies]
numpy = ">=1.16.5"

[[package]]
name = "seaborn"
version = "0.11.2"
description = "seaborn: statistical data visualization"
category = "main"
optional = false
python-versions = ">=3.6"

[package.dependencies]
matplotlib = ">=2.2"
numpy = ">=1.15"
pandas = ">=0.23"
scipy = ">=1.0"

[[package]]
name = "send2trash"
version = "1.8.0"
description = "Send file to trash natively under Mac OS X, Windows and Linux."
category = "main"
optional = false
python-versions = "*"

[package.extras]
nativelib = ["pyobjc-framework-cocoa", "pywin32"]
objc = ["pyobjc-framework-cocoa"]
win32 = ["pywin32"]

[[package]]
name = "six"
version = "1.15.0"
description = "Python 2 and 3 compatibility utilities"
category = "main"
optional = false
python-versions = ">=2.7, !=3.0.*, !=3.1.*, !=3.2.*"

[[package]]
name = "sniffio"
version = "1.2.0"
description = "Sniff out which async library your code is running under"
category = "main"
optional = false
python-versions = ">=3.5"

[[package]]
name = "tabulate"
version = "0.8.9"
description = "Pretty-print tabular data"
category = "main"
optional = true
python-versions = "*"

[package.extras]
widechars = ["wcwidth"]

[[package]]
name = "taskipy"
version = "1.8.1"
description = "tasks runner for python projects"
category = "dev"
optional = false
python-versions = ">=3.6,<4.0"

[package.dependencies]
colorama = ">=0.4.4,<0.5.0"
mslex = ">=0.3.0,<0.4.0"
psutil = ">=5.7.2,<6.0.0"
toml = ">=0.10.0,<0.11.0"

[[package]]
name = "tensorboard"
version = "2.6.0"
description = "TensorBoard lets you watch Tensors Flow"
category = "main"
optional = true
python-versions = ">=3.6"

[package.dependencies]
absl-py = ">=0.4"
google-auth = ">=1.6.3,<2"
google-auth-oauthlib = ">=0.4.1,<0.5"
grpcio = ">=1.24.3"
markdown = ">=2.6.8"
numpy = ">=1.12.0"
protobuf = ">=3.6.0"
requests = ">=2.21.0,<3"
tensorboard-data-server = ">=0.6.0,<0.7.0"
tensorboard-plugin-wit = ">=1.6.0"
werkzeug = ">=0.11.15"

[[package]]
name = "tensorboard-data-server"
version = "0.6.1"
description = "Fast data loading for TensorBoard"
category = "main"
optional = true
python-versions = ">=3.6"

[[package]]
name = "tensorboard-plugin-wit"
version = "1.8.0"
description = "What-If Tool TensorBoard plugin."
category = "main"
optional = true
python-versions = "*"

[[package]]
name = "tensorflow"
version = "2.6.0"
description = "TensorFlow is an open source machine learning framework for everyone."
category = "main"
optional = true
python-versions = "*"

[package.dependencies]
absl-py = ">=0.10,<1.0"
astunparse = ">=1.6.3,<1.7.0"
clang = ">=5.0,<6.0"
flatbuffers = ">=1.12.0,<1.13.0"
gast = "0.4.0"
google-pasta = ">=0.2,<1.0"
grpcio = ">=1.37.0,<2.0"
h5py = ">=3.1.0,<3.2.0"
keras = ">=2.6,<3.0"
keras-preprocessing = ">=1.1.2,<1.2.0"
numpy = ">=1.19.2,<1.20.0"
opt-einsum = ">=3.3.0,<3.4.0"
protobuf = ">=3.9.2"
six = ">=1.15.0,<1.16.0"
tensorboard = ">=2.6,<3.0"
tensorflow-estimator = ">=2.6,<3.0"
termcolor = ">=1.1.0,<1.2.0"
typing-extensions = ">=3.7.4,<3.8.0"
wrapt = ">=1.12.1,<1.13.0"

[[package]]
name = "tensorflow-estimator"
version = "2.6.0"
description = "TensorFlow Estimator."
category = "main"
optional = true
python-versions = "*"

[[package]]
name = "tensorflow-probability"
version = "0.13.0"
description = "Probabilistic modeling and statistical inference in TensorFlow"
category = "main"
optional = true
python-versions = "*"

[package.dependencies]
cloudpickle = ">=1.3"
decorator = "*"
dm-tree = "*"
gast = ">=0.3.2"
numpy = ">=1.13.3"
six = ">=1.10.0"

[package.extras]
jax = ["jax", "jaxlib"]
tfds = ["tensorflow-datasets (>=2.2.0)"]

[[package]]
name = "termcolor"
version = "1.1.0"
description = "ANSII Color formatting for output in terminal."
category = "main"
optional = true
python-versions = "*"

[[package]]
name = "terminado"
version = "0.11.1"
description = "Tornado websocket backend for the Xterm.js Javascript terminal emulator library."
category = "main"
optional = false
python-versions = ">=3.6"

[package.dependencies]
ptyprocess = {version = "*", markers = "os_name != \"nt\""}
pywinpty = {version = ">=1.1.0", markers = "os_name == \"nt\""}
tornado = ">=4"

[package.extras]
test = ["pytest"]

[[package]]
name = "testpath"
version = "0.5.0"
description = "Test utilities for code working with files and commands"
category = "main"
optional = false
python-versions = ">= 3.5"

[package.extras]
test = ["pytest", "pathlib2"]

[[package]]
name = "threadpoolctl"
version = "2.2.0"
description = "threadpoolctl"
category = "main"
optional = true
python-versions = ">=3.6"

[[package]]
name = "toml"
version = "0.10.2"
description = "Python Library for Tom's Obvious, Minimal Language"
category = "dev"
optional = false
python-versions = ">=2.6, !=3.0.*, !=3.1.*, !=3.2.*"

[[package]]
name = "torch"
version = "1.9.0"
description = "Tensors and Dynamic neural networks in Python with strong GPU acceleration"
category = "main"
optional = true
python-versions = ">=3.6.2"

[package.dependencies]
typing-extensions = "*"

[[package]]
name = "tornado"
version = "6.1"
description = "Tornado is a Python web framework and asynchronous networking library, originally developed at FriendFeed."
category = "main"
optional = false
python-versions = ">= 3.5"

[[package]]
name = "traitlets"
version = "5.1.0"
description = "Traitlets Python configuration system"
category = "main"
optional = false
python-versions = ">=3.7"

[package.extras]
test = ["pytest"]

[[package]]
name = "typed-ast"
version = "1.4.3"
description = "a fork of Python 2 and 3 ast modules with type comment support"
category = "dev"
optional = false
python-versions = "*"

[[package]]
name = "typing-extensions"
version = "3.7.4.3"
description = "Backported and Experimental Type Hints for Python 3.5+"
category = "main"
optional = false
python-versions = "*"

[[package]]
name = "urllib3"
version = "1.26.6"
description = "HTTP library with thread-safe connection pooling, file post, and more."
category = "main"
optional = false
python-versions = ">=2.7, !=3.0.*, !=3.1.*, !=3.2.*, !=3.3.*, !=3.4.*, <4"

[package.extras]
brotli = ["brotlipy (>=0.6.0)"]
secure = ["pyOpenSSL (>=0.14)", "cryptography (>=1.3.4)", "idna (>=2.0.0)", "certifi", "ipaddress"]
socks = ["PySocks (>=1.5.6,!=1.5.7,<2.0)"]

[[package]]
name = "wcwidth"
version = "0.2.5"
description = "Measures the displayed width of unicode strings in a terminal"
category = "main"
optional = false
python-versions = "*"

[[package]]
name = "webencodings"
version = "0.5.1"
description = "Character encoding aliases for legacy web content"
category = "main"
optional = false
python-versions = "*"

[[package]]
name = "websocket-client"
version = "1.2.1"
description = "WebSocket client for Python with low level API options"
category = "main"
optional = false
python-versions = ">=3.6"

[package.extras]
optional = ["python-socks", "wsaccel"]
test = ["websockets"]

[[package]]
name = "werkzeug"
version = "2.0.1"
description = "The comprehensive WSGI web application library."
category = "main"
optional = true
python-versions = ">=3.6"

[package.extras]
watchdog = ["watchdog"]

[[package]]
name = "widgetsnbextension"
version = "3.5.1"
description = "IPython HTML widgets for Jupyter"
category = "main"
optional = false
python-versions = "*"

[package.dependencies]
notebook = ">=4.4.1"

[[package]]
name = "wrapt"
version = "1.12.1"
description = "Module for decorators, wrappers and monkey patching."
category = "main"
optional = false
python-versions = "*"

[[package]]
name = "zipp"
version = "3.5.0"
description = "Backport of pathlib-compatible object wrapper for zip files"
category = "main"
optional = false
python-versions = ">=3.6"

[package.extras]
docs = ["sphinx", "jaraco.packaging (>=8.2)", "rst.linker (>=1.9)"]
testing = ["pytest (>=4.6)", "pytest-checkdocs (>=2.4)", "pytest-flake8", "pytest-cov", "pytest-enabler (>=1.0.1)", "jaraco.itertools", "func-timeout", "pytest-black (>=0.3.7)", "pytest-mypy"]

[extras]
numpy = []
pytorch = ["gpytorch", "torch"]
tensorflow = ["gpflow", "tensorflow", "tensorflow-probability"]

[metadata]
lock-version = "1.1"
python-versions = "^3.7"
<<<<<<< HEAD
content-hash = "6bb0c413769b6b78b0a819fe5f7409f50e7b0a92890699649c1bcffad007a33c"
=======
content-hash = "225a383252fe7235c0ca9c986af209a4887770a5018013cf7f56a078e42833ff"
>>>>>>> ab83909c

[metadata.files]
absl-py = [
    {file = "absl-py-0.13.0.tar.gz", hash = "sha256:6953272383486044699fd0e9f00aad167a27e08ce19aae66c6c4b10e7e767793"},
    {file = "absl_py-0.13.0-py3-none-any.whl", hash = "sha256:62bd4e248ddb19d81aec8f9446b407ff37c8175c2ba88266a7afa9b4ce4a333b"},
]
anyio = [
    {file = "anyio-3.3.0-py3-none-any.whl", hash = "sha256:929a6852074397afe1d989002aa96d457e3e1e5441357c60d03e7eea0e65e1b0"},
    {file = "anyio-3.3.0.tar.gz", hash = "sha256:ae57a67583e5ff8b4af47666ff5651c3732d45fd26c929253748e796af860374"},
]
appdirs = [
    {file = "appdirs-1.4.4-py2.py3-none-any.whl", hash = "sha256:a841dacd6b99318a741b166adb07e19ee71a274450e68237b4650ca1055ab128"},
    {file = "appdirs-1.4.4.tar.gz", hash = "sha256:7d5d0167b2b1ba821647616af46a749d1c653740dd0d2415100fe26e27afdf41"},
]
appnope = [
    {file = "appnope-0.1.2-py2.py3-none-any.whl", hash = "sha256:93aa393e9d6c54c5cd570ccadd8edad61ea0c4b9ea7a01409020c9aa019eb442"},
    {file = "appnope-0.1.2.tar.gz", hash = "sha256:dd83cd4b5b460958838f6eb3000c660b1f9caf2a5b1de4264e941512f603258a"},
]
argcomplete = [
    {file = "argcomplete-1.12.3-py2.py3-none-any.whl", hash = "sha256:291f0beca7fd49ce285d2f10e4c1c77e9460cf823eef2de54df0c0fec88b0d81"},
    {file = "argcomplete-1.12.3.tar.gz", hash = "sha256:2c7dbffd8c045ea534921e63b0be6fe65e88599990d8dc408ac8c542b72a5445"},
]
argon2-cffi = [
    {file = "argon2-cffi-21.1.0.tar.gz", hash = "sha256:f710b61103d1a1f692ca3ecbd1373e28aa5e545ac625ba067ff2feca1b2bb870"},
    {file = "argon2_cffi-21.1.0-cp35-abi3-macosx_10_14_x86_64.whl", hash = "sha256:217b4f0f853ccbbb5045242946ad2e162e396064575860141b71a85eb47e475a"},
    {file = "argon2_cffi-21.1.0-cp35-abi3-manylinux_2_5_x86_64.manylinux1_x86_64.whl", hash = "sha256:fa7e7d1fc22514a32b1761fdfa1882b6baa5c36bb3ef557bdd69e6fc9ba14a41"},
    {file = "argon2_cffi-21.1.0-cp35-abi3-win32.whl", hash = "sha256:e4d8f0ae1524b7b0372a3e574a2561cbdddb3fdb6c28b70a72868189bda19659"},
    {file = "argon2_cffi-21.1.0-cp35-abi3-win_amd64.whl", hash = "sha256:65213a9174320a1aee03fe826596e0620783966b49eb636955958b3074e87ff9"},
    {file = "argon2_cffi-21.1.0-pp36-pypy36_pp73-macosx_10_7_x86_64.whl", hash = "sha256:245f64a203012b144b7b8c8ea6d468cb02b37caa5afee5ba4a10c80599334f6a"},
    {file = "argon2_cffi-21.1.0-pp36-pypy36_pp73-manylinux_2_5_x86_64.manylinux1_x86_64.manylinux_2_12_x86_64.manylinux2010_x86_64.whl", hash = "sha256:4ad152c418f7eb640eac41ac815534e6aa61d1624530b8e7779114ecfbf327f8"},
    {file = "argon2_cffi-21.1.0-pp36-pypy36_pp73-win32.whl", hash = "sha256:bc513db2283c385ea4da31a2cd039c33380701f376f4edd12fe56db118a3b21a"},
    {file = "argon2_cffi-21.1.0-pp37-pypy37_pp73-macosx_10_7_x86_64.whl", hash = "sha256:c7a7c8cc98ac418002090e4add5bebfff1b915ea1cb459c578cd8206fef10378"},
    {file = "argon2_cffi-21.1.0-pp37-pypy37_pp73-manylinux_2_5_x86_64.manylinux1_x86_64.manylinux_2_12_x86_64.manylinux2010_x86_64.whl", hash = "sha256:165cadae5ac1e26644f5ade3bd9c18d89963be51d9ea8817bd671006d7909057"},
    {file = "argon2_cffi-21.1.0-pp37-pypy37_pp73-win_amd64.whl", hash = "sha256:566ffb581bbd9db5562327aee71b2eda24a1c15b23a356740abe3c011bbe0dcb"},
]
astroid = [
    {file = "astroid-2.7.3-py3-none-any.whl", hash = "sha256:dc1e8b28427d6bbef6b8842b18765ab58f558c42bb80540bd7648c98412af25e"},
    {file = "astroid-2.7.3.tar.gz", hash = "sha256:3b680ce0419b8a771aba6190139a3998d14b413852506d99aff8dc2bf65ee67c"},
]
astunparse = [
    {file = "astunparse-1.6.3-py2.py3-none-any.whl", hash = "sha256:c2652417f2c8b5bb325c885ae329bdf3f86424075c4fd1a128674bc6fba4b8e8"},
    {file = "astunparse-1.6.3.tar.gz", hash = "sha256:5ad93a8456f0d084c3456d059fd9a92cce667963232cbf763eac3bc5b7940872"},
]
atomicwrites = [
    {file = "atomicwrites-1.4.0-py2.py3-none-any.whl", hash = "sha256:6d1784dea7c0c8d4a5172b6c620f40b6e4cbfdf96d783691f2e1302a7b88e197"},
    {file = "atomicwrites-1.4.0.tar.gz", hash = "sha256:ae70396ad1a434f9c7046fd2dd196fc04b12f9e91ffb859164193be8b6168a7a"},
]
attrs = [
    {file = "attrs-21.2.0-py2.py3-none-any.whl", hash = "sha256:149e90d6d8ac20db7a955ad60cf0e6881a3f20d37096140088356da6c716b0b1"},
    {file = "attrs-21.2.0.tar.gz", hash = "sha256:ef6aaac3ca6cd92904cdd0d83f629a15f18053ec84e6432106f7a4d04ae4f5fb"},
]
autograd = [
    {file = "autograd-1.3.tar.gz", hash = "sha256:a15d147577e10de037de3740ca93bfa3b5a7cdfbc34cfb9105429c3580a33ec4"},
]
babel = [
    {file = "Babel-2.9.1-py2.py3-none-any.whl", hash = "sha256:ab49e12b91d937cd11f0b67cb259a57ab4ad2b59ac7a3b41d6c06c0ac5b0def9"},
    {file = "Babel-2.9.1.tar.gz", hash = "sha256:bc0c176f9f6a994582230df350aa6e05ba2ebe4b3ac317eab29d9be5d2768da0"},
]
backcall = [
    {file = "backcall-0.2.0-py2.py3-none-any.whl", hash = "sha256:fbbce6a29f263178a1f7915c1940bde0ec2b2a967566fe1c65c1dfb7422bd255"},
    {file = "backcall-0.2.0.tar.gz", hash = "sha256:5cbdbf27be5e7cfadb448baf0aa95508f91f2bbc6c6437cd9cd06e2a4c215e1e"},
]
black = [
    {file = "black-20.8b1.tar.gz", hash = "sha256:1c02557aa099101b9d21496f8a914e9ed2222ef70336404eeeac8edba836fbea"},
]
bleach = [
    {file = "bleach-4.1.0-py2.py3-none-any.whl", hash = "sha256:4d2651ab93271d1129ac9cbc679f524565cc8a1b791909c4a51eac4446a15994"},
    {file = "bleach-4.1.0.tar.gz", hash = "sha256:0900d8b37eba61a802ee40ac0061f8c2b5dee29c1927dd1d233e075ebf5a71da"},
]
cached-property = [
    {file = "cached-property-1.5.2.tar.gz", hash = "sha256:9fa5755838eecbb2d234c3aa390bd80fbd3ac6b6869109bfc1b499f7bd89a130"},
    {file = "cached_property-1.5.2-py2.py3-none-any.whl", hash = "sha256:df4f613cf7ad9a588cc381aaf4a512d26265ecebd5eb9e1ba12f1319eb85a6a0"},
]
cachetools = [
    {file = "cachetools-4.2.2-py3-none-any.whl", hash = "sha256:2cc0b89715337ab6dbba85b5b50effe2b0c74e035d83ee8ed637cf52f12ae001"},
    {file = "cachetools-4.2.2.tar.gz", hash = "sha256:61b5ed1e22a0924aed1d23b478f37e8d52549ff8a961de2909c69bf950020cff"},
]
certifi = [
    {file = "certifi-2021.5.30-py2.py3-none-any.whl", hash = "sha256:50b1e4f8446b06f41be7dd6338db18e0990601dce795c2b1686458aa7e8fa7d8"},
    {file = "certifi-2021.5.30.tar.gz", hash = "sha256:2bbf76fd432960138b3ef6dda3dde0544f27cbf8546c458e60baf371917ba9ee"},
]
cffi = [
    {file = "cffi-1.14.6-cp27-cp27m-macosx_10_9_x86_64.whl", hash = "sha256:22b9c3c320171c108e903d61a3723b51e37aaa8c81255b5e7ce102775bd01e2c"},
    {file = "cffi-1.14.6-cp27-cp27m-manylinux1_i686.whl", hash = "sha256:f0c5d1acbfca6ebdd6b1e3eded8d261affb6ddcf2186205518f1428b8569bb99"},
    {file = "cffi-1.14.6-cp27-cp27m-manylinux1_x86_64.whl", hash = "sha256:99f27fefe34c37ba9875f224a8f36e31d744d8083e00f520f133cab79ad5e819"},
    {file = "cffi-1.14.6-cp27-cp27m-win32.whl", hash = "sha256:55af55e32ae468e9946f741a5d51f9896da6b9bf0bbdd326843fec05c730eb20"},
    {file = "cffi-1.14.6-cp27-cp27m-win_amd64.whl", hash = "sha256:7bcac9a2b4fdbed2c16fa5681356d7121ecabf041f18d97ed5b8e0dd38a80224"},
    {file = "cffi-1.14.6-cp27-cp27mu-manylinux1_i686.whl", hash = "sha256:ed38b924ce794e505647f7c331b22a693bee1538fdf46b0222c4717b42f744e7"},
    {file = "cffi-1.14.6-cp27-cp27mu-manylinux1_x86_64.whl", hash = "sha256:e22dcb48709fc51a7b58a927391b23ab37eb3737a98ac4338e2448bef8559b33"},
    {file = "cffi-1.14.6-cp35-cp35m-macosx_10_9_x86_64.whl", hash = "sha256:aedb15f0a5a5949ecb129a82b72b19df97bbbca024081ed2ef88bd5c0a610534"},
    {file = "cffi-1.14.6-cp35-cp35m-manylinux1_i686.whl", hash = "sha256:48916e459c54c4a70e52745639f1db524542140433599e13911b2f329834276a"},
    {file = "cffi-1.14.6-cp35-cp35m-manylinux1_x86_64.whl", hash = "sha256:f627688813d0a4140153ff532537fbe4afea5a3dffce1f9deb7f91f848a832b5"},
    {file = "cffi-1.14.6-cp35-cp35m-win32.whl", hash = "sha256:f0010c6f9d1a4011e429109fda55a225921e3206e7f62a0c22a35344bfd13cca"},
    {file = "cffi-1.14.6-cp35-cp35m-win_amd64.whl", hash = "sha256:57e555a9feb4a8460415f1aac331a2dc833b1115284f7ded7278b54afc5bd218"},
    {file = "cffi-1.14.6-cp36-cp36m-macosx_10_9_x86_64.whl", hash = "sha256:e8c6a99be100371dbb046880e7a282152aa5d6127ae01783e37662ef73850d8f"},
    {file = "cffi-1.14.6-cp36-cp36m-manylinux1_i686.whl", hash = "sha256:19ca0dbdeda3b2615421d54bef8985f72af6e0c47082a8d26122adac81a95872"},
    {file = "cffi-1.14.6-cp36-cp36m-manylinux1_x86_64.whl", hash = "sha256:d950695ae4381ecd856bcaf2b1e866720e4ab9a1498cba61c602e56630ca7195"},
    {file = "cffi-1.14.6-cp36-cp36m-manylinux_2_17_aarch64.manylinux2014_aarch64.whl", hash = "sha256:e9dc245e3ac69c92ee4c167fbdd7428ec1956d4e754223124991ef29eb57a09d"},
    {file = "cffi-1.14.6-cp36-cp36m-manylinux_2_17_ppc64le.manylinux2014_ppc64le.whl", hash = "sha256:a8661b2ce9694ca01c529bfa204dbb144b275a31685a075ce123f12331be790b"},
    {file = "cffi-1.14.6-cp36-cp36m-manylinux_2_17_s390x.manylinux2014_s390x.whl", hash = "sha256:b315d709717a99f4b27b59b021e6207c64620790ca3e0bde636a6c7f14618abb"},
    {file = "cffi-1.14.6-cp36-cp36m-win32.whl", hash = "sha256:80b06212075346b5546b0417b9f2bf467fea3bfe7352f781ffc05a8ab24ba14a"},
    {file = "cffi-1.14.6-cp36-cp36m-win_amd64.whl", hash = "sha256:a9da7010cec5a12193d1af9872a00888f396aba3dc79186604a09ea3ee7c029e"},
    {file = "cffi-1.14.6-cp37-cp37m-macosx_10_9_x86_64.whl", hash = "sha256:4373612d59c404baeb7cbd788a18b2b2a8331abcc84c3ba40051fcd18b17a4d5"},
    {file = "cffi-1.14.6-cp37-cp37m-manylinux1_i686.whl", hash = "sha256:f10afb1004f102c7868ebfe91c28f4a712227fe4cb24974350ace1f90e1febbf"},
    {file = "cffi-1.14.6-cp37-cp37m-manylinux1_x86_64.whl", hash = "sha256:fd4305f86f53dfd8cd3522269ed7fc34856a8ee3709a5e28b2836b2db9d4cd69"},
    {file = "cffi-1.14.6-cp37-cp37m-manylinux_2_17_aarch64.manylinux2014_aarch64.whl", hash = "sha256:6d6169cb3c6c2ad50db5b868db6491a790300ade1ed5d1da29289d73bbe40b56"},
    {file = "cffi-1.14.6-cp37-cp37m-manylinux_2_17_ppc64le.manylinux2014_ppc64le.whl", hash = "sha256:5d4b68e216fc65e9fe4f524c177b54964af043dde734807586cf5435af84045c"},
    {file = "cffi-1.14.6-cp37-cp37m-manylinux_2_17_s390x.manylinux2014_s390x.whl", hash = "sha256:33791e8a2dc2953f28b8d8d300dde42dd929ac28f974c4b4c6272cb2955cb762"},
    {file = "cffi-1.14.6-cp37-cp37m-win32.whl", hash = "sha256:0c0591bee64e438883b0c92a7bed78f6290d40bf02e54c5bf0978eaf36061771"},
    {file = "cffi-1.14.6-cp37-cp37m-win_amd64.whl", hash = "sha256:8eb687582ed7cd8c4bdbff3df6c0da443eb89c3c72e6e5dcdd9c81729712791a"},
    {file = "cffi-1.14.6-cp38-cp38-macosx_10_9_x86_64.whl", hash = "sha256:ba6f2b3f452e150945d58f4badd92310449876c4c954836cfb1803bdd7b422f0"},
    {file = "cffi-1.14.6-cp38-cp38-manylinux1_i686.whl", hash = "sha256:64fda793737bc4037521d4899be780534b9aea552eb673b9833b01f945904c2e"},
    {file = "cffi-1.14.6-cp38-cp38-manylinux1_x86_64.whl", hash = "sha256:9f3e33c28cd39d1b655ed1ba7247133b6f7fc16fa16887b120c0c670e35ce346"},
    {file = "cffi-1.14.6-cp38-cp38-manylinux_2_17_aarch64.manylinux2014_aarch64.whl", hash = "sha256:26bb2549b72708c833f5abe62b756176022a7b9a7f689b571e74c8478ead51dc"},
    {file = "cffi-1.14.6-cp38-cp38-manylinux_2_17_ppc64le.manylinux2014_ppc64le.whl", hash = "sha256:eb687a11f0a7a1839719edd80f41e459cc5366857ecbed383ff376c4e3cc6afd"},
    {file = "cffi-1.14.6-cp38-cp38-manylinux_2_17_s390x.manylinux2014_s390x.whl", hash = "sha256:d2ad4d668a5c0645d281dcd17aff2be3212bc109b33814bbb15c4939f44181cc"},
    {file = "cffi-1.14.6-cp38-cp38-win32.whl", hash = "sha256:487d63e1454627c8e47dd230025780e91869cfba4c753a74fda196a1f6ad6548"},
    {file = "cffi-1.14.6-cp38-cp38-win_amd64.whl", hash = "sha256:c33d18eb6e6bc36f09d793c0dc58b0211fccc6ae5149b808da4a62660678b156"},
    {file = "cffi-1.14.6-cp39-cp39-macosx_10_9_x86_64.whl", hash = "sha256:06c54a68935738d206570b20da5ef2b6b6d92b38ef3ec45c5422c0ebaf338d4d"},
    {file = "cffi-1.14.6-cp39-cp39-manylinux1_i686.whl", hash = "sha256:f174135f5609428cc6e1b9090f9268f5c8935fddb1b25ccb8255a2d50de6789e"},
    {file = "cffi-1.14.6-cp39-cp39-manylinux1_x86_64.whl", hash = "sha256:f3ebe6e73c319340830a9b2825d32eb6d8475c1dac020b4f0aa774ee3b898d1c"},
    {file = "cffi-1.14.6-cp39-cp39-manylinux_2_17_aarch64.manylinux2014_aarch64.whl", hash = "sha256:3c8d896becff2fa653dc4438b54a5a25a971d1f4110b32bd3068db3722c80202"},
    {file = "cffi-1.14.6-cp39-cp39-manylinux_2_17_ppc64le.manylinux2014_ppc64le.whl", hash = "sha256:4922cd707b25e623b902c86188aca466d3620892db76c0bdd7b99a3d5e61d35f"},
    {file = "cffi-1.14.6-cp39-cp39-manylinux_2_17_s390x.manylinux2014_s390x.whl", hash = "sha256:c9e005e9bd57bc987764c32a1bee4364c44fdc11a3cc20a40b93b444984f2b87"},
    {file = "cffi-1.14.6-cp39-cp39-win32.whl", hash = "sha256:eb9e2a346c5238a30a746893f23a9535e700f8192a68c07c0258e7ece6ff3728"},
    {file = "cffi-1.14.6-cp39-cp39-win_amd64.whl", hash = "sha256:818014c754cd3dba7229c0f5884396264d51ffb87ec86e927ef0be140bfdb0d2"},
    {file = "cffi-1.14.6.tar.gz", hash = "sha256:c9a875ce9d7fe32887784274dd533c57909b7b1dcadcc128a2ac21331a9765dd"},
]
charset-normalizer = [
    {file = "charset-normalizer-2.0.4.tar.gz", hash = "sha256:f23667ebe1084be45f6ae0538e4a5a865206544097e4e8bbcacf42cd02a348f3"},
    {file = "charset_normalizer-2.0.4-py3-none-any.whl", hash = "sha256:0c8911edd15d19223366a194a513099a302055a962bca2cec0f54b8b63175d8b"},
]
clang = [
    {file = "clang-5.0-py2-none-any.whl", hash = "sha256:b9301dff507041b5019b30ae710b78b0552c1ca1d4441b8dfa93c2e85078a5f8"},
    {file = "clang-5.0.tar.gz", hash = "sha256:ceccae97eda0225a5b44d42ffd61102e248325c2865ca53e4407746464a5333a"},
]
click = [
    {file = "click-8.0.1-py3-none-any.whl", hash = "sha256:fba402a4a47334742d782209a7c79bc448911afe1149d07bdabdf480b3e2f4b6"},
    {file = "click-8.0.1.tar.gz", hash = "sha256:8c04c11192119b1ef78ea049e0a6f0463e4c48ef00a30160c704337586f3ad7a"},
]
cloudpickle = [
    {file = "cloudpickle-1.6.0-py3-none-any.whl", hash = "sha256:3a32d0eb0bc6f4d0c57fbc4f3e3780f7a81e6fee0fa935072884d58ae8e1cc7c"},
    {file = "cloudpickle-1.6.0.tar.gz", hash = "sha256:9bc994f9e9447593bd0a45371f0e7ac7333710fcf64a4eb9834bf149f4ef2f32"},
]
colorama = [
    {file = "colorama-0.4.4-py2.py3-none-any.whl", hash = "sha256:9f47eda37229f68eee03b24b9748937c7dc3868f906e8ba69fbcbdd3bc5dc3e2"},
    {file = "colorama-0.4.4.tar.gz", hash = "sha256:5941b2b48a20143d2267e95b1c2a7603ce057ee39fd88e7329b0c292aa16869b"},
]
coverage = [
    {file = "coverage-5.5-cp27-cp27m-macosx_10_9_x86_64.whl", hash = "sha256:b6d534e4b2ab35c9f93f46229363e17f63c53ad01330df9f2d6bd1187e5eaacf"},
    {file = "coverage-5.5-cp27-cp27m-manylinux1_i686.whl", hash = "sha256:b7895207b4c843c76a25ab8c1e866261bcfe27bfaa20c192de5190121770672b"},
    {file = "coverage-5.5-cp27-cp27m-manylinux1_x86_64.whl", hash = "sha256:c2723d347ab06e7ddad1a58b2a821218239249a9e4365eaff6649d31180c1669"},
    {file = "coverage-5.5-cp27-cp27m-manylinux2010_i686.whl", hash = "sha256:900fbf7759501bc7807fd6638c947d7a831fc9fdf742dc10f02956ff7220fa90"},
    {file = "coverage-5.5-cp27-cp27m-manylinux2010_x86_64.whl", hash = "sha256:004d1880bed2d97151facef49f08e255a20ceb6f9432df75f4eef018fdd5a78c"},
    {file = "coverage-5.5-cp27-cp27m-win32.whl", hash = "sha256:06191eb60f8d8a5bc046f3799f8a07a2d7aefb9504b0209aff0b47298333302a"},
    {file = "coverage-5.5-cp27-cp27m-win_amd64.whl", hash = "sha256:7501140f755b725495941b43347ba8a2777407fc7f250d4f5a7d2a1050ba8e82"},
    {file = "coverage-5.5-cp27-cp27mu-manylinux1_i686.whl", hash = "sha256:372da284cfd642d8e08ef606917846fa2ee350f64994bebfbd3afb0040436905"},
    {file = "coverage-5.5-cp27-cp27mu-manylinux1_x86_64.whl", hash = "sha256:8963a499849a1fc54b35b1c9f162f4108017b2e6db2c46c1bed93a72262ed083"},
    {file = "coverage-5.5-cp27-cp27mu-manylinux2010_i686.whl", hash = "sha256:869a64f53488f40fa5b5b9dcb9e9b2962a66a87dab37790f3fcfb5144b996ef5"},
    {file = "coverage-5.5-cp27-cp27mu-manylinux2010_x86_64.whl", hash = "sha256:4a7697d8cb0f27399b0e393c0b90f0f1e40c82023ea4d45d22bce7032a5d7b81"},
    {file = "coverage-5.5-cp310-cp310-macosx_10_14_x86_64.whl", hash = "sha256:8d0a0725ad7c1a0bcd8d1b437e191107d457e2ec1084b9f190630a4fb1af78e6"},
    {file = "coverage-5.5-cp310-cp310-manylinux1_x86_64.whl", hash = "sha256:51cb9476a3987c8967ebab3f0fe144819781fca264f57f89760037a2ea191cb0"},
    {file = "coverage-5.5-cp310-cp310-win_amd64.whl", hash = "sha256:c0891a6a97b09c1f3e073a890514d5012eb256845c451bd48f7968ef939bf4ae"},
    {file = "coverage-5.5-cp35-cp35m-macosx_10_9_x86_64.whl", hash = "sha256:3487286bc29a5aa4b93a072e9592f22254291ce96a9fbc5251f566b6b7343cdb"},
    {file = "coverage-5.5-cp35-cp35m-manylinux1_i686.whl", hash = "sha256:deee1077aae10d8fa88cb02c845cfba9b62c55e1183f52f6ae6a2df6a2187160"},
    {file = "coverage-5.5-cp35-cp35m-manylinux1_x86_64.whl", hash = "sha256:f11642dddbb0253cc8853254301b51390ba0081750a8ac03f20ea8103f0c56b6"},
    {file = "coverage-5.5-cp35-cp35m-manylinux2010_i686.whl", hash = "sha256:6c90e11318f0d3c436a42409f2749ee1a115cd8b067d7f14c148f1ce5574d701"},
    {file = "coverage-5.5-cp35-cp35m-manylinux2010_x86_64.whl", hash = "sha256:30c77c1dc9f253283e34c27935fded5015f7d1abe83bc7821680ac444eaf7793"},
    {file = "coverage-5.5-cp35-cp35m-win32.whl", hash = "sha256:9a1ef3b66e38ef8618ce5fdc7bea3d9f45f3624e2a66295eea5e57966c85909e"},
    {file = "coverage-5.5-cp35-cp35m-win_amd64.whl", hash = "sha256:972c85d205b51e30e59525694670de6a8a89691186012535f9d7dbaa230e42c3"},
    {file = "coverage-5.5-cp36-cp36m-macosx_10_9_x86_64.whl", hash = "sha256:af0e781009aaf59e25c5a678122391cb0f345ac0ec272c7961dc5455e1c40066"},
    {file = "coverage-5.5-cp36-cp36m-manylinux1_i686.whl", hash = "sha256:74d881fc777ebb11c63736622b60cb9e4aee5cace591ce274fb69e582a12a61a"},
    {file = "coverage-5.5-cp36-cp36m-manylinux1_x86_64.whl", hash = "sha256:92b017ce34b68a7d67bd6d117e6d443a9bf63a2ecf8567bb3d8c6c7bc5014465"},
    {file = "coverage-5.5-cp36-cp36m-manylinux2010_i686.whl", hash = "sha256:d636598c8305e1f90b439dbf4f66437de4a5e3c31fdf47ad29542478c8508bbb"},
    {file = "coverage-5.5-cp36-cp36m-manylinux2010_x86_64.whl", hash = "sha256:41179b8a845742d1eb60449bdb2992196e211341818565abded11cfa90efb821"},
    {file = "coverage-5.5-cp36-cp36m-win32.whl", hash = "sha256:040af6c32813fa3eae5305d53f18875bedd079960822ef8ec067a66dd8afcd45"},
    {file = "coverage-5.5-cp36-cp36m-win_amd64.whl", hash = "sha256:5fec2d43a2cc6965edc0bb9e83e1e4b557f76f843a77a2496cbe719583ce8184"},
    {file = "coverage-5.5-cp37-cp37m-macosx_10_9_x86_64.whl", hash = "sha256:18ba8bbede96a2c3dde7b868de9dcbd55670690af0988713f0603f037848418a"},
    {file = "coverage-5.5-cp37-cp37m-manylinux1_i686.whl", hash = "sha256:2910f4d36a6a9b4214bb7038d537f015346f413a975d57ca6b43bf23d6563b53"},
    {file = "coverage-5.5-cp37-cp37m-manylinux1_x86_64.whl", hash = "sha256:f0b278ce10936db1a37e6954e15a3730bea96a0997c26d7fee88e6c396c2086d"},
    {file = "coverage-5.5-cp37-cp37m-manylinux2010_i686.whl", hash = "sha256:796c9c3c79747146ebd278dbe1e5c5c05dd6b10cc3bcb8389dfdf844f3ead638"},
    {file = "coverage-5.5-cp37-cp37m-manylinux2010_x86_64.whl", hash = "sha256:53194af30d5bad77fcba80e23a1441c71abfb3e01192034f8246e0d8f99528f3"},
    {file = "coverage-5.5-cp37-cp37m-win32.whl", hash = "sha256:184a47bbe0aa6400ed2d41d8e9ed868b8205046518c52464fde713ea06e3a74a"},
    {file = "coverage-5.5-cp37-cp37m-win_amd64.whl", hash = "sha256:2949cad1c5208b8298d5686d5a85b66aae46d73eec2c3e08c817dd3513e5848a"},
    {file = "coverage-5.5-cp38-cp38-macosx_10_9_x86_64.whl", hash = "sha256:217658ec7187497e3f3ebd901afdca1af062b42cfe3e0dafea4cced3983739f6"},
    {file = "coverage-5.5-cp38-cp38-manylinux1_i686.whl", hash = "sha256:1aa846f56c3d49205c952d8318e76ccc2ae23303351d9270ab220004c580cfe2"},
    {file = "coverage-5.5-cp38-cp38-manylinux1_x86_64.whl", hash = "sha256:24d4a7de75446be83244eabbff746d66b9240ae020ced65d060815fac3423759"},
    {file = "coverage-5.5-cp38-cp38-manylinux2010_i686.whl", hash = "sha256:d1f8bf7b90ba55699b3a5e44930e93ff0189aa27186e96071fac7dd0d06a1873"},
    {file = "coverage-5.5-cp38-cp38-manylinux2010_x86_64.whl", hash = "sha256:970284a88b99673ccb2e4e334cfb38a10aab7cd44f7457564d11898a74b62d0a"},
    {file = "coverage-5.5-cp38-cp38-win32.whl", hash = "sha256:01d84219b5cdbfc8122223b39a954820929497a1cb1422824bb86b07b74594b6"},
    {file = "coverage-5.5-cp38-cp38-win_amd64.whl", hash = "sha256:2e0d881ad471768bf6e6c2bf905d183543f10098e3b3640fc029509530091502"},
    {file = "coverage-5.5-cp39-cp39-macosx_10_9_x86_64.whl", hash = "sha256:d1f9ce122f83b2305592c11d64f181b87153fc2c2bbd3bb4a3dde8303cfb1a6b"},
    {file = "coverage-5.5-cp39-cp39-manylinux1_i686.whl", hash = "sha256:13c4ee887eca0f4c5a247b75398d4114c37882658300e153113dafb1d76de529"},
    {file = "coverage-5.5-cp39-cp39-manylinux1_x86_64.whl", hash = "sha256:52596d3d0e8bdf3af43db3e9ba8dcdaac724ba7b5ca3f6358529d56f7a166f8b"},
    {file = "coverage-5.5-cp39-cp39-manylinux2010_i686.whl", hash = "sha256:2cafbbb3af0733db200c9b5f798d18953b1a304d3f86a938367de1567f4b5bff"},
    {file = "coverage-5.5-cp39-cp39-manylinux2010_x86_64.whl", hash = "sha256:44d654437b8ddd9eee7d1eaee28b7219bec228520ff809af170488fd2fed3e2b"},
    {file = "coverage-5.5-cp39-cp39-win32.whl", hash = "sha256:d314ed732c25d29775e84a960c3c60808b682c08d86602ec2c3008e1202e3bb6"},
    {file = "coverage-5.5-cp39-cp39-win_amd64.whl", hash = "sha256:13034c4409db851670bc9acd836243aeee299949bd5673e11844befcb0149f03"},
    {file = "coverage-5.5-pp36-none-any.whl", hash = "sha256:f030f8873312a16414c0d8e1a1ddff2d3235655a2174e3648b4fa66b3f2f1079"},
    {file = "coverage-5.5-pp37-none-any.whl", hash = "sha256:2a3859cb82dcbda1cfd3e6f71c27081d18aa251d20a17d87d26d4cd216fb0af4"},
    {file = "coverage-5.5.tar.gz", hash = "sha256:ebe78fe9a0e874362175b02371bdfbee64d8edc42a044253ddf4ee7d3c15212c"},
]
cycler = [
    {file = "cycler-0.10.0-py2.py3-none-any.whl", hash = "sha256:1d8a5ae1ff6c5cf9b93e8811e581232ad8920aeec647c37316ceac982b08cb2d"},
    {file = "cycler-0.10.0.tar.gz", hash = "sha256:cd7b2d1018258d7247a71425e9f26463dfb444d411c39569972f4ce586b0c9d8"},
]
dataclasses = [
    {file = "dataclasses-0.6-py3-none-any.whl", hash = "sha256:454a69d788c7fda44efd71e259be79577822f5e3f53f029a22d08004e951dc9f"},
    {file = "dataclasses-0.6.tar.gz", hash = "sha256:6988bd2b895eef432d562370bb707d540f32f7360ab13da45340101bc2307d84"},
]
debugpy = [
    {file = "debugpy-1.4.1-cp27-cp27m-macosx_10_14_x86_64.whl", hash = "sha256:a2c5a1c49239707ed5bc8e97d8f9252fb392d9e13c79c7b477593d7dde4ae24a"},
    {file = "debugpy-1.4.1-cp27-cp27m-manylinux1_i686.whl", hash = "sha256:ebc241351791595796864a960892e1cd58627064feda939d0377edd0730bbff2"},
    {file = "debugpy-1.4.1-cp27-cp27m-manylinux1_x86_64.whl", hash = "sha256:939c94d516e6ed5433cc3ba12d9d0d8108499587158ae5f76f6db18d49e21b5b"},
    {file = "debugpy-1.4.1-cp27-cp27m-manylinux2010_i686.whl", hash = "sha256:e47c42bc1a68ead3c39d9a658d3ccf311bc45dc84f3c90fa5cb7de1796243f47"},
    {file = "debugpy-1.4.1-cp27-cp27m-manylinux2010_x86_64.whl", hash = "sha256:3756cd421be701d06490635372327ebd1ccb44b37d59682c994f6bd59e040a91"},
    {file = "debugpy-1.4.1-cp27-cp27mu-manylinux1_i686.whl", hash = "sha256:a4368c79a2c4458d5a0540381a32f8fdc02b3c9ba9dd413a49b42929297b29b3"},
    {file = "debugpy-1.4.1-cp27-cp27mu-manylinux1_x86_64.whl", hash = "sha256:c96e82d863db97d3eb498cc8e55773004724bdeaa58fb0eb7ee7d5a21d240d6a"},
    {file = "debugpy-1.4.1-cp27-cp27mu-manylinux2010_i686.whl", hash = "sha256:71e67d352cabdc6a3f4dc3e39a1d2d1e76763a2102a276904e3495ede48a9832"},
    {file = "debugpy-1.4.1-cp27-cp27mu-manylinux2010_x86_64.whl", hash = "sha256:959d39f3d724d25b7ab79278f032e33df03c6376d51b3517abaf2f8e83594ee0"},
    {file = "debugpy-1.4.1-cp35-cp35m-macosx_10_14_x86_64.whl", hash = "sha256:9d559bd0e4c288487349e0723bc70ff06390638446ee8087d4d5711486119643"},
    {file = "debugpy-1.4.1-cp35-cp35m-manylinux1_i686.whl", hash = "sha256:7376bd8f4272ab01342940bd020955f021e26954e1f0df91cfa8bf1fa4451b56"},
    {file = "debugpy-1.4.1-cp35-cp35m-manylinux1_x86_64.whl", hash = "sha256:dea62527a4a2770a0d12ce46564636d892bba29baaf5dba5bfe98bb55bf17a11"},
    {file = "debugpy-1.4.1-cp35-cp35m-manylinux2010_i686.whl", hash = "sha256:12cb415e7394c6738527cbc482935aa9414e9b4cc87dd040015d0e5cb8b4471a"},
    {file = "debugpy-1.4.1-cp35-cp35m-manylinux2010_x86_64.whl", hash = "sha256:3a6dee475102d0169732162b735878e8787500719ccb4d54b1458afe992a4c4d"},
    {file = "debugpy-1.4.1-cp35-cp35m-manylinux2014_i686.whl", hash = "sha256:7e12e94aa2c9a0017c0a84cd475063108d06e305360b69c933bde17a6a527f80"},
    {file = "debugpy-1.4.1-cp35-cp35m-manylinux2014_x86_64.whl", hash = "sha256:2bfda2721046fb43a7074d475a12adcd55a65bfd23a1ff675427b09a01ba40cc"},
    {file = "debugpy-1.4.1-cp35-cp35m-win32.whl", hash = "sha256:732ac8bb79694cb4127c08bfc6128274f3dee9e6fd2ddde7bf026a40efeb202d"},
    {file = "debugpy-1.4.1-cp35-cp35m-win_amd64.whl", hash = "sha256:bad668e9edb21199017ab31f52a05e14506ad6566110560796d2a8f258e0b819"},
    {file = "debugpy-1.4.1-cp36-cp36m-macosx_10_14_x86_64.whl", hash = "sha256:cd36e75c0f71a924f4b4cdb5f74b3321952cf636aadf70e0f85fd9cd2edfc1d0"},
    {file = "debugpy-1.4.1-cp36-cp36m-manylinux1_i686.whl", hash = "sha256:eee2224ce547d2958ffc0d63cd280a9cc6377043f32ce370cfe4ca6be4e05476"},
    {file = "debugpy-1.4.1-cp36-cp36m-manylinux1_x86_64.whl", hash = "sha256:e6711106aafc26ecb78e43c4be0a49bd0ae4a1f3e1aa502de151e38f4717b2a2"},
    {file = "debugpy-1.4.1-cp36-cp36m-manylinux2010_i686.whl", hash = "sha256:768f393ffaa66a3b3ed92b06e21912a5df3e01f18fb531bcbba2f94cad1725a7"},
    {file = "debugpy-1.4.1-cp36-cp36m-manylinux2010_x86_64.whl", hash = "sha256:ab37f189b1dd0d8420545c9f3d066bd1601a1ae85b26de38f5c1ccb96cf0b042"},
    {file = "debugpy-1.4.1-cp36-cp36m-manylinux2014_i686.whl", hash = "sha256:00f9d14da52b87e98e26f5c3c8f1937cc496915b38f8ccb7b329336b21898678"},
    {file = "debugpy-1.4.1-cp36-cp36m-manylinux2014_x86_64.whl", hash = "sha256:1bc8e835a48ef23280cbaf2b70a5a2b629b9ee79685b64d974bfb8d467f4aa67"},
    {file = "debugpy-1.4.1-cp36-cp36m-win32.whl", hash = "sha256:309909b6c85f89aea3fa10fc256b52fef3c25fee4d00e1b5f5db1ace57203a2c"},
    {file = "debugpy-1.4.1-cp36-cp36m-win_amd64.whl", hash = "sha256:67d496890d1cada5ce924cb30178684e7b82a36b80b8868beb148db54fd9e44c"},
    {file = "debugpy-1.4.1-cp37-cp37m-macosx_10_14_x86_64.whl", hash = "sha256:595170ac17567773b546d40a0ff002dc350cfcd95c9233f65e79370954fb9a01"},
    {file = "debugpy-1.4.1-cp37-cp37m-manylinux1_i686.whl", hash = "sha256:c5e771fcd12727f734caf2a10ff92966ae9857db0ccb6bebd1a4f776c54186a8"},
    {file = "debugpy-1.4.1-cp37-cp37m-manylinux1_x86_64.whl", hash = "sha256:2d4c4ab934fbe1c7095d19b3d4246afe119396b49540ca5d5ad34ef01b27bd2a"},
    {file = "debugpy-1.4.1-cp37-cp37m-manylinux2010_i686.whl", hash = "sha256:4655824321b36b353b12d1617a29c79320412f085ecabf54524603b4c0c791e8"},
    {file = "debugpy-1.4.1-cp37-cp37m-manylinux2010_x86_64.whl", hash = "sha256:399b2c60c8e67a5d30c6e4522129e8be8d484e6064286f8ba3ce857a3927312a"},
    {file = "debugpy-1.4.1-cp37-cp37m-manylinux2014_i686.whl", hash = "sha256:8e63585c372873cd88c2380c0b3c4815c724a9713f5b86d1b3a1f1ac30df079e"},
    {file = "debugpy-1.4.1-cp37-cp37m-manylinux2014_x86_64.whl", hash = "sha256:52920ccb4acdbb2a9a42e0a4d60a7bbc4a34bf16fd23c674b280f8e9a8cacbd6"},
    {file = "debugpy-1.4.1-cp37-cp37m-win32.whl", hash = "sha256:7b332ce0d1a46f0f4200d59ee78428f18301d1fb85d07402723b94e1de96951c"},
    {file = "debugpy-1.4.1-cp37-cp37m-win_amd64.whl", hash = "sha256:a19def91a0a166877c2a26b611c1ad0473ce85b1df61ae5276197375d574228b"},
    {file = "debugpy-1.4.1-cp38-cp38-macosx_10_14_x86_64.whl", hash = "sha256:9a0cd73d7a76222fbc9f9180612ccb4ad7d7f7e4f26e55ef1fbd459c0f2f5322"},
    {file = "debugpy-1.4.1-cp38-cp38-manylinux1_i686.whl", hash = "sha256:86cd13162b752664e8ef048287a6973c8fba0a71f396b31cf36394880ec2a6bf"},
    {file = "debugpy-1.4.1-cp38-cp38-manylinux1_x86_64.whl", hash = "sha256:89d53d57001e54a3854489e898c697aafb2d6bb81fca596da2400f3fd7fd397c"},
    {file = "debugpy-1.4.1-cp38-cp38-manylinux2010_i686.whl", hash = "sha256:7b4e399790a301c83ad6b153452233695b2f15450d78956a6d297859eb44d185"},
    {file = "debugpy-1.4.1-cp38-cp38-manylinux2010_x86_64.whl", hash = "sha256:fece69933d17e0918b73ddeb5e23bcf789edd2a6eb0d438b09c40d51e76b9c74"},
    {file = "debugpy-1.4.1-cp38-cp38-manylinux2014_i686.whl", hash = "sha256:4e0d57a8c35b20b4e363db943b909aa83f12594e2f34070a1db5fa9b7213336b"},
    {file = "debugpy-1.4.1-cp38-cp38-manylinux2014_x86_64.whl", hash = "sha256:f77406f33760e6f13a7ff0ac375d9c8856844b61cd95f7502b57116858f0cfe1"},
    {file = "debugpy-1.4.1-cp38-cp38-win32.whl", hash = "sha256:3d92cb2e8b4f9591f6d6e17ccf8c1a55a58857949d9a5aae0ff37b64faaa3b80"},
    {file = "debugpy-1.4.1-cp38-cp38-win_amd64.whl", hash = "sha256:ac2d1cdd3279806dab2119937c0769f11dee13166650aaa84b6700b30a845d10"},
    {file = "debugpy-1.4.1-cp39-cp39-macosx_10_14_x86_64.whl", hash = "sha256:e7e049a4e8e362183a5a5b4ad058a1543211970819d0c11011c87c3a9dec2eaf"},
    {file = "debugpy-1.4.1-cp39-cp39-manylinux1_i686.whl", hash = "sha256:cf6b26f26f97ef3033008db7b3df7233363407d7b6cacd4bc4f8e02ce8e11df4"},
    {file = "debugpy-1.4.1-cp39-cp39-manylinux1_x86_64.whl", hash = "sha256:8a2be4e5d696ad39be6c6c37dc580993d04aad7d893fd6e449e1a055d7b5dddb"},
    {file = "debugpy-1.4.1-cp39-cp39-manylinux2010_i686.whl", hash = "sha256:d89ab3bd51d6a3f13b093bc3881a827d8f6c9588d9a493bddb3b47f9d078fd1d"},
    {file = "debugpy-1.4.1-cp39-cp39-manylinux2010_x86_64.whl", hash = "sha256:f20a07ac5fb0deee9be1ad1a9a124d858a8b79c66c7ec5e1767d78aa964f86c4"},
    {file = "debugpy-1.4.1-cp39-cp39-manylinux2014_i686.whl", hash = "sha256:6bb62615b3ad3d7202b7b7eb85f3d000aa17a61303af5f11eab048c91a1f30a6"},
    {file = "debugpy-1.4.1-cp39-cp39-manylinux2014_x86_64.whl", hash = "sha256:a9f582203af34c6978bffaba77425662e949251998276e9dece113862e753459"},
    {file = "debugpy-1.4.1-cp39-cp39-win32.whl", hash = "sha256:129312b01ec46ab303a8c0667d559a0de0bed1a394cc128039b6f008f1c376b7"},
    {file = "debugpy-1.4.1-cp39-cp39-win_amd64.whl", hash = "sha256:1762908202b0b0b481ec44125edb625d136d16c4991d3a7c1310c85672ffe5ba"},
    {file = "debugpy-1.4.1-py2.py3-none-any.whl", hash = "sha256:84ff51b8b5c847d5421324ca419db1eec813a4dd2bbf19dbbbe132e2ab2b2fc6"},
    {file = "debugpy-1.4.1.zip", hash = "sha256:889316de0b8ff3732927cb058cfbd3371e4cd0002ecc170d34c755ad289c867c"},
]
decorator = [
    {file = "decorator-5.0.9-py3-none-any.whl", hash = "sha256:6e5c199c16f7a9f0e3a61a4a54b3d27e7dad0dbdde92b944426cb20914376323"},
    {file = "decorator-5.0.9.tar.gz", hash = "sha256:72ecfba4320a893c53f9706bebb2d55c270c1e51a28789361aa93e4a21319ed5"},
]
defusedxml = [
    {file = "defusedxml-0.7.1-py2.py3-none-any.whl", hash = "sha256:a352e7e428770286cc899e2542b6cdaedb2b4953ff269a210103ec58f6198a61"},
    {file = "defusedxml-0.7.1.tar.gz", hash = "sha256:1bb3032db185915b62d7c6209c5a8792be6a32ab2fedacc84e01b52c51aa3e69"},
]
deprecated = [
    {file = "Deprecated-1.2.12-py2.py3-none-any.whl", hash = "sha256:08452d69b6b5bc66e8330adde0a4f8642e969b9e1702904d137eeb29c8ffc771"},
    {file = "Deprecated-1.2.12.tar.gz", hash = "sha256:6d2de2de7931a968874481ef30208fd4e08da39177d61d3d4ebdf4366e7dbca1"},
]
dm-tree = [
    {file = "dm-tree-0.1.6.tar.gz", hash = "sha256:6776404b23b4522c01012ffb314632aba092c9541577004ab153321e87da439a"},
    {file = "dm_tree-0.1.6-cp36-cp36m-macosx_10_14_x86_64.whl", hash = "sha256:a8814a5c838f79e9db22a51369c74f4d92e7f1485ec55d7f665ae4d98478cb4f"},
    {file = "dm_tree-0.1.6-cp36-cp36m-manylinux2014_x86_64.whl", hash = "sha256:e28ba91d3d97230b831716db401ce116ae5c7dcd025161ac16ecb8bd5c870a85"},
    {file = "dm_tree-0.1.6-cp36-cp36m-manylinux_2_24_x86_64.whl", hash = "sha256:603392f1a7818a4f43a7033c2061ae7c2085a4a728171b0bbca76bd107fcdfb0"},
    {file = "dm_tree-0.1.6-cp36-cp36m-win_amd64.whl", hash = "sha256:2c91e472aab5c5e083c12d0a9396bbd7695031348721f709a9c6f2449e53dab6"},
    {file = "dm_tree-0.1.6-cp37-cp37m-macosx_10_14_x86_64.whl", hash = "sha256:889eae86e0d2d4b8da8eb2edc7186b45a5f92e00c8dd77f2a5c8422f03db18f4"},
    {file = "dm_tree-0.1.6-cp37-cp37m-manylinux2014_x86_64.whl", hash = "sha256:2fa9c6e56cbd22cdffec42dc8b20464872b07c4535d8effc537fe0d31930b084"},
    {file = "dm_tree-0.1.6-cp37-cp37m-manylinux_2_24_x86_64.whl", hash = "sha256:c4e8d868fc9a75cbdb67e78069b33e62a4c69bc182c1d2adc29ab08e283912d8"},
    {file = "dm_tree-0.1.6-cp37-cp37m-win_amd64.whl", hash = "sha256:6d5f64d89f657b11f429e13b1378c8cfbe4baef50e7ab31f3689bfe0cf4a2508"},
    {file = "dm_tree-0.1.6-cp38-cp38-macosx_10_14_x86_64.whl", hash = "sha256:8d59c5098456667b28c607110537c86c25cbd0ee455f21d033c60ef2d7f48d81"},
    {file = "dm_tree-0.1.6-cp38-cp38-manylinux2014_x86_64.whl", hash = "sha256:f3bec40e658fe7546c3a56849c743ac9a498e620b3236e82e171801938a56679"},
    {file = "dm_tree-0.1.6-cp38-cp38-manylinux_2_24_x86_64.whl", hash = "sha256:e87d06478356a2d92c3940dedebcd92a14ad37fba10ebb1839c8140693b83c0a"},
    {file = "dm_tree-0.1.6-cp38-cp38-win_amd64.whl", hash = "sha256:02ffa673f20b1756dcf085ef2c354bc59416d843b384c7b71c421f873ffc36c0"},
    {file = "dm_tree-0.1.6-cp39-cp39-macosx_10_14_x86_64.whl", hash = "sha256:affc7a6d29442a143c60efb2f03bcb95424d4fe6168f3d31de892c1e601fa0e6"},
    {file = "dm_tree-0.1.6-cp39-cp39-manylinux2014_x86_64.whl", hash = "sha256:bd347c74254ba320d57b0e102558c1189e3b4ae1bae952f9aef156b5914567c8"},
    {file = "dm_tree-0.1.6-cp39-cp39-manylinux_2_24_x86_64.whl", hash = "sha256:8425454192e954692d9a1e0f7b374b3b7030916b17b6055951dc17d58b6fe1b8"},
    {file = "dm_tree-0.1.6-cp39-cp39-win_amd64.whl", hash = "sha256:5269183f80f1ae37543a2a30a8f78e4b0460d5da74fb5ac42dc8a476ef8d707e"},
]
eagerpy = [
    {file = "eagerpy-0.30.0-py3-none-any.whl", hash = "sha256:79c461b04577f02bf3b48191b2f911b55521204df99ec02288d96bfa34f13d80"},
    {file = "eagerpy-0.30.0.tar.gz", hash = "sha256:014c02b5a7f7e19f8471885cf8aa469f2e9cf518c88400f20b6b8db83d413106"},
]
einops = [
    {file = "einops-0.3.2-py3-none-any.whl", hash = "sha256:285f3c75620897acb8b5580170c88121f010c77ce130bc7b9f220179009dafe0"},
    {file = "einops-0.3.2.tar.gz", hash = "sha256:5200e413539f0377f4177ef00dc019968f4177c49b1db3e836c7883df2a5fe2e"},
]
entrypoints = [
    {file = "entrypoints-0.3-py2.py3-none-any.whl", hash = "sha256:589f874b313739ad35be6e0cd7efde2a4e9b6fea91edcc34e58ecbb8dbe56d19"},
    {file = "entrypoints-0.3.tar.gz", hash = "sha256:c70dd71abe5a8c85e55e12c19bd91ccfeec11a6e99044204511f9ed547d48451"},
]
filelock = [
    {file = "filelock-3.0.12-py3-none-any.whl", hash = "sha256:929b7d63ec5b7d6b71b0fa5ac14e030b3f70b75747cef1b10da9b879fef15836"},
    {file = "filelock-3.0.12.tar.gz", hash = "sha256:18d82244ee114f543149c66a6e0c14e9c4f8a1044b5cdaadd0f82159d6a6ff59"},
]
flatbuffers = [
    {file = "flatbuffers-1.12-py2.py3-none-any.whl", hash = "sha256:9e9ef47fa92625c4721036e7c4124182668dc6021d9e7c73704edd395648deb9"},
    {file = "flatbuffers-1.12.tar.gz", hash = "sha256:63bb9a722d5e373701913e226135b28a6f6ac200d5cc7b4d919fa38d73b44610"},
]
future = [
    {file = "future-0.18.2.tar.gz", hash = "sha256:b1bead90b70cf6ec3f0710ae53a525360fa360d306a86583adc6bf83a4db537d"},
]
gast = [
    {file = "gast-0.4.0-py3-none-any.whl", hash = "sha256:b7adcdd5adbebf1adf17378da5ba3f543684dbec47b1cda1f3997e573cd542c4"},
    {file = "gast-0.4.0.tar.gz", hash = "sha256:40feb7b8b8434785585ab224d1568b857edb18297e5a3047f1ba012bc83b42c1"},
]
geomstats = [
    {file = "geomstats-2.2.2-py3-none-any.whl", hash = "sha256:d895b6fdf9a936de911ab4ba45bc1945d0508eeae32c4ef8c7583d8169f9377e"},
    {file = "geomstats-2.2.2.tar.gz", hash = "sha256:68d9f1fce431a7937406408b3413034cb5225fc85e63d6af17332304442405be"},
]
google-auth = [
    {file = "google-auth-1.35.0.tar.gz", hash = "sha256:b7033be9028c188ee30200b204ea00ed82ea1162e8ac1df4aa6ded19a191d88e"},
    {file = "google_auth-1.35.0-py2.py3-none-any.whl", hash = "sha256:997516b42ecb5b63e8d80f5632c1a61dddf41d2a4c2748057837e06e00014258"},
]
google-auth-oauthlib = [
    {file = "google-auth-oauthlib-0.4.6.tar.gz", hash = "sha256:a90a072f6993f2c327067bf65270046384cda5a8ecb20b94ea9a687f1f233a7a"},
    {file = "google_auth_oauthlib-0.4.6-py2.py3-none-any.whl", hash = "sha256:3f2a6e802eebbb6fb736a370fbf3b055edcb6b52878bf2f26330b5e041316c73"},
]
google-pasta = [
    {file = "google-pasta-0.2.0.tar.gz", hash = "sha256:c9f2c8dfc8f96d0d5808299920721be30c9eec37f2389f28904f454565c8a16e"},
    {file = "google_pasta-0.2.0-py2-none-any.whl", hash = "sha256:4612951da876b1a10fe3960d7226f0c7682cf901e16ac06e473b267a5afa8954"},
    {file = "google_pasta-0.2.0-py3-none-any.whl", hash = "sha256:b32482794a366b5366a32c92a9a9201b107821889935a02b3e51f6b432ea84ed"},
]
gpflow = [
    {file = "gpflow-2.2.1-py3-none-any.whl", hash = "sha256:f5e9ad72cc32f06dec4ccf6f199f0a7339175670aac5362a9b55e3c84bf2ad83"},
    {file = "gpflow-2.2.1.tar.gz", hash = "sha256:bfd0a6eb5d7f628139ba6b77650adf25bb8d7092567ba1ce255a6caf68c7283f"},
]
gpytorch = [
    {file = "gpytorch-1.5.1-py2.py3-none-any.whl", hash = "sha256:906fbde6998fa58739d166a44bb867d25908a59fc3d5d65b5761516db64b681d"},
    {file = "gpytorch-1.5.1.tar.gz", hash = "sha256:eebfcba73ae0fc2ae57eed25fb17f51384053f8ffca79f7284051de6fc0dab20"},
]
grpcio = [
    {file = "grpcio-1.39.0-cp27-cp27m-macosx_10_10_x86_64.whl", hash = "sha256:4163e022f365406be2da78db890035463371effea172300ce5af8a768142baf3"},
    {file = "grpcio-1.39.0-cp27-cp27m-manylinux2010_i686.whl", hash = "sha256:02e8a8b41db8e13df53078355b439363e4ac46d0ac9a8a461a39e42829e2bcf8"},
    {file = "grpcio-1.39.0-cp27-cp27m-manylinux2010_x86_64.whl", hash = "sha256:050901a5baa6c4ca445e1781ef4c32d864f965ccec70c46cd5ad92d15e282c6a"},
    {file = "grpcio-1.39.0-cp27-cp27m-win32.whl", hash = "sha256:1ab44dde4e1b225d3fc873535ca6e642444433131dd2891a601b75fb46c87c11"},
    {file = "grpcio-1.39.0-cp27-cp27m-win_amd64.whl", hash = "sha256:25731b2c20a4ed51bea7e3952d5e83d408a5df32d03c7553457b2e6eb8bcb16c"},
    {file = "grpcio-1.39.0-cp27-cp27mu-manylinux2010_i686.whl", hash = "sha256:a2733994b05ee5382da1d0378f6312b72c5cb202930c7fa20c794a24e96a1a34"},
    {file = "grpcio-1.39.0-cp27-cp27mu-manylinux2010_x86_64.whl", hash = "sha256:4039645b8b5d19064766f3a6fa535f1db52a61c4d4de97a6a8945331a354d527"},
    {file = "grpcio-1.39.0-cp35-cp35m-macosx_10_10_intel.whl", hash = "sha256:7b95b3329446408e2fe6db9b310d263303fa1a94649d08ec1e1cc12506743d26"},
    {file = "grpcio-1.39.0-cp35-cp35m-manylinux2010_i686.whl", hash = "sha256:2a4308875b9b986000513c6b04c2e7424f436a127f15547036c42d3cf8289374"},
    {file = "grpcio-1.39.0-cp35-cp35m-manylinux2010_x86_64.whl", hash = "sha256:4b3fcc1878a1a5b71e1ecdfe82c74f7cd9eadaa43e25be0d67676dcec0c9d39f"},
    {file = "grpcio-1.39.0-cp35-cp35m-manylinux2014_i686.whl", hash = "sha256:6d51be522b573cec14798d4742efaa69d234bedabce122fec2d5489abb3724d4"},
    {file = "grpcio-1.39.0-cp35-cp35m-manylinux2014_x86_64.whl", hash = "sha256:43c57987e526d1b893b85099424387b22de6e3eee4ea7188443de8d657d11cc0"},
    {file = "grpcio-1.39.0-cp35-cp35m-win32.whl", hash = "sha256:cd2e39a199bcbefb3f4b9fa6677c72b0e67332915550fed3bd7c28b454bf917d"},
    {file = "grpcio-1.39.0-cp35-cp35m-win_amd64.whl", hash = "sha256:5628e7cc69079159f9465388ff21fde1e1a780139f76dd99d319119d45156f45"},
    {file = "grpcio-1.39.0-cp36-cp36m-linux_armv7l.whl", hash = "sha256:3c14e2087f809973d5ee8ca64f772a089ead0167286f3f21fdda8b6029b50abb"},
    {file = "grpcio-1.39.0-cp36-cp36m-macosx_10_10_x86_64.whl", hash = "sha256:d5a105f5a595b89a0e394e5b147430b115333d07c55efb0c0eddc96055f0d951"},
    {file = "grpcio-1.39.0-cp36-cp36m-manylinux2010_i686.whl", hash = "sha256:366b6b35b3719c5570588e21d866460c5666ae74e3509c2a5a73ca79997abdaf"},
    {file = "grpcio-1.39.0-cp36-cp36m-manylinux2010_x86_64.whl", hash = "sha256:544e1c1a133b43893e03e828c8325be5b82e20d3b0ef0ee3942d32553052a1b5"},
    {file = "grpcio-1.39.0-cp36-cp36m-manylinux2014_i686.whl", hash = "sha256:a659f7c634cacfcf14657687a9fa3265b0a1844b1c19d140f3b66aebfba1a66b"},
    {file = "grpcio-1.39.0-cp36-cp36m-manylinux2014_x86_64.whl", hash = "sha256:b0ff14dd872030e6b2fce8a6811642bd30d93833f794d3782c7e9eb2f01234cc"},
    {file = "grpcio-1.39.0-cp36-cp36m-manylinux_2_24_aarch64.whl", hash = "sha256:2a958ad794292e12d8738a06754ebaf71662e635a89098916c18715b27ca2b5b"},
    {file = "grpcio-1.39.0-cp36-cp36m-win32.whl", hash = "sha256:ed845ba6253c4032d5a01b7fb9db8fe80299e9a437e695a698751b0b191174be"},
    {file = "grpcio-1.39.0-cp36-cp36m-win_amd64.whl", hash = "sha256:b236eb4b50d83754184b248b8b1041bb1546287fff7618c4b7001b9f257bb903"},
    {file = "grpcio-1.39.0-cp37-cp37m-linux_armv7l.whl", hash = "sha256:27e2c6213fc04e71a862bacccb51f3c8e722255933f01736ace183e92d860ee6"},
    {file = "grpcio-1.39.0-cp37-cp37m-macosx_10_10_x86_64.whl", hash = "sha256:5127f4ba1f52fda28037ae465cf4b0e5fabe89d5ac1d64d15b073b46b7db5e16"},
    {file = "grpcio-1.39.0-cp37-cp37m-manylinux2010_i686.whl", hash = "sha256:a6211150765cc2343e69879dfb856718b0f7477a4618b5f9a8f6c3ee84c047c0"},
    {file = "grpcio-1.39.0-cp37-cp37m-manylinux2010_x86_64.whl", hash = "sha256:691f5b3a75f072dfb7b093f46303f493b885b7a42f25a831868ffaa22ee85f9d"},
    {file = "grpcio-1.39.0-cp37-cp37m-manylinux2014_i686.whl", hash = "sha256:c8fe430add656b92419f6cd0680b64fbe6347c831d89a7788324f5037dfb3359"},
    {file = "grpcio-1.39.0-cp37-cp37m-manylinux2014_x86_64.whl", hash = "sha256:3cccf470fcaab65a1b0a826ff34bd7c0861eb82ed957a83c6647a983459e4ecd"},
    {file = "grpcio-1.39.0-cp37-cp37m-manylinux_2_24_aarch64.whl", hash = "sha256:2bc7eebb405aac2d7eecfaa881fd73b489f99c01470d7193b4431a6ce199b9c3"},
    {file = "grpcio-1.39.0-cp37-cp37m-win32.whl", hash = "sha256:52100d800390d58492ed1093de6faccd957de6fc29b1a0e5948c84f275d9228f"},
    {file = "grpcio-1.39.0-cp37-cp37m-win_amd64.whl", hash = "sha256:20f57c5d09a36e0d0c8fe16ee1905f4307edb1d04f6034b56320f7fbc1a1071a"},
    {file = "grpcio-1.39.0-cp38-cp38-linux_armv7l.whl", hash = "sha256:6ba6ad60009da2258cf15a72c51b7e0c2f58c8da517e97550881e488839e56c6"},
    {file = "grpcio-1.39.0-cp38-cp38-macosx_10_10_x86_64.whl", hash = "sha256:a1fb9936b86b5efdea417fe159934bcad82a6f8c6ab7d1beec4bf3a78324d975"},
    {file = "grpcio-1.39.0-cp38-cp38-manylinux2010_i686.whl", hash = "sha256:46cfb0f2b757673bfd36ab4b0e3d61988cc1a0d47e0597e91462dcbef7528f35"},
    {file = "grpcio-1.39.0-cp38-cp38-manylinux2010_x86_64.whl", hash = "sha256:f2621c82fbbff1496993aa5fbf60e235583c7f970506e818671ad52000b6f310"},
    {file = "grpcio-1.39.0-cp38-cp38-manylinux2014_i686.whl", hash = "sha256:e98aca5cfe05ca29950b3d99006b9ddb54fde6451cd12cb2db1443ae3b9fa076"},
    {file = "grpcio-1.39.0-cp38-cp38-manylinux2014_x86_64.whl", hash = "sha256:8ed1e52ad507a54d20e6aaedf4b3edcab18cc12031eafe6de898f97513d8997b"},
    {file = "grpcio-1.39.0-cp38-cp38-manylinux_2_24_aarch64.whl", hash = "sha256:3c57fa7fec932767bc553bfb956759f45026890255bd232b2f797c3bc4dfeba2"},
    {file = "grpcio-1.39.0-cp38-cp38-win32.whl", hash = "sha256:88dbef504b491b96e3238a6d5360b04508c34c62286080060c85fddd3caf7137"},
    {file = "grpcio-1.39.0-cp38-cp38-win_amd64.whl", hash = "sha256:cffdccc94e63710dd6ead01849443390632c8e0fec52dc26e4fddf9f28ac9280"},
    {file = "grpcio-1.39.0-cp39-cp39-linux_armv7l.whl", hash = "sha256:43e0f5c49f985c94332794aa6c4f15f3a1ced336f0c6a6c8946c67b5ab111ae9"},
    {file = "grpcio-1.39.0-cp39-cp39-macosx_10_10_x86_64.whl", hash = "sha256:dc3a24022a90c1754e54315009da6f949b48862c1d06daa54f9a28f89a5efacb"},
    {file = "grpcio-1.39.0-cp39-cp39-manylinux2010_i686.whl", hash = "sha256:476fa94ba8efb09213baabd757f6f93e839794d8ae0eaa371347d6899e8f57a0"},
    {file = "grpcio-1.39.0-cp39-cp39-manylinux2010_x86_64.whl", hash = "sha256:46d510a7af777d2f38ef4c1d25491add37cad24143012f3eebe72dc5c6d0fc4c"},
    {file = "grpcio-1.39.0-cp39-cp39-manylinux2014_i686.whl", hash = "sha256:5091b4a5ee8454a8f0c8ac45946ca25d6142c3be4b1fba141f1d62a6e0b5c696"},
    {file = "grpcio-1.39.0-cp39-cp39-manylinux2014_x86_64.whl", hash = "sha256:de83a045005703e7b9e67b61c38bb72cd49f68d9d2780d2c675353a3a3f2816f"},
    {file = "grpcio-1.39.0-cp39-cp39-manylinux_2_24_aarch64.whl", hash = "sha256:4258b778ce09ffa3b7c9a26971c216a34369e786771afbf4f98afe223f27d248"},
    {file = "grpcio-1.39.0-cp39-cp39-win32.whl", hash = "sha256:c44958a24559f875d902d5c1acb0ae43faa5a84f6120d1d0d800acb52f96516e"},
    {file = "grpcio-1.39.0-cp39-cp39-win_amd64.whl", hash = "sha256:2068a2b896ac67103c4a5453d5435fafcbb1a2f41eaf25148d08780096935cee"},
    {file = "grpcio-1.39.0.tar.gz", hash = "sha256:57974361a459d6fe04c9ae0af1845974606612249f467bbd2062d963cb90f407"},
]
h5py = [
    {file = "h5py-3.1.0-cp36-cp36m-macosx_10_9_x86_64.whl", hash = "sha256:1cd367f89a5441236bdbb795e9fb9a9e3424929c00b4a54254ca760437f83d69"},
    {file = "h5py-3.1.0-cp36-cp36m-manylinux1_x86_64.whl", hash = "sha256:fea05349f63625a8fb808e57e42bb4c76930cf5d50ac58b678c52f913a48a89b"},
    {file = "h5py-3.1.0-cp36-cp36m-win_amd64.whl", hash = "sha256:2e37352ddfcf9d77a2a47f7c8f7e125c6d20cc06c2995edeb7be222d4e152636"},
    {file = "h5py-3.1.0-cp37-cp37m-macosx_10_9_x86_64.whl", hash = "sha256:e33f61d3eb862614c0f273a1f993a64dc2f093e1a3094932c50ada9d2db2170f"},
    {file = "h5py-3.1.0-cp37-cp37m-manylinux1_x86_64.whl", hash = "sha256:236ac8d943be30b617ab615c3d4a4bf4a438add2be87e54af3687ab721a18fac"},
    {file = "h5py-3.1.0-cp37-cp37m-win_amd64.whl", hash = "sha256:02c391fdb980762a1cc03a4bcaecd03dc463994a9a63a02264830114a96e111f"},
    {file = "h5py-3.1.0-cp38-cp38-macosx_10_9_x86_64.whl", hash = "sha256:f89a3dae38843ffa49d17a31a3509a8129e9b46ece602a0138e1ed79e685c361"},
    {file = "h5py-3.1.0-cp38-cp38-manylinux1_x86_64.whl", hash = "sha256:ba71f6229d2013fbb606476ecc29c6223fc16b244d35fcd8566ad9dbaf910857"},
    {file = "h5py-3.1.0-cp38-cp38-win_amd64.whl", hash = "sha256:dccb89358bc84abcd711363c3e138f9f4eccfdf866f2139a8e72308328765b2c"},
    {file = "h5py-3.1.0-cp39-cp39-macosx_10_9_x86_64.whl", hash = "sha256:cb74df83709d6d03d11e60b9480812f58da34f194beafa8c8314dbbeeedfe0a6"},
    {file = "h5py-3.1.0-cp39-cp39-manylinux1_x86_64.whl", hash = "sha256:80c623be10479e81b64fa713b7ed4c0bbe9f02e8e7d2a2e5382336087b615ce4"},
    {file = "h5py-3.1.0-cp39-cp39-win_amd64.whl", hash = "sha256:1cdfd1c5449ca1329d152f0b66830e93226ebce4f5e07dd8dc16bfc2b1a49d7b"},
    {file = "h5py-3.1.0.tar.gz", hash = "sha256:1e2516f190652beedcb8c7acfa1c6fa92d99b42331cbef5e5c7ec2d65b0fc3c2"},
]
idna = [
    {file = "idna-3.2-py3-none-any.whl", hash = "sha256:14475042e284991034cb48e06f6851428fb14c4dc953acd9be9a5e95c7b6dd7a"},
    {file = "idna-3.2.tar.gz", hash = "sha256:467fbad99067910785144ce333826c71fb0e63a425657295239737f7ecd125f3"},
]
importlib-metadata = [
    {file = "importlib_metadata-4.8.1-py3-none-any.whl", hash = "sha256:b618b6d2d5ffa2f16add5697cf57a46c76a56229b0ed1c438322e4e95645bd15"},
    {file = "importlib_metadata-4.8.1.tar.gz", hash = "sha256:f284b3e11256ad1e5d03ab86bb2ccd6f5339688ff17a4d797a0fe7df326f23b1"},
]
ipykernel = [
    {file = "ipykernel-6.3.1-py3-none-any.whl", hash = "sha256:3d34530e031067f04e88b72715e92c27871368c15998692d665d57027ceb18d9"},
    {file = "ipykernel-6.3.1.tar.gz", hash = "sha256:6dd4b107ab755ed9286c820b2f69c2cd895046ef2a25c878929ac8b5540477a1"},
]
ipython = [
    {file = "ipython-7.27.0-py3-none-any.whl", hash = "sha256:75b5e060a3417cf64f138e0bb78e58512742c57dc29db5a5058a2b1f0c10df02"},
    {file = "ipython-7.27.0.tar.gz", hash = "sha256:58b55ebfdfa260dad10d509702dc2857cb25ad82609506b070cf2d7b7df5af13"},
]
ipython-genutils = [
    {file = "ipython_genutils-0.2.0-py2.py3-none-any.whl", hash = "sha256:72dd37233799e619666c9f639a9da83c34013a73e8bbc79a7a6348d93c61fab8"},
    {file = "ipython_genutils-0.2.0.tar.gz", hash = "sha256:eb2e116e75ecef9d4d228fdc66af54269afa26ab4463042e33785b887c628ba8"},
]
ipywidgets = [
    {file = "ipywidgets-7.6.4-py2.py3-none-any.whl", hash = "sha256:3ffd1baa741eb631e7a3a69d4df290de074ef697e0ef3176e33361b44cd91711"},
    {file = "ipywidgets-7.6.4.tar.gz", hash = "sha256:028bf014a0b1d77cb676fe163115f145aacdde0bb9a51c4166940e5b62a7d1d0"},
]
isort = [
    {file = "isort-4.3.21-py2.py3-none-any.whl", hash = "sha256:6e811fcb295968434526407adb8796944f1988c5b65e8139058f2014cbe100fd"},
    {file = "isort-4.3.21.tar.gz", hash = "sha256:54da7e92468955c4fceacd0c86bd0ec997b0e1ee80d97f67c35a78b719dccab1"},
]
jedi = [
    {file = "jedi-0.18.0-py2.py3-none-any.whl", hash = "sha256:18456d83f65f400ab0c2d3319e48520420ef43b23a086fdc05dff34132f0fb93"},
    {file = "jedi-0.18.0.tar.gz", hash = "sha256:92550a404bad8afed881a137ec9a461fed49eca661414be45059329614ed0707"},
]
jinja2 = [
    {file = "Jinja2-3.0.1-py3-none-any.whl", hash = "sha256:1f06f2da51e7b56b8f238affdd6b4e2c61e39598a378cc49345bc1bd42a978a4"},
    {file = "Jinja2-3.0.1.tar.gz", hash = "sha256:703f484b47a6af502e743c9122595cc812b0271f661722403114f71a79d0f5a4"},
]
joblib = [
    {file = "joblib-0.14.1-py2.py3-none-any.whl", hash = "sha256:bdb4fd9b72915ffb49fde2229ce482dd7ae79d842ed8c2b4c932441495af1403"},
    {file = "joblib-0.14.1.tar.gz", hash = "sha256:0630eea4f5664c463f23fbf5dcfc54a2bc6168902719fa8e19daf033022786c8"},
]
json5 = [
    {file = "json5-0.9.6-py2.py3-none-any.whl", hash = "sha256:823e510eb355949bed817e1f3e2d682455dc6af9daf6066d5698d6a2ca4481c2"},
    {file = "json5-0.9.6.tar.gz", hash = "sha256:9175ad1bc248e22bb8d95a8e8d765958bf0008fef2fe8abab5bc04e0f1ac8302"},
]
jsonschema = [
    {file = "jsonschema-3.2.0-py2.py3-none-any.whl", hash = "sha256:4e5b3cf8216f577bee9ce139cbe72eca3ea4f292ec60928ff24758ce626cd163"},
    {file = "jsonschema-3.2.0.tar.gz", hash = "sha256:c8a85b28d377cc7737e46e2d9f2b4f44ee3c0e1deac6bf46ddefc7187d30797a"},
]
jupyter = [
    {file = "jupyter-1.0.0-py2.py3-none-any.whl", hash = "sha256:5b290f93b98ffbc21c0c7e749f054b3267782166d72fa5e3ed1ed4eaf34a2b78"},
    {file = "jupyter-1.0.0.tar.gz", hash = "sha256:d9dc4b3318f310e34c82951ea5d6683f67bed7def4b259fafbfe4f1beb1d8e5f"},
    {file = "jupyter-1.0.0.zip", hash = "sha256:3e1f86076bbb7c8c207829390305a2b1fe836d471ed54be66a3b8c41e7f46cc7"},
]
jupyter-client = [
    {file = "jupyter_client-7.0.2-py3-none-any.whl", hash = "sha256:37a30c13d3655b819add61c830594090af7fca40cd2d74f41cad9e2e12118501"},
    {file = "jupyter_client-7.0.2.tar.gz", hash = "sha256:0c6cabd07e003a2e9692394bf1ae794188ad17d2e250ed747232d7a473aa772c"},
<<<<<<< HEAD
]
jupyter-console = [
    {file = "jupyter_console-6.4.0-py3-none-any.whl", hash = "sha256:7799c4ea951e0e96ba8260575423cb323ea5a03fcf5503560fa3e15748869e27"},
    {file = "jupyter_console-6.4.0.tar.gz", hash = "sha256:242248e1685039cd8bff2c2ecb7ce6c1546eb50ee3b08519729e6e881aec19c7"},
=======
>>>>>>> ab83909c
]
jupyter-core = [
    {file = "jupyter_core-4.7.1-py3-none-any.whl", hash = "sha256:8c6c0cac5c1b563622ad49321d5ec47017bd18b94facb381c6973a0486395f8e"},
    {file = "jupyter_core-4.7.1.tar.gz", hash = "sha256:79025cb3225efcd36847d0840f3fc672c0abd7afd0de83ba8a1d3837619122b4"},
]
jupyter-server = [
    {file = "jupyter_server-1.10.2-py3-none-any.whl", hash = "sha256:491c920013144a2d6f5286ab4038df6a081b32352c9c8b928ec8af17eb2a5e10"},
    {file = "jupyter_server-1.10.2.tar.gz", hash = "sha256:d3a3b68ebc6d7bfee1097f1712cf7709ee39c92379da2cc08724515bb85e72bf"},
]
jupyterlab = [
    {file = "jupyterlab-3.1.10-py3-none-any.whl", hash = "sha256:8442b87f5715a7110b5afefe2e00effa6d6bb09818c81ca3501ba573bffa4b8d"},
    {file = "jupyterlab-3.1.10.tar.gz", hash = "sha256:1c561f1487666e659bf391d2b0d744e53a89567ed314c450bc986127de562254"},
]
jupyterlab-pygments = [
    {file = "jupyterlab_pygments-0.1.2-py2.py3-none-any.whl", hash = "sha256:abfb880fd1561987efaefcb2d2ac75145d2a5d0139b1876d5be806e32f630008"},
    {file = "jupyterlab_pygments-0.1.2.tar.gz", hash = "sha256:cfcda0873626150932f438eccf0f8bf22bfa92345b814890ab360d666b254146"},
]
jupyterlab-server = [
    {file = "jupyterlab_server-2.7.2-py3-none-any.whl", hash = "sha256:4832cb513f969087019dc913e59a430325670a69f2693733e8f1e16a1773be85"},
    {file = "jupyterlab_server-2.7.2.tar.gz", hash = "sha256:c6c9ae5796ed60c65bccd84503cbd44b9e35b046b8265f24db3cc4d61631fc0d"},
]
jupyterlab-widgets = [
    {file = "jupyterlab_widgets-1.0.1-py3-none-any.whl", hash = "sha256:841925a349bd9a9197c5506bd5461a321b09e6659a9b179a0096b561a92898c3"},
    {file = "jupyterlab_widgets-1.0.1.tar.gz", hash = "sha256:f94fb7fa1ddc8668e3f98d67a97cabe322e8d04b78b9eb988c7fde415d7a02df"},
]
keras = [
    {file = "keras-2.6.0-py2.py3-none-any.whl", hash = "sha256:504af5656a9829fe803ce48a8580ef16916e89906aceddad9e098614269437e7"},
]
keras-preprocessing = [
    {file = "Keras_Preprocessing-1.1.2-py2.py3-none-any.whl", hash = "sha256:7b82029b130ff61cc99b55f3bd27427df4838576838c5b2f65940e4fcec99a7b"},
    {file = "Keras_Preprocessing-1.1.2.tar.gz", hash = "sha256:add82567c50c8bc648c14195bf544a5ce7c1f76761536956c3d2978970179ef3"},
]
kiwisolver = [
    {file = "kiwisolver-1.3.2-cp310-cp310-macosx_10_9_universal2.whl", hash = "sha256:1d819553730d3c2724582124aee8a03c846ec4362ded1034c16fb3ef309264e6"},
    {file = "kiwisolver-1.3.2-cp310-cp310-macosx_10_9_x86_64.whl", hash = "sha256:8d93a1095f83e908fc253f2fb569c2711414c0bfd451cab580466465b235b470"},
    {file = "kiwisolver-1.3.2-cp310-cp310-macosx_11_0_arm64.whl", hash = "sha256:c4550a359c5157aaf8507e6820d98682872b9100ce7607f8aa070b4b8af6c298"},
    {file = "kiwisolver-1.3.2-cp310-cp310-manylinux_2_12_i686.manylinux2010_i686.whl", hash = "sha256:2210f28778c7d2ee13f3c2a20a3a22db889e75f4ec13a21072eabb5693801e84"},
    {file = "kiwisolver-1.3.2-cp310-cp310-manylinux_2_12_x86_64.manylinux2010_x86_64.whl", hash = "sha256:82f49c5a79d3839bc8f38cb5f4bfc87e15f04cbafa5fbd12fb32c941cb529cfb"},
    {file = "kiwisolver-1.3.2-cp310-cp310-manylinux_2_17_aarch64.manylinux2014_aarch64.whl", hash = "sha256:9661a04ca3c950a8ac8c47f53cbc0b530bce1b52f516a1e87b7736fec24bfff0"},
    {file = "kiwisolver-1.3.2-cp310-cp310-manylinux_2_17_ppc64le.manylinux2014_ppc64le.whl", hash = "sha256:2ddb500a2808c100e72c075cbb00bf32e62763c82b6a882d403f01a119e3f402"},
    {file = "kiwisolver-1.3.2-cp310-cp310-manylinux_2_17_s390x.manylinux2014_s390x.whl", hash = "sha256:72be6ebb4e92520b9726d7146bc9c9b277513a57a38efcf66db0620aec0097e0"},
    {file = "kiwisolver-1.3.2-cp310-cp310-win32.whl", hash = "sha256:83d2c9db5dfc537d0171e32de160461230eb14663299b7e6d18ca6dca21e4977"},
    {file = "kiwisolver-1.3.2-cp310-cp310-win_amd64.whl", hash = "sha256:cba430db673c29376135e695c6e2501c44c256a81495da849e85d1793ee975ad"},
    {file = "kiwisolver-1.3.2-cp37-cp37m-macosx_10_9_x86_64.whl", hash = "sha256:4116ba9a58109ed5e4cb315bdcbff9838f3159d099ba5259c7c7fb77f8537492"},
    {file = "kiwisolver-1.3.2-cp37-cp37m-manylinux_2_17_aarch64.manylinux2014_aarch64.whl", hash = "sha256:19554bd8d54cf41139f376753af1a644b63c9ca93f8f72009d50a2080f870f77"},
    {file = "kiwisolver-1.3.2-cp37-cp37m-manylinux_2_17_ppc64le.manylinux2014_ppc64le.whl", hash = "sha256:a7a4cf5bbdc861987a7745aed7a536c6405256853c94abc9f3287c3fa401b174"},
    {file = "kiwisolver-1.3.2-cp37-cp37m-manylinux_2_17_s390x.manylinux2014_s390x.whl", hash = "sha256:0007840186bacfaa0aba4466d5890334ea5938e0bb7e28078a0eb0e63b5b59d5"},
    {file = "kiwisolver-1.3.2-cp37-cp37m-manylinux_2_5_i686.manylinux1_i686.whl", hash = "sha256:ec2eba188c1906b05b9b49ae55aae4efd8150c61ba450e6721f64620c50b59eb"},
    {file = "kiwisolver-1.3.2-cp37-cp37m-manylinux_2_5_x86_64.manylinux1_x86_64.whl", hash = "sha256:3dbb3cea20b4af4f49f84cffaf45dd5f88e8594d18568e0225e6ad9dec0e7967"},
    {file = "kiwisolver-1.3.2-cp37-cp37m-win32.whl", hash = "sha256:5326ddfacbe51abf9469fe668944bc2e399181a2158cb5d45e1d40856b2a0589"},
    {file = "kiwisolver-1.3.2-cp37-cp37m-win_amd64.whl", hash = "sha256:c6572c2dab23c86a14e82c245473d45b4c515314f1f859e92608dcafbd2f19b8"},
    {file = "kiwisolver-1.3.2-cp38-cp38-macosx_10_9_universal2.whl", hash = "sha256:b5074fb09429f2b7bc82b6fb4be8645dcbac14e592128beeff5461dcde0af09f"},
    {file = "kiwisolver-1.3.2-cp38-cp38-macosx_10_9_x86_64.whl", hash = "sha256:22521219ca739654a296eea6d4367703558fba16f98688bd8ce65abff36eaa84"},
    {file = "kiwisolver-1.3.2-cp38-cp38-macosx_11_0_arm64.whl", hash = "sha256:c358721aebd40c243894298f685a19eb0491a5c3e0b923b9f887ef1193ddf829"},
    {file = "kiwisolver-1.3.2-cp38-cp38-manylinux_2_17_aarch64.manylinux2014_aarch64.whl", hash = "sha256:7ba5a1041480c6e0a8b11a9544d53562abc2d19220bfa14133e0cdd9967e97af"},
    {file = "kiwisolver-1.3.2-cp38-cp38-manylinux_2_17_ppc64le.manylinux2014_ppc64le.whl", hash = "sha256:44e6adf67577dbdfa2d9f06db9fbc5639afefdb5bf2b4dfec25c3a7fbc619536"},
    {file = "kiwisolver-1.3.2-cp38-cp38-manylinux_2_17_s390x.manylinux2014_s390x.whl", hash = "sha256:1d45d1c74f88b9f41062716c727f78f2a59a5476ecbe74956fafb423c5c87a76"},
    {file = "kiwisolver-1.3.2-cp38-cp38-manylinux_2_5_i686.manylinux1_i686.whl", hash = "sha256:70adc3658138bc77a36ce769f5f183169bc0a2906a4f61f09673f7181255ac9b"},
    {file = "kiwisolver-1.3.2-cp38-cp38-manylinux_2_5_x86_64.manylinux1_x86_64.whl", hash = "sha256:b6a5431940f28b6de123de42f0eb47b84a073ee3c3345dc109ad550a3307dd28"},
    {file = "kiwisolver-1.3.2-cp38-cp38-win32.whl", hash = "sha256:ee040a7de8d295dbd261ef2d6d3192f13e2b08ec4a954de34a6fb8ff6422e24c"},
    {file = "kiwisolver-1.3.2-cp38-cp38-win_amd64.whl", hash = "sha256:8dc3d842fa41a33fe83d9f5c66c0cc1f28756530cd89944b63b072281e852031"},
    {file = "kiwisolver-1.3.2-cp39-cp39-macosx_10_9_universal2.whl", hash = "sha256:a498bcd005e8a3fedd0022bb30ee0ad92728154a8798b703f394484452550507"},
    {file = "kiwisolver-1.3.2-cp39-cp39-macosx_10_9_x86_64.whl", hash = "sha256:80efd202108c3a4150e042b269f7c78643420cc232a0a771743bb96b742f838f"},
    {file = "kiwisolver-1.3.2-cp39-cp39-macosx_11_0_arm64.whl", hash = "sha256:f8eb7b6716f5b50e9c06207a14172cf2de201e41912ebe732846c02c830455b9"},
    {file = "kiwisolver-1.3.2-cp39-cp39-manylinux_2_12_i686.manylinux2010_i686.whl", hash = "sha256:f441422bb313ab25de7b3dbfd388e790eceb76ce01a18199ec4944b369017009"},
    {file = "kiwisolver-1.3.2-cp39-cp39-manylinux_2_12_x86_64.manylinux2010_x86_64.whl", hash = "sha256:30fa008c172355c7768159983a7270cb23838c4d7db73d6c0f6b60dde0d432c6"},
    {file = "kiwisolver-1.3.2-cp39-cp39-manylinux_2_17_aarch64.manylinux2014_aarch64.whl", hash = "sha256:2f8f6c8f4f1cff93ca5058d6ec5f0efda922ecb3f4c5fb76181f327decff98b8"},
    {file = "kiwisolver-1.3.2-cp39-cp39-manylinux_2_17_ppc64le.manylinux2014_ppc64le.whl", hash = "sha256:ba677bcaff9429fd1bf01648ad0901cea56c0d068df383d5f5856d88221fe75b"},
    {file = "kiwisolver-1.3.2-cp39-cp39-manylinux_2_17_s390x.manylinux2014_s390x.whl", hash = "sha256:7843b1624d6ccca403a610d1277f7c28ad184c5aa88a1750c1a999754e65b439"},
    {file = "kiwisolver-1.3.2-cp39-cp39-win32.whl", hash = "sha256:e6f5eb2f53fac7d408a45fbcdeda7224b1cfff64919d0f95473420a931347ae9"},
    {file = "kiwisolver-1.3.2-cp39-cp39-win_amd64.whl", hash = "sha256:eedd3b59190885d1ebdf6c5e0ca56828beb1949b4dfe6e5d0256a461429ac386"},
    {file = "kiwisolver-1.3.2-pp37-pypy37_pp73-macosx_10_9_x86_64.whl", hash = "sha256:dedc71c8eb9c5096037766390172c34fb86ef048b8e8958b4e484b9e505d66bc"},
    {file = "kiwisolver-1.3.2-pp37-pypy37_pp73-manylinux_2_12_i686.manylinux2010_i686.whl", hash = "sha256:bf7eb45d14fc036514c09554bf983f2a72323254912ed0c3c8e697b62c4c158f"},
    {file = "kiwisolver-1.3.2-pp37-pypy37_pp73-manylinux_2_12_x86_64.manylinux2010_x86_64.whl", hash = "sha256:2b65bd35f3e06a47b5c30ea99e0c2b88f72c6476eedaf8cfbc8e66adb5479dcf"},
    {file = "kiwisolver-1.3.2-pp37-pypy37_pp73-manylinux_2_17_aarch64.manylinux2014_aarch64.whl", hash = "sha256:25405f88a37c5f5bcba01c6e350086d65e7465fd1caaf986333d2a045045a223"},
    {file = "kiwisolver-1.3.2-pp37-pypy37_pp73-win_amd64.whl", hash = "sha256:bcadb05c3d4794eb9eee1dddf1c24215c92fb7b55a80beae7a60530a91060560"},
    {file = "kiwisolver-1.3.2.tar.gz", hash = "sha256:fc4453705b81d03568d5b808ad8f09c77c47534f6ac2e72e733f9ca4714aa75c"},
]
lazy-object-proxy = [
    {file = "lazy-object-proxy-1.6.0.tar.gz", hash = "sha256:489000d368377571c6f982fba6497f2aa13c6d1facc40660963da62f5c379726"},
    {file = "lazy_object_proxy-1.6.0-cp27-cp27m-macosx_10_14_x86_64.whl", hash = "sha256:c6938967f8528b3668622a9ed3b31d145fab161a32f5891ea7b84f6b790be05b"},
    {file = "lazy_object_proxy-1.6.0-cp27-cp27m-win32.whl", hash = "sha256:ebfd274dcd5133e0afae738e6d9da4323c3eb021b3e13052d8cbd0e457b1256e"},
    {file = "lazy_object_proxy-1.6.0-cp27-cp27m-win_amd64.whl", hash = "sha256:ed361bb83436f117f9917d282a456f9e5009ea12fd6de8742d1a4752c3017e93"},
    {file = "lazy_object_proxy-1.6.0-cp27-cp27mu-manylinux1_x86_64.whl", hash = "sha256:d900d949b707778696fdf01036f58c9876a0d8bfe116e8d220cfd4b15f14e741"},
    {file = "lazy_object_proxy-1.6.0-cp36-cp36m-manylinux1_x86_64.whl", hash = "sha256:5743a5ab42ae40caa8421b320ebf3a998f89c85cdc8376d6b2e00bd12bd1b587"},
    {file = "lazy_object_proxy-1.6.0-cp36-cp36m-manylinux2014_aarch64.whl", hash = "sha256:bf34e368e8dd976423396555078def5cfc3039ebc6fc06d1ae2c5a65eebbcde4"},
    {file = "lazy_object_proxy-1.6.0-cp36-cp36m-win32.whl", hash = "sha256:b579f8acbf2bdd9ea200b1d5dea36abd93cabf56cf626ab9c744a432e15c815f"},
    {file = "lazy_object_proxy-1.6.0-cp36-cp36m-win_amd64.whl", hash = "sha256:4f60460e9f1eb632584c9685bccea152f4ac2130e299784dbaf9fae9f49891b3"},
    {file = "lazy_object_proxy-1.6.0-cp37-cp37m-manylinux1_x86_64.whl", hash = "sha256:d7124f52f3bd259f510651450e18e0fd081ed82f3c08541dffc7b94b883aa981"},
    {file = "lazy_object_proxy-1.6.0-cp37-cp37m-manylinux2014_aarch64.whl", hash = "sha256:22ddd618cefe54305df49e4c069fa65715be4ad0e78e8d252a33debf00f6ede2"},
    {file = "lazy_object_proxy-1.6.0-cp37-cp37m-win32.whl", hash = "sha256:9d397bf41caad3f489e10774667310d73cb9c4258e9aed94b9ec734b34b495fd"},
    {file = "lazy_object_proxy-1.6.0-cp37-cp37m-win_amd64.whl", hash = "sha256:24a5045889cc2729033b3e604d496c2b6f588c754f7a62027ad4437a7ecc4837"},
    {file = "lazy_object_proxy-1.6.0-cp38-cp38-manylinux1_x86_64.whl", hash = "sha256:17e0967ba374fc24141738c69736da90e94419338fd4c7c7bef01ee26b339653"},
    {file = "lazy_object_proxy-1.6.0-cp38-cp38-manylinux2014_aarch64.whl", hash = "sha256:410283732af311b51b837894fa2f24f2c0039aa7f220135192b38fcc42bd43d3"},
    {file = "lazy_object_proxy-1.6.0-cp38-cp38-win32.whl", hash = "sha256:85fb7608121fd5621cc4377a8961d0b32ccf84a7285b4f1d21988b2eae2868e8"},
    {file = "lazy_object_proxy-1.6.0-cp38-cp38-win_amd64.whl", hash = "sha256:d1c2676e3d840852a2de7c7d5d76407c772927addff8d742b9808fe0afccebdf"},
    {file = "lazy_object_proxy-1.6.0-cp39-cp39-macosx_10_14_x86_64.whl", hash = "sha256:b865b01a2e7f96db0c5d12cfea590f98d8c5ba64ad222300d93ce6ff9138bcad"},
    {file = "lazy_object_proxy-1.6.0-cp39-cp39-manylinux1_x86_64.whl", hash = "sha256:4732c765372bd78a2d6b2150a6e99d00a78ec963375f236979c0626b97ed8e43"},
    {file = "lazy_object_proxy-1.6.0-cp39-cp39-manylinux2014_aarch64.whl", hash = "sha256:9698110e36e2df951c7c36b6729e96429c9c32b3331989ef19976592c5f3c77a"},
    {file = "lazy_object_proxy-1.6.0-cp39-cp39-win32.whl", hash = "sha256:1fee665d2638491f4d6e55bd483e15ef21f6c8c2095f235fef72601021e64f61"},
    {file = "lazy_object_proxy-1.6.0-cp39-cp39-win_amd64.whl", hash = "sha256:f5144c75445ae3ca2057faac03fda5a902eff196702b0a24daf1d6ce0650514b"},
]
markdown = [
    {file = "Markdown-3.3.4-py3-none-any.whl", hash = "sha256:96c3ba1261de2f7547b46a00ea8463832c921d3f9d6aba3f255a6f71386db20c"},
    {file = "Markdown-3.3.4.tar.gz", hash = "sha256:31b5b491868dcc87d6c24b7e3d19a0d730d59d3e46f4eea6430a321bed387a49"},
]
markupsafe = [
    {file = "MarkupSafe-2.0.1-cp310-cp310-macosx_10_9_universal2.whl", hash = "sha256:d8446c54dc28c01e5a2dbac5a25f071f6653e6e40f3a8818e8b45d790fe6ef53"},
    {file = "MarkupSafe-2.0.1-cp310-cp310-macosx_10_9_x86_64.whl", hash = "sha256:36bc903cbb393720fad60fc28c10de6acf10dc6cc883f3e24ee4012371399a38"},
    {file = "MarkupSafe-2.0.1-cp310-cp310-manylinux_2_17_aarch64.manylinux2014_aarch64.whl", hash = "sha256:2d7d807855b419fc2ed3e631034685db6079889a1f01d5d9dac950f764da3dad"},
    {file = "MarkupSafe-2.0.1-cp310-cp310-manylinux_2_5_i686.manylinux1_i686.manylinux_2_12_i686.manylinux2010_i686.whl", hash = "sha256:add36cb2dbb8b736611303cd3bfcee00afd96471b09cda130da3581cbdc56a6d"},
    {file = "MarkupSafe-2.0.1-cp310-cp310-manylinux_2_5_x86_64.manylinux1_x86_64.manylinux_2_12_x86_64.manylinux2010_x86_64.whl", hash = "sha256:168cd0a3642de83558a5153c8bd34f175a9a6e7f6dc6384b9655d2697312a646"},
    {file = "MarkupSafe-2.0.1-cp310-cp310-win32.whl", hash = "sha256:99df47edb6bda1249d3e80fdabb1dab8c08ef3975f69aed437cb69d0a5de1e28"},
    {file = "MarkupSafe-2.0.1-cp310-cp310-win_amd64.whl", hash = "sha256:e0f138900af21926a02425cf736db95be9f4af72ba1bb21453432a07f6082134"},
    {file = "MarkupSafe-2.0.1-cp36-cp36m-macosx_10_9_x86_64.whl", hash = "sha256:f9081981fe268bd86831e5c75f7de206ef275defcb82bc70740ae6dc507aee51"},
    {file = "MarkupSafe-2.0.1-cp36-cp36m-manylinux1_i686.whl", hash = "sha256:0955295dd5eec6cb6cc2fe1698f4c6d84af2e92de33fbcac4111913cd100a6ff"},
    {file = "MarkupSafe-2.0.1-cp36-cp36m-manylinux1_x86_64.whl", hash = "sha256:0446679737af14f45767963a1a9ef7620189912317d095f2d9ffa183a4d25d2b"},
    {file = "MarkupSafe-2.0.1-cp36-cp36m-manylinux2010_i686.whl", hash = "sha256:f826e31d18b516f653fe296d967d700fddad5901ae07c622bb3705955e1faa94"},
    {file = "MarkupSafe-2.0.1-cp36-cp36m-manylinux2010_x86_64.whl", hash = "sha256:fa130dd50c57d53368c9d59395cb5526eda596d3ffe36666cd81a44d56e48872"},
    {file = "MarkupSafe-2.0.1-cp36-cp36m-manylinux2014_aarch64.whl", hash = "sha256:905fec760bd2fa1388bb5b489ee8ee5f7291d692638ea5f67982d968366bef9f"},
    {file = "MarkupSafe-2.0.1-cp36-cp36m-manylinux_2_17_aarch64.manylinux2014_aarch64.whl", hash = "sha256:bf5d821ffabf0ef3533c39c518f3357b171a1651c1ff6827325e4489b0e46c3c"},
    {file = "MarkupSafe-2.0.1-cp36-cp36m-manylinux_2_5_i686.manylinux1_i686.manylinux_2_12_i686.manylinux2010_i686.whl", hash = "sha256:0d4b31cc67ab36e3392bbf3862cfbadac3db12bdd8b02a2731f509ed5b829724"},
    {file = "MarkupSafe-2.0.1-cp36-cp36m-manylinux_2_5_x86_64.manylinux1_x86_64.manylinux_2_12_x86_64.manylinux2010_x86_64.whl", hash = "sha256:baa1a4e8f868845af802979fcdbf0bb11f94f1cb7ced4c4b8a351bb60d108145"},
    {file = "MarkupSafe-2.0.1-cp36-cp36m-win32.whl", hash = "sha256:6c4ca60fa24e85fe25b912b01e62cb969d69a23a5d5867682dd3e80b5b02581d"},
    {file = "MarkupSafe-2.0.1-cp36-cp36m-win_amd64.whl", hash = "sha256:b2f4bf27480f5e5e8ce285a8c8fd176c0b03e93dcc6646477d4630e83440c6a9"},
    {file = "MarkupSafe-2.0.1-cp37-cp37m-macosx_10_9_x86_64.whl", hash = "sha256:0717a7390a68be14b8c793ba258e075c6f4ca819f15edfc2a3a027c823718567"},
    {file = "MarkupSafe-2.0.1-cp37-cp37m-manylinux1_i686.whl", hash = "sha256:6557b31b5e2c9ddf0de32a691f2312a32f77cd7681d8af66c2692efdbef84c18"},
    {file = "MarkupSafe-2.0.1-cp37-cp37m-manylinux1_x86_64.whl", hash = "sha256:49e3ceeabbfb9d66c3aef5af3a60cc43b85c33df25ce03d0031a608b0a8b2e3f"},
    {file = "MarkupSafe-2.0.1-cp37-cp37m-manylinux2010_i686.whl", hash = "sha256:d7f9850398e85aba693bb640262d3611788b1f29a79f0c93c565694658f4071f"},
    {file = "MarkupSafe-2.0.1-cp37-cp37m-manylinux2010_x86_64.whl", hash = "sha256:6a7fae0dd14cf60ad5ff42baa2e95727c3d81ded453457771d02b7d2b3f9c0c2"},
    {file = "MarkupSafe-2.0.1-cp37-cp37m-manylinux2014_aarch64.whl", hash = "sha256:b7f2d075102dc8c794cbde1947378051c4e5180d52d276987b8d28a3bd58c17d"},
    {file = "MarkupSafe-2.0.1-cp37-cp37m-manylinux_2_17_aarch64.manylinux2014_aarch64.whl", hash = "sha256:e9936f0b261d4df76ad22f8fee3ae83b60d7c3e871292cd42f40b81b70afae85"},
    {file = "MarkupSafe-2.0.1-cp37-cp37m-manylinux_2_5_i686.manylinux1_i686.manylinux_2_12_i686.manylinux2010_i686.whl", hash = "sha256:2a7d351cbd8cfeb19ca00de495e224dea7e7d919659c2841bbb7f420ad03e2d6"},
    {file = "MarkupSafe-2.0.1-cp37-cp37m-manylinux_2_5_x86_64.manylinux1_x86_64.manylinux_2_12_x86_64.manylinux2010_x86_64.whl", hash = "sha256:60bf42e36abfaf9aff1f50f52644b336d4f0a3fd6d8a60ca0d054ac9f713a864"},
    {file = "MarkupSafe-2.0.1-cp37-cp37m-win32.whl", hash = "sha256:a30e67a65b53ea0a5e62fe23682cfe22712e01f453b95233b25502f7c61cb415"},
    {file = "MarkupSafe-2.0.1-cp37-cp37m-win_amd64.whl", hash = "sha256:611d1ad9a4288cf3e3c16014564df047fe08410e628f89805e475368bd304914"},
    {file = "MarkupSafe-2.0.1-cp38-cp38-macosx_10_9_universal2.whl", hash = "sha256:5bb28c636d87e840583ee3adeb78172efc47c8b26127267f54a9c0ec251d41a9"},
    {file = "MarkupSafe-2.0.1-cp38-cp38-macosx_10_9_x86_64.whl", hash = "sha256:be98f628055368795d818ebf93da628541e10b75b41c559fdf36d104c5787066"},
    {file = "MarkupSafe-2.0.1-cp38-cp38-manylinux1_i686.whl", hash = "sha256:1d609f577dc6e1aa17d746f8bd3c31aa4d258f4070d61b2aa5c4166c1539de35"},
    {file = "MarkupSafe-2.0.1-cp38-cp38-manylinux1_x86_64.whl", hash = "sha256:7d91275b0245b1da4d4cfa07e0faedd5b0812efc15b702576d103293e252af1b"},
    {file = "MarkupSafe-2.0.1-cp38-cp38-manylinux2010_i686.whl", hash = "sha256:01a9b8ea66f1658938f65b93a85ebe8bc016e6769611be228d797c9d998dd298"},
    {file = "MarkupSafe-2.0.1-cp38-cp38-manylinux2010_x86_64.whl", hash = "sha256:47ab1e7b91c098ab893b828deafa1203de86d0bc6ab587b160f78fe6c4011f75"},
    {file = "MarkupSafe-2.0.1-cp38-cp38-manylinux2014_aarch64.whl", hash = "sha256:97383d78eb34da7e1fa37dd273c20ad4320929af65d156e35a5e2d89566d9dfb"},
    {file = "MarkupSafe-2.0.1-cp38-cp38-manylinux_2_17_aarch64.manylinux2014_aarch64.whl", hash = "sha256:6fcf051089389abe060c9cd7caa212c707e58153afa2c649f00346ce6d260f1b"},
    {file = "MarkupSafe-2.0.1-cp38-cp38-manylinux_2_5_i686.manylinux1_i686.manylinux_2_12_i686.manylinux2010_i686.whl", hash = "sha256:5855f8438a7d1d458206a2466bf82b0f104a3724bf96a1c781ab731e4201731a"},
    {file = "MarkupSafe-2.0.1-cp38-cp38-manylinux_2_5_x86_64.manylinux1_x86_64.manylinux_2_12_x86_64.manylinux2010_x86_64.whl", hash = "sha256:3dd007d54ee88b46be476e293f48c85048603f5f516008bee124ddd891398ed6"},
    {file = "MarkupSafe-2.0.1-cp38-cp38-win32.whl", hash = "sha256:023cb26ec21ece8dc3907c0e8320058b2e0cb3c55cf9564da612bc325bed5e64"},
    {file = "MarkupSafe-2.0.1-cp38-cp38-win_amd64.whl", hash = "sha256:984d76483eb32f1bcb536dc27e4ad56bba4baa70be32fa87152832cdd9db0833"},
    {file = "MarkupSafe-2.0.1-cp39-cp39-macosx_10_9_universal2.whl", hash = "sha256:2ef54abee730b502252bcdf31b10dacb0a416229b72c18b19e24a4509f273d26"},
    {file = "MarkupSafe-2.0.1-cp39-cp39-macosx_10_9_x86_64.whl", hash = "sha256:3c112550557578c26af18a1ccc9e090bfe03832ae994343cfdacd287db6a6ae7"},
    {file = "MarkupSafe-2.0.1-cp39-cp39-manylinux1_i686.whl", hash = "sha256:53edb4da6925ad13c07b6d26c2a852bd81e364f95301c66e930ab2aef5b5ddd8"},
    {file = "MarkupSafe-2.0.1-cp39-cp39-manylinux1_x86_64.whl", hash = "sha256:f5653a225f31e113b152e56f154ccbe59eeb1c7487b39b9d9f9cdb58e6c79dc5"},
    {file = "MarkupSafe-2.0.1-cp39-cp39-manylinux2010_i686.whl", hash = "sha256:4efca8f86c54b22348a5467704e3fec767b2db12fc39c6d963168ab1d3fc9135"},
    {file = "MarkupSafe-2.0.1-cp39-cp39-manylinux2010_x86_64.whl", hash = "sha256:ab3ef638ace319fa26553db0624c4699e31a28bb2a835c5faca8f8acf6a5a902"},
    {file = "MarkupSafe-2.0.1-cp39-cp39-manylinux2014_aarch64.whl", hash = "sha256:f8ba0e8349a38d3001fae7eadded3f6606f0da5d748ee53cc1dab1d6527b9509"},
    {file = "MarkupSafe-2.0.1-cp39-cp39-manylinux_2_17_aarch64.manylinux2014_aarch64.whl", hash = "sha256:c47adbc92fc1bb2b3274c4b3a43ae0e4573d9fbff4f54cd484555edbf030baf1"},
    {file = "MarkupSafe-2.0.1-cp39-cp39-manylinux_2_5_i686.manylinux1_i686.manylinux_2_12_i686.manylinux2010_i686.whl", hash = "sha256:37205cac2a79194e3750b0af2a5720d95f786a55ce7df90c3af697bfa100eaac"},
    {file = "MarkupSafe-2.0.1-cp39-cp39-manylinux_2_5_x86_64.manylinux1_x86_64.manylinux_2_12_x86_64.manylinux2010_x86_64.whl", hash = "sha256:1f2ade76b9903f39aa442b4aadd2177decb66525062db244b35d71d0ee8599b6"},
    {file = "MarkupSafe-2.0.1-cp39-cp39-win32.whl", hash = "sha256:10f82115e21dc0dfec9ab5c0223652f7197feb168c940f3ef61563fc2d6beb74"},
    {file = "MarkupSafe-2.0.1-cp39-cp39-win_amd64.whl", hash = "sha256:693ce3f9e70a6cf7d2fb9e6c9d8b204b6b39897a2c4a1aa65728d5ac97dcc1d8"},
    {file = "MarkupSafe-2.0.1.tar.gz", hash = "sha256:594c67807fb16238b30c44bdf74f36c02cdf22d1c8cda91ef8a0ed8dabf5620a"},
]
matplotlib = [
    {file = "matplotlib-3.4.3-cp37-cp37m-macosx_10_9_x86_64.whl", hash = "sha256:5c988bb43414c7c2b0a31bd5187b4d27fd625c080371b463a6d422047df78913"},
    {file = "matplotlib-3.4.3-cp37-cp37m-manylinux1_i686.whl", hash = "sha256:f1c5efc278d996af8a251b2ce0b07bbeccb821f25c8c9846bdcb00ffc7f158aa"},
    {file = "matplotlib-3.4.3-cp37-cp37m-manylinux1_x86_64.whl", hash = "sha256:eeb1859efe7754b1460e1d4991bbd4a60a56f366bc422ef3a9c5ae05f0bc70b5"},
    {file = "matplotlib-3.4.3-cp37-cp37m-manylinux2014_aarch64.whl", hash = "sha256:844a7b0233e4ff7fba57e90b8799edaa40b9e31e300b8d5efc350937fa8b1bea"},
    {file = "matplotlib-3.4.3-cp37-cp37m-win32.whl", hash = "sha256:85f0c9cf724715e75243a7b3087cf4a3de056b55e05d4d76cc58d610d62894f3"},
    {file = "matplotlib-3.4.3-cp37-cp37m-win_amd64.whl", hash = "sha256:c70b6311dda3e27672f1bf48851a0de816d1ca6aaf3d49365fbdd8e959b33d2b"},
    {file = "matplotlib-3.4.3-cp38-cp38-macosx_10_9_x86_64.whl", hash = "sha256:b884715a59fec9ad3b6048ecf3860f3b2ce965e676ef52593d6fa29abcf7d330"},
    {file = "matplotlib-3.4.3-cp38-cp38-manylinux1_i686.whl", hash = "sha256:a78a3b51f29448c7f4d4575e561f6b0dbb8d01c13c2046ab6c5220eb25c06506"},
    {file = "matplotlib-3.4.3-cp38-cp38-manylinux1_x86_64.whl", hash = "sha256:6a724e3a48a54b8b6e7c4ae38cd3d07084508fa47c410c8757e9db9791421838"},
    {file = "matplotlib-3.4.3-cp38-cp38-manylinux2014_aarch64.whl", hash = "sha256:48e1e0859b54d5f2e29bb78ca179fd59b971c6ceb29977fb52735bfd280eb0f5"},
    {file = "matplotlib-3.4.3-cp38-cp38-win32.whl", hash = "sha256:01c9de93a2ca0d128c9064f23709362e7fefb34910c7c9e0b8ab0de8258d5eda"},
    {file = "matplotlib-3.4.3-cp38-cp38-win_amd64.whl", hash = "sha256:ebfb01a65c3f5d53a8c2a8133fec2b5221281c053d944ae81ff5822a68266617"},
    {file = "matplotlib-3.4.3-cp39-cp39-macosx_10_9_x86_64.whl", hash = "sha256:b8b53f336a4688cfce615887505d7e41fd79b3594bf21dd300531a4f5b4f746a"},
    {file = "matplotlib-3.4.3-cp39-cp39-manylinux1_i686.whl", hash = "sha256:fcd6f1954943c0c192bfbebbac263f839d7055409f1173f80d8b11a224d236da"},
    {file = "matplotlib-3.4.3-cp39-cp39-manylinux1_x86_64.whl", hash = "sha256:6be8df61b1626e1a142c57e065405e869e9429b4a6dab4a324757d0dc4d42235"},
    {file = "matplotlib-3.4.3-cp39-cp39-manylinux2014_aarch64.whl", hash = "sha256:41b6e307458988891fcdea2d8ecf84a8c92d53f84190aa32da65f9505546e684"},
    {file = "matplotlib-3.4.3-cp39-cp39-win32.whl", hash = "sha256:f72657f1596199dc1e4e7a10f52a4784ead8a711f4e5b59bea95bdb97cf0e4fd"},
    {file = "matplotlib-3.4.3-cp39-cp39-win_amd64.whl", hash = "sha256:f15edcb0629a0801738925fe27070480f446fcaa15de65946ff946ad99a59a40"},
    {file = "matplotlib-3.4.3-pp37-pypy37_pp73-macosx_10_9_x86_64.whl", hash = "sha256:556965514b259204637c360d213de28d43a1f4aed1eca15596ce83f768c5a56f"},
    {file = "matplotlib-3.4.3-pp37-pypy37_pp73-manylinux2010_x86_64.whl", hash = "sha256:54a026055d5f8614f184e588f6e29064019a0aa8448450214c0b60926d62d919"},
    {file = "matplotlib-3.4.3.tar.gz", hash = "sha256:fc4f526dfdb31c9bd6b8ca06bf9fab663ca12f3ec9cdf4496fb44bc680140318"},
]
matplotlib-inline = [
    {file = "matplotlib-inline-0.1.2.tar.gz", hash = "sha256:f41d5ff73c9f5385775d5c0bc13b424535c8402fe70ea8210f93e11f3683993e"},
    {file = "matplotlib_inline-0.1.2-py3-none-any.whl", hash = "sha256:5cf1176f554abb4fa98cb362aa2b55c500147e4bdbb07e3fda359143e1da0811"},
]
mccabe = [
    {file = "mccabe-0.6.1-py2.py3-none-any.whl", hash = "sha256:ab8a6258860da4b6677da4bd2fe5dc2c659cff31b3ee4f7f5d64e79735b80d42"},
    {file = "mccabe-0.6.1.tar.gz", hash = "sha256:dd8d182285a0fe56bace7f45b5e7d1a6ebcbf524e8f3bd87eb0f125271b8831f"},
]
meshzoo = [
    {file = "meshzoo-0.7.5-py3-none-any.whl", hash = "sha256:09b6515c98851d7c86404ab9c73deee5012840dabbed0c2e06f3dde0636fafe9"},
    {file = "meshzoo-0.7.5.tar.gz", hash = "sha256:3aa5250cd6a3afa2e90879721046a2ad495149d5c09fb12a5129d96b82002283"},
]
mistune = [
    {file = "mistune-0.8.4-py2.py3-none-any.whl", hash = "sha256:88a1051873018da288eee8538d476dffe1262495144b33ecb586c4ab266bb8d4"},
    {file = "mistune-0.8.4.tar.gz", hash = "sha256:59a3429db53c50b5c6bcc8a07f8848cb00d7dc8bdb431a4ab41920d201d4756e"},
]
more-itertools = [
    {file = "more-itertools-8.9.0.tar.gz", hash = "sha256:8c746e0d09871661520da4f1241ba6b908dc903839733c8203b552cffaf173bd"},
    {file = "more_itertools-8.9.0-py3-none-any.whl", hash = "sha256:70401259e46e216056367a0a6034ee3d3f95e0bf59d3aa6a4eb77837171ed996"},
]
mslex = [
    {file = "mslex-0.3.0-py2.py3-none-any.whl", hash = "sha256:380cb14abf8fabf40e56df5c8b21a6d533dc5cbdcfe42406bbf08dda8f42e42a"},
    {file = "mslex-0.3.0.tar.gz", hash = "sha256:4a1ac3f25025cad78ad2fe499dd16d42759f7a3801645399cce5c404415daa97"},
]
multipledispatch = [
    {file = "multipledispatch-0.6.0-py2-none-any.whl", hash = "sha256:407e6d8c5fa27075968ba07c4db3ef5f02bea4e871e959570eeb69ee39a6565b"},
    {file = "multipledispatch-0.6.0-py3-none-any.whl", hash = "sha256:a55c512128fb3f7c2efd2533f2550accb93c35f1045242ef74645fc92a2c3cba"},
    {file = "multipledispatch-0.6.0.tar.gz", hash = "sha256:a7ab1451fd0bf9b92cab3edbd7b205622fb767aeefb4fb536c2e3de9e0a38bea"},
]
mypy = [
    {file = "mypy-0.711-cp35-cp35m-macosx_10_6_x86_64.macosx_10_9_intel.macosx_10_9_x86_64.macosx_10_10_intel.macosx_10_10_x86_64.whl", hash = "sha256:3d4f551466a76e278187ec3a5b26cfb50f72f6760b749aa00ac69a6f9c99898d"},
    {file = "mypy-0.711-cp35-cp35m-manylinux1_x86_64.whl", hash = "sha256:d6ff850e2ba18b2db7704897c8f2f1384478e3b75ad292ec06196bf7794f3a40"},
    {file = "mypy-0.711-cp35-cp35m-win_amd64.whl", hash = "sha256:23e24bc1683a36f39dee67d8ac74ea414654642eee26d420bada95b8ee8c9095"},
    {file = "mypy-0.711-cp36-cp36m-macosx_10_6_x86_64.macosx_10_9_intel.macosx_10_9_x86_64.macosx_10_10_intel.macosx_10_10_x86_64.whl", hash = "sha256:e2b9ee6f648ce72d6741925a47c88c2391168ef973b6f74f17969450c5b1ffdd"},
    {file = "mypy-0.711-cp36-cp36m-manylinux1_x86_64.whl", hash = "sha256:2b38e64c52a8968df4ebcae0ddba4a54eb94d184695dd4e54e14509a9389b78c"},
    {file = "mypy-0.711-cp36-cp36m-win_amd64.whl", hash = "sha256:e13b1bb8785d7f785e0b88873f1c21cda58ceba9ce1153b58cbfa24b09a111d5"},
    {file = "mypy-0.711-cp37-cp37m-macosx_10_6_x86_64.macosx_10_9_intel.macosx_10_9_x86_64.macosx_10_10_intel.macosx_10_10_x86_64.whl", hash = "sha256:56f981d246010ba21cac6b2455eaecfaf68fc8a5663d865b26c8e579c36f751d"},
    {file = "mypy-0.711-cp37-cp37m-manylinux1_x86_64.whl", hash = "sha256:12d18bd7fc642c5d54b1bb62dde813a7e2ab79b32ee11ff206ac387c68fc2ad4"},
    {file = "mypy-0.711-cp37-cp37m-win_amd64.whl", hash = "sha256:53d5dacb8d844e50be698830509aa592b093547e7ab90aee63eb23db61109007"},
    {file = "mypy-0.711-py3-none-any.whl", hash = "sha256:8c57f6f59f1e8479d9fc6e1bf034353e54626ed64e32394c613afc493a441dc1"},
    {file = "mypy-0.711.tar.gz", hash = "sha256:bbed4a593d87476b592d52867ef86da2155ccd0becf0c4c02e6567d842e43368"},
]
mypy-extensions = [
    {file = "mypy_extensions-0.4.3-py2.py3-none-any.whl", hash = "sha256:090fedd75945a69ae91ce1303b5824f428daf5a028d2f6ab8a299250a846f15d"},
    {file = "mypy_extensions-0.4.3.tar.gz", hash = "sha256:2d82818f5bb3e369420cb3c4060a7970edba416647068eb4c5343488a6c604a8"},
]
nbclassic = [
    {file = "nbclassic-0.3.1-py3-none-any.whl", hash = "sha256:a7437c90a0bffcce172a4540cc53e140ea5987280c87c31a0cfa6e5d315eb907"},
    {file = "nbclassic-0.3.1.tar.gz", hash = "sha256:f920f8d09849bea7950e1017ff3bd101763a8d68f565a51ce053572e65aa7947"},
]
nbclient = [
    {file = "nbclient-0.5.4-py3-none-any.whl", hash = "sha256:95a300c6fbe73721736cf13972a46d8d666f78794b832866ed7197a504269e11"},
    {file = "nbclient-0.5.4.tar.gz", hash = "sha256:6c8ad36a28edad4562580847f9f1636fe5316a51a323ed85a24a4ad37d4aefce"},
]
nbconvert = [
    {file = "nbconvert-6.1.0-py3-none-any.whl", hash = "sha256:37cd92ff2ae6a268e62075ff8b16129e0be4939c4dfcee53dc77cc8a7e06c684"},
    {file = "nbconvert-6.1.0.tar.gz", hash = "sha256:d22a8ff202644d31db254d24d52c3a96c82156623fcd7c7f987bba2612303ec9"},
]
nbformat = [
    {file = "nbformat-5.1.3-py3-none-any.whl", hash = "sha256:eb8447edd7127d043361bc17f2f5a807626bc8e878c7709a1c647abda28a9171"},
    {file = "nbformat-5.1.3.tar.gz", hash = "sha256:b516788ad70771c6250977c1374fcca6edebe6126fd2adb5a69aa5c2356fd1c8"},
]
nest-asyncio = [
    {file = "nest_asyncio-1.5.1-py3-none-any.whl", hash = "sha256:76d6e972265063fe92a90b9cc4fb82616e07d586b346ed9d2c89a4187acea39c"},
    {file = "nest_asyncio-1.5.1.tar.gz", hash = "sha256:afc5a1c515210a23c461932765691ad39e8eba6551c055ac8d5546e69250d0aa"},
]
notebook = [
    {file = "notebook-6.4.3-py3-none-any.whl", hash = "sha256:b50eafa8208d5db966efd1caa4076b4dfc51815e02a805b32ecd717e9e6cc071"},
    {file = "notebook-6.4.3.tar.gz", hash = "sha256:e6b6dfed36b00cf950f63c0d42e947c101d4258aec21624de62b9e0c11ed5c0d"},
]
numpy = [
    {file = "numpy-1.19.5-cp36-cp36m-macosx_10_9_x86_64.whl", hash = "sha256:cc6bd4fd593cb261332568485e20a0712883cf631f6f5e8e86a52caa8b2b50ff"},
    {file = "numpy-1.19.5-cp36-cp36m-manylinux1_i686.whl", hash = "sha256:aeb9ed923be74e659984e321f609b9ba54a48354bfd168d21a2b072ed1e833ea"},
    {file = "numpy-1.19.5-cp36-cp36m-manylinux1_x86_64.whl", hash = "sha256:8b5e972b43c8fc27d56550b4120fe6257fdc15f9301914380b27f74856299fea"},
    {file = "numpy-1.19.5-cp36-cp36m-manylinux2010_i686.whl", hash = "sha256:43d4c81d5ffdff6bae58d66a3cd7f54a7acd9a0e7b18d97abb255defc09e3140"},
    {file = "numpy-1.19.5-cp36-cp36m-manylinux2010_x86_64.whl", hash = "sha256:a4646724fba402aa7504cd48b4b50e783296b5e10a524c7a6da62e4a8ac9698d"},
    {file = "numpy-1.19.5-cp36-cp36m-manylinux2014_aarch64.whl", hash = "sha256:2e55195bc1c6b705bfd8ad6f288b38b11b1af32f3c8289d6c50d47f950c12e76"},
    {file = "numpy-1.19.5-cp36-cp36m-win32.whl", hash = "sha256:39b70c19ec771805081578cc936bbe95336798b7edf4732ed102e7a43ec5c07a"},
    {file = "numpy-1.19.5-cp36-cp36m-win_amd64.whl", hash = "sha256:dbd18bcf4889b720ba13a27ec2f2aac1981bd41203b3a3b27ba7a33f88ae4827"},
    {file = "numpy-1.19.5-cp37-cp37m-macosx_10_9_x86_64.whl", hash = "sha256:603aa0706be710eea8884af807b1b3bc9fb2e49b9f4da439e76000f3b3c6ff0f"},
    {file = "numpy-1.19.5-cp37-cp37m-manylinux1_i686.whl", hash = "sha256:cae865b1cae1ec2663d8ea56ef6ff185bad091a5e33ebbadd98de2cfa3fa668f"},
    {file = "numpy-1.19.5-cp37-cp37m-manylinux1_x86_64.whl", hash = "sha256:36674959eed6957e61f11c912f71e78857a8d0604171dfd9ce9ad5cbf41c511c"},
    {file = "numpy-1.19.5-cp37-cp37m-manylinux2010_i686.whl", hash = "sha256:06fab248a088e439402141ea04f0fffb203723148f6ee791e9c75b3e9e82f080"},
    {file = "numpy-1.19.5-cp37-cp37m-manylinux2010_x86_64.whl", hash = "sha256:6149a185cece5ee78d1d196938b2a8f9d09f5a5ebfbba66969302a778d5ddd1d"},
    {file = "numpy-1.19.5-cp37-cp37m-manylinux2014_aarch64.whl", hash = "sha256:50a4a0ad0111cc1b71fa32dedd05fa239f7fb5a43a40663269bb5dc7877cfd28"},
    {file = "numpy-1.19.5-cp37-cp37m-win32.whl", hash = "sha256:d051ec1c64b85ecc69531e1137bb9751c6830772ee5c1c426dbcfe98ef5788d7"},
    {file = "numpy-1.19.5-cp37-cp37m-win_amd64.whl", hash = "sha256:a12ff4c8ddfee61f90a1633a4c4afd3f7bcb32b11c52026c92a12e1325922d0d"},
    {file = "numpy-1.19.5-cp38-cp38-macosx_10_9_x86_64.whl", hash = "sha256:cf2402002d3d9f91c8b01e66fbb436a4ed01c6498fffed0e4c7566da1d40ee1e"},
    {file = "numpy-1.19.5-cp38-cp38-manylinux1_i686.whl", hash = "sha256:1ded4fce9cfaaf24e7a0ab51b7a87be9038ea1ace7f34b841fe3b6894c721d1c"},
    {file = "numpy-1.19.5-cp38-cp38-manylinux1_x86_64.whl", hash = "sha256:012426a41bc9ab63bb158635aecccc7610e3eff5d31d1eb43bc099debc979d94"},
    {file = "numpy-1.19.5-cp38-cp38-manylinux2010_i686.whl", hash = "sha256:759e4095edc3c1b3ac031f34d9459fa781777a93ccc633a472a5468587a190ff"},
    {file = "numpy-1.19.5-cp38-cp38-manylinux2010_x86_64.whl", hash = "sha256:a9d17f2be3b427fbb2bce61e596cf555d6f8a56c222bd2ca148baeeb5e5c783c"},
    {file = "numpy-1.19.5-cp38-cp38-manylinux2014_aarch64.whl", hash = "sha256:99abf4f353c3d1a0c7a5f27699482c987cf663b1eac20db59b8c7b061eabd7fc"},
    {file = "numpy-1.19.5-cp38-cp38-win32.whl", hash = "sha256:384ec0463d1c2671170901994aeb6dce126de0a95ccc3976c43b0038a37329c2"},
    {file = "numpy-1.19.5-cp38-cp38-win_amd64.whl", hash = "sha256:811daee36a58dc79cf3d8bdd4a490e4277d0e4b7d103a001a4e73ddb48e7e6aa"},
    {file = "numpy-1.19.5-cp39-cp39-macosx_10_9_x86_64.whl", hash = "sha256:c843b3f50d1ab7361ca4f0b3639bf691569493a56808a0b0c54a051d260b7dbd"},
    {file = "numpy-1.19.5-cp39-cp39-manylinux1_i686.whl", hash = "sha256:d6631f2e867676b13026e2846180e2c13c1e11289d67da08d71cacb2cd93d4aa"},
    {file = "numpy-1.19.5-cp39-cp39-manylinux1_x86_64.whl", hash = "sha256:7fb43004bce0ca31d8f13a6eb5e943fa73371381e53f7074ed21a4cb786c32f8"},
    {file = "numpy-1.19.5-cp39-cp39-manylinux2010_i686.whl", hash = "sha256:2ea52bd92ab9f768cc64a4c3ef8f4b2580a17af0a5436f6126b08efbd1838371"},
    {file = "numpy-1.19.5-cp39-cp39-manylinux2010_x86_64.whl", hash = "sha256:400580cbd3cff6ffa6293df2278c75aef2d58d8d93d3c5614cd67981dae68ceb"},
    {file = "numpy-1.19.5-cp39-cp39-manylinux2014_aarch64.whl", hash = "sha256:df609c82f18c5b9f6cb97271f03315ff0dbe481a2a02e56aeb1b1a985ce38e60"},
    {file = "numpy-1.19.5-cp39-cp39-win32.whl", hash = "sha256:ab83f24d5c52d60dbc8cd0528759532736b56db58adaa7b5f1f76ad551416a1e"},
    {file = "numpy-1.19.5-cp39-cp39-win_amd64.whl", hash = "sha256:0eef32ca3132a48e43f6a0f5a82cb508f22ce5a3d6f67a8329c81c8e226d3f6e"},
    {file = "numpy-1.19.5-pp36-pypy36_pp73-manylinux2010_x86_64.whl", hash = "sha256:a0d53e51a6cb6f0d9082decb7a4cb6dfb33055308c4c44f53103c073f649af73"},
    {file = "numpy-1.19.5.zip", hash = "sha256:a76f502430dd98d7546e1ea2250a7360c065a5fdea52b2dffe8ae7180909b6f4"},
]
oauthlib = [
    {file = "oauthlib-3.1.1-py2.py3-none-any.whl", hash = "sha256:42bf6354c2ed8c6acb54d971fce6f88193d97297e18602a3a886603f9d7730cc"},
    {file = "oauthlib-3.1.1.tar.gz", hash = "sha256:8f0215fcc533dd8dd1bee6f4c412d4f0cd7297307d43ac61666389e3bc3198a3"},
]
opt-einsum = [
    {file = "opt_einsum-3.3.0-py3-none-any.whl", hash = "sha256:2455e59e3947d3c275477df7f5205b30635e266fe6dc300e3d9f9646bfcea147"},
    {file = "opt_einsum-3.3.0.tar.gz", hash = "sha256:59f6475f77bbc37dcf7cd748519c0ec60722e91e63ca114e68821c0c54a46549"},
]
packaging = [
    {file = "packaging-21.0-py3-none-any.whl", hash = "sha256:c86254f9220d55e31cc94d69bade760f0847da8000def4dfe1c6b872fd14ff14"},
    {file = "packaging-21.0.tar.gz", hash = "sha256:7dc96269f53a4ccec5c0670940a4281106dd0bb343f47b7471f779df49c2fbe7"},
]
pandas = [
    {file = "pandas-1.1.5-cp36-cp36m-macosx_10_9_x86_64.whl", hash = "sha256:bf23a3b54d128b50f4f9d4675b3c1857a688cc6731a32f931837d72effb2698d"},
    {file = "pandas-1.1.5-cp36-cp36m-manylinux1_i686.whl", hash = "sha256:5a780260afc88268a9d3ac3511d8f494fdcf637eece62fb9eb656a63d53eb7ca"},
    {file = "pandas-1.1.5-cp36-cp36m-manylinux1_x86_64.whl", hash = "sha256:b61080750d19a0122469ab59b087380721d6b72a4e7d962e4d7e63e0c4504814"},
    {file = "pandas-1.1.5-cp36-cp36m-manylinux2014_aarch64.whl", hash = "sha256:0de3ddb414d30798cbf56e642d82cac30a80223ad6fe484d66c0ce01a84d6f2f"},
    {file = "pandas-1.1.5-cp36-cp36m-win32.whl", hash = "sha256:70865f96bb38fec46f7ebd66d4b5cfd0aa6b842073f298d621385ae3898d28b5"},
    {file = "pandas-1.1.5-cp36-cp36m-win_amd64.whl", hash = "sha256:19a2148a1d02791352e9fa637899a78e371a3516ac6da5c4edc718f60cbae648"},
    {file = "pandas-1.1.5-cp37-cp37m-macosx_10_9_x86_64.whl", hash = "sha256:26fa92d3ac743a149a31b21d6f4337b0594b6302ea5575b37af9ca9611e8981a"},
    {file = "pandas-1.1.5-cp37-cp37m-manylinux1_i686.whl", hash = "sha256:c16d59c15d946111d2716856dd5479221c9e4f2f5c7bc2d617f39d870031e086"},
    {file = "pandas-1.1.5-cp37-cp37m-manylinux1_x86_64.whl", hash = "sha256:3be7a7a0ca71a2640e81d9276f526bca63505850add10206d0da2e8a0a325dae"},
    {file = "pandas-1.1.5-cp37-cp37m-manylinux2014_aarch64.whl", hash = "sha256:573fba5b05bf2c69271a32e52399c8de599e4a15ab7cec47d3b9c904125ab788"},
    {file = "pandas-1.1.5-cp37-cp37m-win32.whl", hash = "sha256:21b5a2b033380adbdd36b3116faaf9a4663e375325831dac1b519a44f9e439bb"},
    {file = "pandas-1.1.5-cp37-cp37m-win_amd64.whl", hash = "sha256:24c7f8d4aee71bfa6401faeba367dd654f696a77151a8a28bc2013f7ced4af98"},
    {file = "pandas-1.1.5-cp38-cp38-macosx_10_9_x86_64.whl", hash = "sha256:2860a97cbb25444ffc0088b457da0a79dc79f9c601238a3e0644312fcc14bf11"},
    {file = "pandas-1.1.5-cp38-cp38-manylinux1_i686.whl", hash = "sha256:5008374ebb990dad9ed48b0f5d0038124c73748f5384cc8c46904dace27082d9"},
    {file = "pandas-1.1.5-cp38-cp38-manylinux1_x86_64.whl", hash = "sha256:2c2f7c670ea4e60318e4b7e474d56447cf0c7d83b3c2a5405a0dbb2600b9c48e"},
    {file = "pandas-1.1.5-cp38-cp38-manylinux2014_aarch64.whl", hash = "sha256:0a643bae4283a37732ddfcecab3f62dd082996021b980f580903f4e8e01b3c5b"},
    {file = "pandas-1.1.5-cp38-cp38-win32.whl", hash = "sha256:5447ea7af4005b0daf695a316a423b96374c9c73ffbd4533209c5ddc369e644b"},
    {file = "pandas-1.1.5-cp38-cp38-win_amd64.whl", hash = "sha256:4c62e94d5d49db116bef1bd5c2486723a292d79409fc9abd51adf9e05329101d"},
    {file = "pandas-1.1.5-cp39-cp39-macosx_10_9_x86_64.whl", hash = "sha256:731568be71fba1e13cae212c362f3d2ca8932e83cb1b85e3f1b4dd77d019254a"},
    {file = "pandas-1.1.5-cp39-cp39-manylinux1_i686.whl", hash = "sha256:c61c043aafb69329d0f961b19faa30b1dab709dd34c9388143fc55680059e55a"},
    {file = "pandas-1.1.5-cp39-cp39-manylinux1_x86_64.whl", hash = "sha256:2b1c6cd28a0dfda75c7b5957363333f01d370936e4c6276b7b8e696dd500582a"},
    {file = "pandas-1.1.5-cp39-cp39-win32.whl", hash = "sha256:c94ff2780a1fd89f190390130d6d36173ca59fcfb3fe0ff596f9a56518191ccb"},
    {file = "pandas-1.1.5-cp39-cp39-win_amd64.whl", hash = "sha256:edda9bacc3843dfbeebaf7a701763e68e741b08fccb889c003b0a52f0ee95782"},
    {file = "pandas-1.1.5.tar.gz", hash = "sha256:f10fc41ee3c75a474d3bdf68d396f10782d013d7f67db99c0efbfd0acb99701b"},
]
pandocfilters = [
    {file = "pandocfilters-1.4.3.tar.gz", hash = "sha256:bc63fbb50534b4b1f8ebe1860889289e8af94a23bff7445259592df25a3906eb"},
]
parso = [
    {file = "parso-0.8.2-py2.py3-none-any.whl", hash = "sha256:a8c4922db71e4fdb90e0d0bc6e50f9b273d3397925e5e60a717e719201778d22"},
    {file = "parso-0.8.2.tar.gz", hash = "sha256:12b83492c6239ce32ff5eed6d3639d6a536170723c6f3f1506869f1ace413398"},
]
pathspec = [
    {file = "pathspec-0.9.0-py2.py3-none-any.whl", hash = "sha256:7d15c4ddb0b5c802d161efc417ec1a2558ea2653c2e8ad9c19098201dc1c993a"},
    {file = "pathspec-0.9.0.tar.gz", hash = "sha256:e564499435a2673d586f6b2130bb5b95f04a3ba06f81b8f895b651a3c76aabb1"},
]
pexpect = [
    {file = "pexpect-4.8.0-py2.py3-none-any.whl", hash = "sha256:0b48a55dcb3c05f3329815901ea4fc1537514d6ba867a152b581d69ae3710937"},
    {file = "pexpect-4.8.0.tar.gz", hash = "sha256:fc65a43959d153d0114afe13997d439c22823a27cefceb5ff35c2178c6784c0c"},
]
pickleshare = [
    {file = "pickleshare-0.7.5-py2.py3-none-any.whl", hash = "sha256:9649af414d74d4df115d5d718f82acb59c9d418196b7b4290ed47a12ce62df56"},
    {file = "pickleshare-0.7.5.tar.gz", hash = "sha256:87683d47965c1da65cdacaf31c8441d12b8044cdec9aca500cd78fc2c683afca"},
]
pillow = [
    {file = "Pillow-8.3.2-cp310-cp310-macosx_10_10_universal2.whl", hash = "sha256:c691b26283c3a31594683217d746f1dad59a7ae1d4cfc24626d7a064a11197d4"},
    {file = "Pillow-8.3.2-cp310-cp310-macosx_11_0_arm64.whl", hash = "sha256:f514c2717012859ccb349c97862568fdc0479aad85b0270d6b5a6509dbc142e2"},
    {file = "Pillow-8.3.2-cp310-cp310-manylinux_2_17_aarch64.manylinux2014_aarch64.whl", hash = "sha256:be25cb93442c6d2f8702c599b51184bd3ccd83adebd08886b682173e09ef0c3f"},
    {file = "Pillow-8.3.2-cp310-cp310-manylinux_2_17_i686.manylinux2014_i686.whl", hash = "sha256:d675a876b295afa114ca8bf42d7f86b5fb1298e1b6bb9a24405a3f6c8338811c"},
    {file = "Pillow-8.3.2-cp310-cp310-manylinux_2_17_x86_64.manylinux2014_x86_64.whl", hash = "sha256:59697568a0455764a094585b2551fd76bfd6b959c9f92d4bdec9d0e14616303a"},
    {file = "Pillow-8.3.2-cp310-cp310-win32.whl", hash = "sha256:2d5e9dc0bf1b5d9048a94c48d0813b6c96fccfa4ccf276d9c36308840f40c228"},
    {file = "Pillow-8.3.2-cp310-cp310-win_amd64.whl", hash = "sha256:11c27e74bab423eb3c9232d97553111cc0be81b74b47165f07ebfdd29d825875"},
    {file = "Pillow-8.3.2-cp36-cp36m-macosx_10_10_x86_64.whl", hash = "sha256:11eb7f98165d56042545c9e6db3ce394ed8b45089a67124298f0473b29cb60b2"},
    {file = "Pillow-8.3.2-cp36-cp36m-manylinux_2_17_aarch64.manylinux2014_aarch64.whl", hash = "sha256:2f23b2d3079522fdf3c09de6517f625f7a964f916c956527bed805ac043799b8"},
    {file = "Pillow-8.3.2-cp36-cp36m-manylinux_2_17_i686.manylinux2014_i686.whl", hash = "sha256:19ec4cfe4b961edc249b0e04b5618666c23a83bc35842dea2bfd5dfa0157f81b"},
    {file = "Pillow-8.3.2-cp36-cp36m-manylinux_2_17_x86_64.manylinux2014_x86_64.whl", hash = "sha256:e5a31c07cea5edbaeb4bdba6f2b87db7d3dc0f446f379d907e51cc70ea375629"},
    {file = "Pillow-8.3.2-cp36-cp36m-win32.whl", hash = "sha256:4abc247b31a98f29e5224f2d31ef15f86a71f79c7f4d2ac345a5d551d6393073"},
    {file = "Pillow-8.3.2-cp36-cp36m-win_amd64.whl", hash = "sha256:a048dad5ed6ad1fad338c02c609b862dfaa921fcd065d747194a6805f91f2196"},
    {file = "Pillow-8.3.2-cp37-cp37m-macosx_10_10_x86_64.whl", hash = "sha256:06d1adaa284696785375fa80a6a8eb309be722cf4ef8949518beb34487a3df71"},
    {file = "Pillow-8.3.2-cp37-cp37m-manylinux_2_17_i686.manylinux2014_i686.whl", hash = "sha256:27a330bf7014ee034046db43ccbb05c766aa9e70b8d6c5260bfc38d73103b0ba"},
    {file = "Pillow-8.3.2-cp37-cp37m-manylinux_2_17_x86_64.manylinux2014_x86_64.whl", hash = "sha256:13654b521fb98abdecec105ea3fb5ba863d1548c9b58831dd5105bb3873569f1"},
    {file = "Pillow-8.3.2-cp37-cp37m-win32.whl", hash = "sha256:085a90a99404b859a4b6c3daa42afde17cb3ad3115e44a75f0d7b4a32f06a6c9"},
    {file = "Pillow-8.3.2-cp37-cp37m-win_amd64.whl", hash = "sha256:18a07a683805d32826c09acfce44a90bf474e6a66ce482b1c7fcd3757d588df3"},
    {file = "Pillow-8.3.2-cp38-cp38-macosx_10_10_x86_64.whl", hash = "sha256:4e59e99fd680e2b8b11bbd463f3c9450ab799305d5f2bafb74fefba6ac058616"},
    {file = "Pillow-8.3.2-cp38-cp38-macosx_11_0_arm64.whl", hash = "sha256:4d89a2e9219a526401015153c0e9dd48319ea6ab9fe3b066a20aa9aee23d9fd3"},
    {file = "Pillow-8.3.2-cp38-cp38-manylinux_2_17_aarch64.manylinux2014_aarch64.whl", hash = "sha256:56fd98c8294f57636084f4b076b75f86c57b2a63a8410c0cd172bc93695ee979"},
    {file = "Pillow-8.3.2-cp38-cp38-manylinux_2_17_i686.manylinux2014_i686.whl", hash = "sha256:2b11c9d310a3522b0fd3c35667914271f570576a0e387701f370eb39d45f08a4"},
    {file = "Pillow-8.3.2-cp38-cp38-manylinux_2_17_x86_64.manylinux2014_x86_64.whl", hash = "sha256:0412516dcc9de9b0a1e0ae25a280015809de8270f134cc2c1e32c4eeb397cf30"},
    {file = "Pillow-8.3.2-cp38-cp38-win32.whl", hash = "sha256:ce2e5e04bb86da6187f96d7bab3f93a7877830981b37f0287dd6479e27a10341"},
    {file = "Pillow-8.3.2-cp38-cp38-win_amd64.whl", hash = "sha256:35d27687f027ad25a8d0ef45dd5208ef044c588003cdcedf05afb00dbc5c2deb"},
    {file = "Pillow-8.3.2-cp39-cp39-macosx_10_10_x86_64.whl", hash = "sha256:04835e68ef12904bc3e1fd002b33eea0779320d4346082bd5b24bec12ad9c3e9"},
    {file = "Pillow-8.3.2-cp39-cp39-macosx_11_0_arm64.whl", hash = "sha256:10e00f7336780ca7d3653cf3ac26f068fa11b5a96894ea29a64d3dc4b810d630"},
    {file = "Pillow-8.3.2-cp39-cp39-manylinux_2_17_aarch64.manylinux2014_aarch64.whl", hash = "sha256:2cde7a4d3687f21cffdf5bb171172070bb95e02af448c4c8b2f223d783214056"},
    {file = "Pillow-8.3.2-cp39-cp39-manylinux_2_17_i686.manylinux2014_i686.whl", hash = "sha256:1c3ff00110835bdda2b1e2b07f4a2548a39744bb7de5946dc8e95517c4fb2ca6"},
    {file = "Pillow-8.3.2-cp39-cp39-manylinux_2_17_x86_64.manylinux2014_x86_64.whl", hash = "sha256:35d409030bf3bd05fa66fb5fdedc39c521b397f61ad04309c90444e893d05f7d"},
    {file = "Pillow-8.3.2-cp39-cp39-win32.whl", hash = "sha256:963ebdc5365d748185fdb06daf2ac758116deecb2277ec5ae98139f93844bc09"},
    {file = "Pillow-8.3.2-cp39-cp39-win_amd64.whl", hash = "sha256:cc9d0dec711c914ed500f1d0d3822868760954dce98dfb0b7382a854aee55d19"},
    {file = "Pillow-8.3.2-pp36-pypy36_pp73-macosx_10_10_x86_64.whl", hash = "sha256:2c661542c6f71dfd9dc82d9d29a8386287e82813b0375b3a02983feac69ef864"},
    {file = "Pillow-8.3.2-pp36-pypy36_pp73-manylinux_2_17_i686.manylinux2014_i686.whl", hash = "sha256:838eb85de6d9307c19c655c726f8d13b8b646f144ca6b3771fa62b711ebf7624"},
    {file = "Pillow-8.3.2-pp36-pypy36_pp73-manylinux_2_17_x86_64.manylinux2014_x86_64.whl", hash = "sha256:feb5db446e96bfecfec078b943cc07744cc759893cef045aa8b8b6d6aaa8274e"},
    {file = "Pillow-8.3.2-pp37-pypy37_pp73-macosx_10_10_x86_64.whl", hash = "sha256:fc0db32f7223b094964e71729c0361f93db43664dd1ec86d3df217853cedda87"},
    {file = "Pillow-8.3.2-pp37-pypy37_pp73-manylinux_2_17_i686.manylinux2014_i686.whl", hash = "sha256:6cb3dd7f23b044b0737317f892d399f9e2f0b3a02b22b2c692851fb8120d82c6"},
    {file = "Pillow-8.3.2-pp37-pypy37_pp73-manylinux_2_17_x86_64.manylinux2014_x86_64.whl", hash = "sha256:a66566f8a22561fc1a88dc87606c69b84fa9ce724f99522cf922c801ec68f5c1"},
    {file = "Pillow-8.3.2-pp37-pypy37_pp73-win_amd64.whl", hash = "sha256:ce651ca46d0202c302a535d3047c55a0131a720cf554a578fc1b8a2aff0e7d96"},
    {file = "Pillow-8.3.2.tar.gz", hash = "sha256:dde3f3ed8d00c72631bc19cbfff8ad3b6215062a5eed402381ad365f82f0c18c"},
]
pluggy = [
    {file = "pluggy-0.13.1-py2.py3-none-any.whl", hash = "sha256:966c145cd83c96502c3c3868f50408687b38434af77734af1e9ca461a4081d2d"},
    {file = "pluggy-0.13.1.tar.gz", hash = "sha256:15b2acde666561e1298d71b523007ed7364de07029219b604cf808bfa1c765b0"},
]
polyscope = [
    {file = "polyscope-1.2.0-cp35-cp35m-macosx_10_9_x86_64.whl", hash = "sha256:fc0df9f65fb9b41bbed644172d7b6cf3e3bb8bf15db14ec79feefa94bd06feb5"},
    {file = "polyscope-1.2.0-cp35-cp35m-manylinux2010_i686.whl", hash = "sha256:d8337e23502a7b626c6df6d1cbbf1c7084d5fb93790975d59355d09aa85d3c25"},
    {file = "polyscope-1.2.0-cp35-cp35m-manylinux2010_x86_64.whl", hash = "sha256:cee2c1f4bf45cf419dae6bb68d0befc6c8366600f584d2225dac84a3ff1da5c1"},
    {file = "polyscope-1.2.0-cp35-cp35m-win32.whl", hash = "sha256:d8ff60e42e78700a412461b109afbf9603979e791da5c478b9e12ab75cffdfb4"},
    {file = "polyscope-1.2.0-cp35-cp35m-win_amd64.whl", hash = "sha256:60a57c61e487cce8878db72ecccffa87f71be29fcb69ae045ee89cd1a2b75323"},
    {file = "polyscope-1.2.0-cp36-cp36m-macosx_10_9_x86_64.whl", hash = "sha256:ebe1ecc096dd0f55e2a7cd2bb8942be959ae511e69525f687320aac14b79957f"},
    {file = "polyscope-1.2.0-cp36-cp36m-manylinux2010_i686.whl", hash = "sha256:7ab511eb3212055980abf48ccc81042f18dbb4c31c43d3cb6863c979d8c12486"},
    {file = "polyscope-1.2.0-cp36-cp36m-manylinux2010_x86_64.whl", hash = "sha256:c5621af6c3156603cc2a016694f1583a3b2d1899659213acf81aad9f158cb499"},
    {file = "polyscope-1.2.0-cp36-cp36m-manylinux_2_12_i686.manylinux2010_i686.whl", hash = "sha256:e0929e55ee379663213fcb6275fa37f69c1a512be3e7eda4b8620c11a3039c87"},
    {file = "polyscope-1.2.0-cp36-cp36m-manylinux_2_12_x86_64.manylinux2010_x86_64.whl", hash = "sha256:1cb91ed60f1c082d2388c57013d4424d031f1c09e4fab527592af87bd751837c"},
    {file = "polyscope-1.2.0-cp36-cp36m-win32.whl", hash = "sha256:813a08290ef6bb02ccfa50a0eb80a421812a7ccc4ab02d1ea5c24814b9d7bcc4"},
    {file = "polyscope-1.2.0-cp36-cp36m-win_amd64.whl", hash = "sha256:18f8f30eb8ef0531417943091f688ee62046144e32be6b864ffe98a41ee14d57"},
    {file = "polyscope-1.2.0-cp37-cp37m-macosx_10_9_x86_64.whl", hash = "sha256:09a35040e06128a40f4d486198979f12d0155869a15c93915578fb7469e3b455"},
    {file = "polyscope-1.2.0-cp37-cp37m-manylinux2010_i686.whl", hash = "sha256:2c9497cbe642ac6c5a7cb6e61765904e56f5ed60d85a79f85b270e709aa48607"},
    {file = "polyscope-1.2.0-cp37-cp37m-manylinux2010_x86_64.whl", hash = "sha256:55a23d8801c087cfa50e9ebad26e905d72a0853bf7d7586fa6370bc78a08ae83"},
    {file = "polyscope-1.2.0-cp37-cp37m-manylinux_2_12_i686.manylinux2010_i686.whl", hash = "sha256:74ae1f7a62323d8a84e260555a2269e2953eaa961cf1bfce395c931eaa92efdb"},
    {file = "polyscope-1.2.0-cp37-cp37m-manylinux_2_12_x86_64.manylinux2010_x86_64.whl", hash = "sha256:8cff03c8294e1026594eab09b8a9b11974637952c76dadf275c544ef3986ea9f"},
    {file = "polyscope-1.2.0-cp37-cp37m-win32.whl", hash = "sha256:eaaf399897145a745fa26c79d55797d0430b9c051ce5f55feaf9283d5ad47bd3"},
    {file = "polyscope-1.2.0-cp37-cp37m-win_amd64.whl", hash = "sha256:1d14bbeafd90366dd046b2eb6acbe2b2fa02f5536ea2be5baf56aebca94b20bf"},
    {file = "polyscope-1.2.0-cp38-cp38-macosx_10_9_universal2.whl", hash = "sha256:344399522c8af33df08fccf17ebc9d26f8d24a06b9d9abb2e3ce736c1d13fbd6"},
    {file = "polyscope-1.2.0-cp38-cp38-macosx_10_9_x86_64.whl", hash = "sha256:f0a323bf4abdc80d19e4f2bd99521eca8beb201fddb41824c8936f8d56dbab50"},
    {file = "polyscope-1.2.0-cp38-cp38-macosx_11_0_arm64.whl", hash = "sha256:8a566640e6538eb2fcd3989e5feaa99a1b03c2c805e7ac74afcb1da1019e119e"},
    {file = "polyscope-1.2.0-cp38-cp38-manylinux2010_i686.whl", hash = "sha256:f63dd9b5aabdd7f16e965178d5c615bff8e16f5cb5c35c18d7df5d928210cef7"},
    {file = "polyscope-1.2.0-cp38-cp38-manylinux2010_x86_64.whl", hash = "sha256:a7424b8302dedb421096b1e7dcd9c9d02ff1446aec30062c2f5316d6ce7c4c31"},
    {file = "polyscope-1.2.0-cp38-cp38-manylinux_2_12_i686.manylinux2010_i686.whl", hash = "sha256:433fb5f1f85733677f8efb89d648915ec5a2726a7e94d18ba933e21087c4f4ab"},
    {file = "polyscope-1.2.0-cp38-cp38-manylinux_2_12_x86_64.manylinux2010_x86_64.whl", hash = "sha256:3eac09a2fc6ce4dcd003197e25891f5daf42ec1e2afbe322efccc2f68d0faf42"},
    {file = "polyscope-1.2.0-cp38-cp38-win32.whl", hash = "sha256:d0e97239e644c02f569cda4514121e37ce11384f5c18bf56ee7cf806d0770fa0"},
    {file = "polyscope-1.2.0-cp38-cp38-win_amd64.whl", hash = "sha256:aee9dc4a271ff400a0deb6366b9dcf3dfe6faa75942c7dcfadefab895d0ea03e"},
    {file = "polyscope-1.2.0-cp39-cp39-macosx_10_9_universal2.whl", hash = "sha256:169fae7317ac91a24d5d7eeffe6a0a918a473d3548326185a3b99ae632dfdc80"},
    {file = "polyscope-1.2.0-cp39-cp39-macosx_10_9_x86_64.whl", hash = "sha256:06ffd415ebb8e412986fd5c73a8045d161b67d9a7eb14eb86c4a222190e2feb3"},
    {file = "polyscope-1.2.0-cp39-cp39-macosx_11_0_arm64.whl", hash = "sha256:16fb67ca3be8699ddcff20826c22ce032a3a9e509b205cf7fa73f5c83b6e87cd"},
    {file = "polyscope-1.2.0-cp39-cp39-manylinux2010_i686.whl", hash = "sha256:8aee98c3b4c2cad99b75d34794ac8b88474e896a451168bd9a3b53e07fc8bf69"},
    {file = "polyscope-1.2.0-cp39-cp39-manylinux2010_x86_64.whl", hash = "sha256:15ced103688ab2cf79a239406e48ad5211640a6f678768a4c688e187c5d6f91e"},
    {file = "polyscope-1.2.0-cp39-cp39-manylinux_2_12_i686.manylinux2010_i686.whl", hash = "sha256:ce09b284a237378949b127ddb008e15e33c39db94a3ea94b2f443f67b4c0aecb"},
    {file = "polyscope-1.2.0-cp39-cp39-manylinux_2_12_x86_64.manylinux2010_x86_64.whl", hash = "sha256:6005b16776f9e696b84079ce969de5aa9e980cacf4cd36595e41b1100f2b1743"},
    {file = "polyscope-1.2.0-cp39-cp39-win32.whl", hash = "sha256:b8806fbd7015a035c2879040c792ed290865a49de79802d75c85560b465ddbe0"},
    {file = "polyscope-1.2.0-cp39-cp39-win_amd64.whl", hash = "sha256:9fed325c981bae627354cfe4725adcb9c6ac971e424dd927fdc8d044824f48ae"},
    {file = "polyscope-1.2.0.tar.gz", hash = "sha256:f2071ecff08b66e094df8d12fc4fc3d671f307aac7086c749c3e7746f7428084"},
]
potpourri3d = [
    {file = "potpourri3d-0.0.4-cp35-cp35m-macosx_10_9_x86_64.whl", hash = "sha256:968e467cebf9a6e311f9b64b39db0d540382c3b9e55c617a84e79f90ca8db5f6"},
    {file = "potpourri3d-0.0.4-cp35-cp35m-manylinux2010_i686.whl", hash = "sha256:d3681b165d1f83898732c5be4488f9032a188bf3d5f31e2ed6eb7066ffccf467"},
    {file = "potpourri3d-0.0.4-cp35-cp35m-manylinux2010_x86_64.whl", hash = "sha256:d035b3a5063b82e1613e88ea63c56b51ffa664eea85baa8a8f526a77156ec5b6"},
    {file = "potpourri3d-0.0.4-cp35-cp35m-win32.whl", hash = "sha256:0646ad62ce565b90eabecc682e0bcf63cb87ac74589c4a7f099727ee359a9c81"},
    {file = "potpourri3d-0.0.4-cp35-cp35m-win_amd64.whl", hash = "sha256:d59f345f9bfc836906f4645742d2d65121f46f143bba3bdb5b4d10d6e6db7580"},
    {file = "potpourri3d-0.0.4-cp36-cp36m-macosx_10_9_x86_64.whl", hash = "sha256:7bd04b1639b3b83cae30d702abacf2655df8864265ea4dd987e109156f570f34"},
    {file = "potpourri3d-0.0.4-cp36-cp36m-manylinux2010_i686.whl", hash = "sha256:aab4a902d10fcbc5cec4213f0ff10f10e3656defc0467236a10ed55f8b60bf81"},
    {file = "potpourri3d-0.0.4-cp36-cp36m-manylinux2010_x86_64.whl", hash = "sha256:623f8ab21b6c8855f5a747e67149f9a401f8aa3214e6c7dc6f3c16e5e6fd5bc9"},
    {file = "potpourri3d-0.0.4-cp36-cp36m-win32.whl", hash = "sha256:a1eabee52c3afca581359ee1101348866ad3136323eae702faf351bd5d77f9a2"},
    {file = "potpourri3d-0.0.4-cp36-cp36m-win_amd64.whl", hash = "sha256:03c3460740d67a5370f21d1b7968784859e6d04352e84438d39461b24c4779f2"},
    {file = "potpourri3d-0.0.4-cp37-cp37m-macosx_10_9_x86_64.whl", hash = "sha256:afd1397abeb0467982e90dc17640210e4b0bfaa10ba75431adae408abbe20c76"},
    {file = "potpourri3d-0.0.4-cp37-cp37m-manylinux2010_i686.whl", hash = "sha256:fc70283dc65f2535548be7f1af372d39a874cb7b78ab973f65b6ff6fdae455d5"},
    {file = "potpourri3d-0.0.4-cp37-cp37m-manylinux2010_x86_64.whl", hash = "sha256:2264f3a2943be585df81a8b35c22286b9b8696ba6d10228f893375f056f16339"},
    {file = "potpourri3d-0.0.4-cp37-cp37m-win32.whl", hash = "sha256:4874d0a78141beb3b34a1fd5a3f42f98cfdb1606d9bca8569c83562b90e882c5"},
    {file = "potpourri3d-0.0.4-cp37-cp37m-win_amd64.whl", hash = "sha256:9e43a97abf0ffc2aec4efb8c0c73c8c8f0b396d72ebeca2b8f6a1a98a8850ead"},
    {file = "potpourri3d-0.0.4-cp38-cp38-macosx_10_9_x86_64.whl", hash = "sha256:439c8e302c66142c68f59c3a91b92ffb387eae8611e0c7bd238d78cf7f051058"},
    {file = "potpourri3d-0.0.4-cp38-cp38-manylinux2010_i686.whl", hash = "sha256:9b7b891ffd662492d3158804c2142f79b5e7f3b83080943ac4d6e16090104e74"},
    {file = "potpourri3d-0.0.4-cp38-cp38-manylinux2010_x86_64.whl", hash = "sha256:570eeea2b283859577949ba3ab8334c26edb3be635ac47c71b708a90f91bc95f"},
    {file = "potpourri3d-0.0.4-cp38-cp38-win32.whl", hash = "sha256:a38c9b13dca8ce505a849f300260bd3a82bfa05c4236eddd08fb32e7082728d2"},
    {file = "potpourri3d-0.0.4-cp38-cp38-win_amd64.whl", hash = "sha256:55f63ff5fb1596c829129fe62c7c7c59eea6a511684192f6cdb271570056a431"},
    {file = "potpourri3d-0.0.4-cp39-cp39-macosx_10_9_x86_64.whl", hash = "sha256:eba0ab420f2b1a43ce8adecd3782458fb448acbcd64236699f3c08a1904af45c"},
    {file = "potpourri3d-0.0.4-cp39-cp39-manylinux2010_i686.whl", hash = "sha256:d52f3356a807a63e6fbf66a5856f36afe0a1c8aecf02955e8a3862588933cd28"},
    {file = "potpourri3d-0.0.4-cp39-cp39-manylinux2010_x86_64.whl", hash = "sha256:8117beeea43717c4faf6824a8e15b49b005b0f01e73a0d097ce77eebe84151cc"},
    {file = "potpourri3d-0.0.4-cp39-cp39-win32.whl", hash = "sha256:fe9f12933ff14934dd6fc26cbccb9757965de39e10476878c1d23c6049abc9ef"},
    {file = "potpourri3d-0.0.4-cp39-cp39-win_amd64.whl", hash = "sha256:cfd17c7ea931822b5abcd28b4a563573874d8cf142a841f93cf50ad2182baa30"},
    {file = "potpourri3d-0.0.4.tar.gz", hash = "sha256:f69269bceff220dfcaa90f8d605edc9f4316b86783d5a5f08b6b1bdc28362ab7"},
]
prometheus-client = [
    {file = "prometheus_client-0.11.0-py2.py3-none-any.whl", hash = "sha256:b014bc76815eb1399da8ce5fc84b7717a3e63652b0c0f8804092c9363acab1b2"},
    {file = "prometheus_client-0.11.0.tar.gz", hash = "sha256:3a8baade6cb80bcfe43297e33e7623f3118d660d41387593758e2fb1ea173a86"},
]
prompt-toolkit = [
    {file = "prompt_toolkit-3.0.20-py3-none-any.whl", hash = "sha256:6076e46efae19b1e0ca1ec003ed37a933dc94b4d20f486235d436e64771dcd5c"},
    {file = "prompt_toolkit-3.0.20.tar.gz", hash = "sha256:eb71d5a6b72ce6db177af4a7d4d7085b99756bf656d98ffcc4fecd36850eea6c"},
]
protobuf = [
    {file = "protobuf-3.17.3-cp27-cp27m-macosx_10_9_x86_64.whl", hash = "sha256:ab6bb0e270c6c58e7ff4345b3a803cc59dbee19ddf77a4719c5b635f1d547aa8"},
    {file = "protobuf-3.17.3-cp27-cp27mu-manylinux_2_5_x86_64.manylinux1_x86_64.whl", hash = "sha256:13ee7be3c2d9a5d2b42a1030976f760f28755fcf5863c55b1460fd205e6cd637"},
    {file = "protobuf-3.17.3-cp35-cp35m-macosx_10_9_intel.whl", hash = "sha256:1556a1049ccec58c7855a78d27e5c6e70e95103b32de9142bae0576e9200a1b0"},
    {file = "protobuf-3.17.3-cp35-cp35m-manylinux_2_5_x86_64.manylinux1_x86_64.whl", hash = "sha256:f0e59430ee953184a703a324b8ec52f571c6c4259d496a19d1cabcdc19dabc62"},
    {file = "protobuf-3.17.3-cp35-cp35m-win32.whl", hash = "sha256:a981222367fb4210a10a929ad5983ae93bd5a050a0824fc35d6371c07b78caf6"},
    {file = "protobuf-3.17.3-cp35-cp35m-win_amd64.whl", hash = "sha256:6d847c59963c03fd7a0cd7c488cadfa10cda4fff34d8bc8cba92935a91b7a037"},
    {file = "protobuf-3.17.3-cp36-cp36m-macosx_10_9_x86_64.whl", hash = "sha256:145ce0af55c4259ca74993ddab3479c78af064002ec8227beb3d944405123c71"},
    {file = "protobuf-3.17.3-cp36-cp36m-manylinux_2_5_x86_64.manylinux1_x86_64.whl", hash = "sha256:6ce4d8bf0321e7b2d4395e253f8002a1a5ffbcfd7bcc0a6ba46712c07d47d0b4"},
    {file = "protobuf-3.17.3-cp36-cp36m-win32.whl", hash = "sha256:7a4c97961e9e5b03a56f9a6c82742ed55375c4a25f2692b625d4087d02ed31b9"},
    {file = "protobuf-3.17.3-cp36-cp36m-win_amd64.whl", hash = "sha256:a22b3a0dbac6544dacbafd4c5f6a29e389a50e3b193e2c70dae6bbf7930f651d"},
    {file = "protobuf-3.17.3-cp37-cp37m-macosx_10_9_x86_64.whl", hash = "sha256:ffea251f5cd3c0b9b43c7a7a912777e0bc86263436a87c2555242a348817221b"},
    {file = "protobuf-3.17.3-cp37-cp37m-manylinux2014_aarch64.whl", hash = "sha256:9b7a5c1022e0fa0dbde7fd03682d07d14624ad870ae52054849d8960f04bc764"},
    {file = "protobuf-3.17.3-cp37-cp37m-manylinux_2_5_x86_64.manylinux1_x86_64.whl", hash = "sha256:8727ee027157516e2c311f218ebf2260a18088ffb2d29473e82add217d196b1c"},
    {file = "protobuf-3.17.3-cp37-cp37m-win32.whl", hash = "sha256:14c1c9377a7ffbeaccd4722ab0aa900091f52b516ad89c4b0c3bb0a4af903ba5"},
    {file = "protobuf-3.17.3-cp37-cp37m-win_amd64.whl", hash = "sha256:c56c050a947186ba51de4f94ab441d7f04fcd44c56df6e922369cc2e1a92d683"},
    {file = "protobuf-3.17.3-cp38-cp38-macosx_10_9_x86_64.whl", hash = "sha256:2ae692bb6d1992afb6b74348e7bb648a75bb0d3565a3f5eea5bec8f62bd06d87"},
    {file = "protobuf-3.17.3-cp38-cp38-manylinux2014_aarch64.whl", hash = "sha256:99938f2a2d7ca6563c0ade0c5ca8982264c484fdecf418bd68e880a7ab5730b1"},
    {file = "protobuf-3.17.3-cp38-cp38-manylinux_2_5_x86_64.manylinux1_x86_64.whl", hash = "sha256:6902a1e4b7a319ec611a7345ff81b6b004b36b0d2196ce7a748b3493da3d226d"},
    {file = "protobuf-3.17.3-cp38-cp38-win32.whl", hash = "sha256:59e5cf6b737c3a376932fbfb869043415f7c16a0cf176ab30a5bbc419cd709c1"},
    {file = "protobuf-3.17.3-cp38-cp38-win_amd64.whl", hash = "sha256:ebcb546f10069b56dc2e3da35e003a02076aaa377caf8530fe9789570984a8d2"},
    {file = "protobuf-3.17.3-cp39-cp39-macosx_10_9_x86_64.whl", hash = "sha256:4ffbd23640bb7403574f7aff8368e2aeb2ec9a5c6306580be48ac59a6bac8bde"},
    {file = "protobuf-3.17.3-cp39-cp39-manylinux2014_aarch64.whl", hash = "sha256:26010f693b675ff5a1d0e1bdb17689b8b716a18709113288fead438703d45539"},
    {file = "protobuf-3.17.3-cp39-cp39-manylinux_2_5_x86_64.manylinux1_x86_64.whl", hash = "sha256:e76d9686e088fece2450dbc7ee905f9be904e427341d289acbe9ad00b78ebd47"},
    {file = "protobuf-3.17.3-cp39-cp39-win32.whl", hash = "sha256:a38bac25f51c93e4be4092c88b2568b9f407c27217d3dd23c7a57fa522a17554"},
    {file = "protobuf-3.17.3-cp39-cp39-win_amd64.whl", hash = "sha256:85d6303e4adade2827e43c2b54114d9a6ea547b671cb63fafd5011dc47d0e13d"},
    {file = "protobuf-3.17.3-py2.py3-none-any.whl", hash = "sha256:2bfb815216a9cd9faec52b16fd2bfa68437a44b67c56bee59bc3926522ecb04e"},
    {file = "protobuf-3.17.3.tar.gz", hash = "sha256:72804ea5eaa9c22a090d2803813e280fb273b62d5ae497aaf3553d141c4fdd7b"},
]
psutil = [
    {file = "psutil-5.8.0-cp27-cp27m-macosx_10_9_x86_64.whl", hash = "sha256:0066a82f7b1b37d334e68697faba68e5ad5e858279fd6351c8ca6024e8d6ba64"},
    {file = "psutil-5.8.0-cp27-cp27m-manylinux2010_i686.whl", hash = "sha256:0ae6f386d8d297177fd288be6e8d1afc05966878704dad9847719650e44fc49c"},
    {file = "psutil-5.8.0-cp27-cp27m-manylinux2010_x86_64.whl", hash = "sha256:12d844996d6c2b1d3881cfa6fa201fd635971869a9da945cf6756105af73d2df"},
    {file = "psutil-5.8.0-cp27-cp27mu-manylinux2010_i686.whl", hash = "sha256:02b8292609b1f7fcb34173b25e48d0da8667bc85f81d7476584d889c6e0f2131"},
    {file = "psutil-5.8.0-cp27-cp27mu-manylinux2010_x86_64.whl", hash = "sha256:6ffe81843131ee0ffa02c317186ed1e759a145267d54fdef1bc4ea5f5931ab60"},
    {file = "psutil-5.8.0-cp27-none-win32.whl", hash = "sha256:ea313bb02e5e25224e518e4352af4bf5e062755160f77e4b1767dd5ccb65f876"},
    {file = "psutil-5.8.0-cp27-none-win_amd64.whl", hash = "sha256:5da29e394bdedd9144c7331192e20c1f79283fb03b06e6abd3a8ae45ffecee65"},
    {file = "psutil-5.8.0-cp36-cp36m-macosx_10_9_x86_64.whl", hash = "sha256:74fb2557d1430fff18ff0d72613c5ca30c45cdbfcddd6a5773e9fc1fe9364be8"},
    {file = "psutil-5.8.0-cp36-cp36m-manylinux2010_i686.whl", hash = "sha256:74f2d0be88db96ada78756cb3a3e1b107ce8ab79f65aa885f76d7664e56928f6"},
    {file = "psutil-5.8.0-cp36-cp36m-manylinux2010_x86_64.whl", hash = "sha256:99de3e8739258b3c3e8669cb9757c9a861b2a25ad0955f8e53ac662d66de61ac"},
    {file = "psutil-5.8.0-cp36-cp36m-win32.whl", hash = "sha256:36b3b6c9e2a34b7d7fbae330a85bf72c30b1c827a4366a07443fc4b6270449e2"},
    {file = "psutil-5.8.0-cp36-cp36m-win_amd64.whl", hash = "sha256:52de075468cd394ac98c66f9ca33b2f54ae1d9bff1ef6b67a212ee8f639ec06d"},
    {file = "psutil-5.8.0-cp37-cp37m-macosx_10_9_x86_64.whl", hash = "sha256:c6a5fd10ce6b6344e616cf01cc5b849fa8103fbb5ba507b6b2dee4c11e84c935"},
    {file = "psutil-5.8.0-cp37-cp37m-manylinux2010_i686.whl", hash = "sha256:61f05864b42fedc0771d6d8e49c35f07efd209ade09a5afe6a5059e7bb7bf83d"},
    {file = "psutil-5.8.0-cp37-cp37m-manylinux2010_x86_64.whl", hash = "sha256:0dd4465a039d343925cdc29023bb6960ccf4e74a65ad53e768403746a9207023"},
    {file = "psutil-5.8.0-cp37-cp37m-win32.whl", hash = "sha256:1bff0d07e76114ec24ee32e7f7f8d0c4b0514b3fae93e3d2aaafd65d22502394"},
    {file = "psutil-5.8.0-cp37-cp37m-win_amd64.whl", hash = "sha256:fcc01e900c1d7bee2a37e5d6e4f9194760a93597c97fee89c4ae51701de03563"},
    {file = "psutil-5.8.0-cp38-cp38-macosx_10_9_x86_64.whl", hash = "sha256:6223d07a1ae93f86451d0198a0c361032c4c93ebd4bf6d25e2fb3edfad9571ef"},
    {file = "psutil-5.8.0-cp38-cp38-manylinux2010_i686.whl", hash = "sha256:d225cd8319aa1d3c85bf195c4e07d17d3cd68636b8fc97e6cf198f782f99af28"},
    {file = "psutil-5.8.0-cp38-cp38-manylinux2010_x86_64.whl", hash = "sha256:28ff7c95293ae74bf1ca1a79e8805fcde005c18a122ca983abf676ea3466362b"},
    {file = "psutil-5.8.0-cp38-cp38-win32.whl", hash = "sha256:ce8b867423291cb65cfc6d9c4955ee9bfc1e21fe03bb50e177f2b957f1c2469d"},
    {file = "psutil-5.8.0-cp38-cp38-win_amd64.whl", hash = "sha256:90f31c34d25b1b3ed6c40cdd34ff122b1887a825297c017e4cbd6796dd8b672d"},
    {file = "psutil-5.8.0-cp39-cp39-macosx_10_9_x86_64.whl", hash = "sha256:6323d5d845c2785efb20aded4726636546b26d3b577aded22492908f7c1bdda7"},
    {file = "psutil-5.8.0-cp39-cp39-manylinux2010_i686.whl", hash = "sha256:245b5509968ac0bd179287d91210cd3f37add77dad385ef238b275bad35fa1c4"},
    {file = "psutil-5.8.0-cp39-cp39-manylinux2010_x86_64.whl", hash = "sha256:90d4091c2d30ddd0a03e0b97e6a33a48628469b99585e2ad6bf21f17423b112b"},
    {file = "psutil-5.8.0-cp39-cp39-win32.whl", hash = "sha256:ea372bcc129394485824ae3e3ddabe67dc0b118d262c568b4d2602a7070afdb0"},
    {file = "psutil-5.8.0-cp39-cp39-win_amd64.whl", hash = "sha256:f4634b033faf0d968bb9220dd1c793b897ab7f1189956e1aa9eae752527127d3"},
    {file = "psutil-5.8.0.tar.gz", hash = "sha256:0c9ccb99ab76025f2f0bbecf341d4656e9c1351db8cc8a03ccd62e318ab4b5c6"},
]
ptyprocess = [
    {file = "ptyprocess-0.7.0-py2.py3-none-any.whl", hash = "sha256:4b41f3967fce3af57cc7e94b888626c18bf37a083e3651ca8feeb66d492fef35"},
    {file = "ptyprocess-0.7.0.tar.gz", hash = "sha256:5c5d0a3b48ceee0b48485e0c26037c0acd7d29765ca3fbb5cb3831d347423220"},
]
py = [
    {file = "py-1.10.0-py2.py3-none-any.whl", hash = "sha256:3b80836aa6d1feeaa108e046da6423ab8f6ceda6468545ae8d02d9d58d18818a"},
    {file = "py-1.10.0.tar.gz", hash = "sha256:21b81bda15b66ef5e1a777a21c4dcd9c20ad3efd0b3f817e7a809035269e1bd3"},
]
pyasn1 = [
    {file = "pyasn1-0.4.8-py2.4.egg", hash = "sha256:fec3e9d8e36808a28efb59b489e4528c10ad0f480e57dcc32b4de5c9d8c9fdf3"},
    {file = "pyasn1-0.4.8-py2.5.egg", hash = "sha256:0458773cfe65b153891ac249bcf1b5f8f320b7c2ce462151f8fa74de8934becf"},
    {file = "pyasn1-0.4.8-py2.6.egg", hash = "sha256:5c9414dcfede6e441f7e8f81b43b34e834731003427e5b09e4e00e3172a10f00"},
    {file = "pyasn1-0.4.8-py2.7.egg", hash = "sha256:6e7545f1a61025a4e58bb336952c5061697da694db1cae97b116e9c46abcf7c8"},
    {file = "pyasn1-0.4.8-py2.py3-none-any.whl", hash = "sha256:39c7e2ec30515947ff4e87fb6f456dfc6e84857d34be479c9d4a4ba4bf46aa5d"},
    {file = "pyasn1-0.4.8-py3.1.egg", hash = "sha256:78fa6da68ed2727915c4767bb386ab32cdba863caa7dbe473eaae45f9959da86"},
    {file = "pyasn1-0.4.8-py3.2.egg", hash = "sha256:08c3c53b75eaa48d71cf8c710312316392ed40899cb34710d092e96745a358b7"},
    {file = "pyasn1-0.4.8-py3.3.egg", hash = "sha256:03840c999ba71680a131cfaee6fab142e1ed9bbd9c693e285cc6aca0d555e576"},
    {file = "pyasn1-0.4.8-py3.4.egg", hash = "sha256:7ab8a544af125fb704feadb008c99a88805126fb525280b2270bb25cc1d78a12"},
    {file = "pyasn1-0.4.8-py3.5.egg", hash = "sha256:e89bf84b5437b532b0803ba5c9a5e054d21fec423a89952a74f87fa2c9b7bce2"},
    {file = "pyasn1-0.4.8-py3.6.egg", hash = "sha256:014c0e9976956a08139dc0712ae195324a75e142284d5f87f1a87ee1b068a359"},
    {file = "pyasn1-0.4.8-py3.7.egg", hash = "sha256:99fcc3c8d804d1bc6d9a099921e39d827026409a58f2a720dcdb89374ea0c776"},
    {file = "pyasn1-0.4.8.tar.gz", hash = "sha256:aef77c9fb94a3ac588e87841208bdec464471d9871bd5050a287cc9a475cd0ba"},
]
pyasn1-modules = [
    {file = "pyasn1-modules-0.2.8.tar.gz", hash = "sha256:905f84c712230b2c592c19470d3ca8d552de726050d1d1716282a1f6146be65e"},
    {file = "pyasn1_modules-0.2.8-py2.4.egg", hash = "sha256:0fe1b68d1e486a1ed5473f1302bd991c1611d319bba158e98b106ff86e1d7199"},
    {file = "pyasn1_modules-0.2.8-py2.5.egg", hash = "sha256:fe0644d9ab041506b62782e92b06b8c68cca799e1a9636ec398675459e031405"},
    {file = "pyasn1_modules-0.2.8-py2.6.egg", hash = "sha256:a99324196732f53093a84c4369c996713eb8c89d360a496b599fb1a9c47fc3eb"},
    {file = "pyasn1_modules-0.2.8-py2.7.egg", hash = "sha256:0845a5582f6a02bb3e1bde9ecfc4bfcae6ec3210dd270522fee602365430c3f8"},
    {file = "pyasn1_modules-0.2.8-py2.py3-none-any.whl", hash = "sha256:a50b808ffeb97cb3601dd25981f6b016cbb3d31fbf57a8b8a87428e6158d0c74"},
    {file = "pyasn1_modules-0.2.8-py3.1.egg", hash = "sha256:f39edd8c4ecaa4556e989147ebf219227e2cd2e8a43c7e7fcb1f1c18c5fd6a3d"},
    {file = "pyasn1_modules-0.2.8-py3.2.egg", hash = "sha256:b80486a6c77252ea3a3e9b1e360bc9cf28eaac41263d173c032581ad2f20fe45"},
    {file = "pyasn1_modules-0.2.8-py3.3.egg", hash = "sha256:65cebbaffc913f4fe9e4808735c95ea22d7a7775646ab690518c056784bc21b4"},
    {file = "pyasn1_modules-0.2.8-py3.4.egg", hash = "sha256:15b7c67fabc7fc240d87fb9aabf999cf82311a6d6fb2c70d00d3d0604878c811"},
    {file = "pyasn1_modules-0.2.8-py3.5.egg", hash = "sha256:426edb7a5e8879f1ec54a1864f16b882c2837bfd06eee62f2c982315ee2473ed"},
    {file = "pyasn1_modules-0.2.8-py3.6.egg", hash = "sha256:cbac4bc38d117f2a49aeedec4407d23e8866ea4ac27ff2cf7fb3e5b570df19e0"},
    {file = "pyasn1_modules-0.2.8-py3.7.egg", hash = "sha256:c29a5e5cc7a3f05926aff34e097e84f8589cd790ce0ed41b67aed6857b26aafd"},
]
pycparser = [
    {file = "pycparser-2.20-py2.py3-none-any.whl", hash = "sha256:7582ad22678f0fcd81102833f60ef8d0e57288b6b5fb00323d101be910e35705"},
    {file = "pycparser-2.20.tar.gz", hash = "sha256:2d475327684562c3a96cc71adf7dc8c4f0565175cf86b6d7a404ff4c771f15f0"},
]
pygments = [
    {file = "Pygments-2.10.0-py3-none-any.whl", hash = "sha256:b8e67fe6af78f492b3c4b3e2970c0624cbf08beb1e493b2c99b9fa1b67a20380"},
    {file = "Pygments-2.10.0.tar.gz", hash = "sha256:f398865f7eb6874156579fdf36bc840a03cab64d1cde9e93d68f46a425ec52c6"},
]
pylint = [
    {file = "pylint-2.3.1-py3-none-any.whl", hash = "sha256:5d77031694a5fb97ea95e828c8d10fc770a1df6eb3906067aaed42201a8a6a09"},
    {file = "pylint-2.3.1.tar.gz", hash = "sha256:723e3db49555abaf9bf79dc474c6b9e2935ad82230b10c1138a71ea41ac0fff1"},
]
pyparsing = [
    {file = "pyparsing-2.4.7-py2.py3-none-any.whl", hash = "sha256:ef9d7589ef3c200abe66653d3f1ab1033c3c419ae9b9bdb1240a85b024efc88b"},
    {file = "pyparsing-2.4.7.tar.gz", hash = "sha256:c203ec8783bf771a155b207279b9bccb8dea02d8f0c9e5f8ead507bc3246ecc1"},
]
pyrsistent = [
    {file = "pyrsistent-0.18.0-cp36-cp36m-macosx_10_9_x86_64.whl", hash = "sha256:f4c8cabb46ff8e5d61f56a037974228e978f26bfefce4f61a4b1ac0ba7a2ab72"},
    {file = "pyrsistent-0.18.0-cp36-cp36m-manylinux1_i686.whl", hash = "sha256:da6e5e818d18459fa46fac0a4a4e543507fe1110e808101277c5a2b5bab0cd2d"},
    {file = "pyrsistent-0.18.0-cp36-cp36m-manylinux1_x86_64.whl", hash = "sha256:5e4395bbf841693eaebaa5bb5c8f5cdbb1d139e07c975c682ec4e4f8126e03d2"},
    {file = "pyrsistent-0.18.0-cp36-cp36m-win32.whl", hash = "sha256:527be2bfa8dc80f6f8ddd65242ba476a6c4fb4e3aedbf281dfbac1b1ed4165b1"},
    {file = "pyrsistent-0.18.0-cp36-cp36m-win_amd64.whl", hash = "sha256:2aaf19dc8ce517a8653746d98e962ef480ff34b6bc563fc067be6401ffb457c7"},
    {file = "pyrsistent-0.18.0-cp37-cp37m-macosx_10_9_x86_64.whl", hash = "sha256:58a70d93fb79dc585b21f9d72487b929a6fe58da0754fa4cb9f279bb92369396"},
    {file = "pyrsistent-0.18.0-cp37-cp37m-manylinux1_i686.whl", hash = "sha256:4916c10896721e472ee12c95cdc2891ce5890898d2f9907b1b4ae0f53588b710"},
    {file = "pyrsistent-0.18.0-cp37-cp37m-manylinux1_x86_64.whl", hash = "sha256:73ff61b1411e3fb0ba144b8f08d6749749775fe89688093e1efef9839d2dcc35"},
    {file = "pyrsistent-0.18.0-cp37-cp37m-win32.whl", hash = "sha256:b29b869cf58412ca5738d23691e96d8aff535e17390128a1a52717c9a109da4f"},
    {file = "pyrsistent-0.18.0-cp37-cp37m-win_amd64.whl", hash = "sha256:097b96f129dd36a8c9e33594e7ebb151b1515eb52cceb08474c10a5479e799f2"},
    {file = "pyrsistent-0.18.0-cp38-cp38-macosx_10_9_x86_64.whl", hash = "sha256:772e94c2c6864f2cd2ffbe58bb3bdefbe2a32afa0acb1a77e472aac831f83427"},
    {file = "pyrsistent-0.18.0-cp38-cp38-manylinux1_i686.whl", hash = "sha256:c1a9ff320fa699337e05edcaae79ef8c2880b52720bc031b219e5b5008ebbdef"},
    {file = "pyrsistent-0.18.0-cp38-cp38-manylinux1_x86_64.whl", hash = "sha256:cd3caef37a415fd0dae6148a1b6957a8c5f275a62cca02e18474608cb263640c"},
    {file = "pyrsistent-0.18.0-cp38-cp38-win32.whl", hash = "sha256:e79d94ca58fcafef6395f6352383fa1a76922268fa02caa2272fff501c2fdc78"},
    {file = "pyrsistent-0.18.0-cp38-cp38-win_amd64.whl", hash = "sha256:a0c772d791c38bbc77be659af29bb14c38ced151433592e326361610250c605b"},
    {file = "pyrsistent-0.18.0-cp39-cp39-macosx_10_9_x86_64.whl", hash = "sha256:d5ec194c9c573aafaceebf05fc400656722793dac57f254cd4741f3c27ae57b4"},
    {file = "pyrsistent-0.18.0-cp39-cp39-manylinux1_i686.whl", hash = "sha256:6b5eed00e597b5b5773b4ca30bd48a5774ef1e96f2a45d105db5b4ebb4bca680"},
    {file = "pyrsistent-0.18.0-cp39-cp39-manylinux1_x86_64.whl", hash = "sha256:48578680353f41dca1ca3dc48629fb77dfc745128b56fc01096b2530c13fd426"},
    {file = "pyrsistent-0.18.0-cp39-cp39-win32.whl", hash = "sha256:f3ef98d7b76da5eb19c37fda834d50262ff9167c65658d1d8f974d2e4d90676b"},
    {file = "pyrsistent-0.18.0-cp39-cp39-win_amd64.whl", hash = "sha256:404e1f1d254d314d55adb8d87f4f465c8693d6f902f67eb6ef5b4526dc58e6ea"},
    {file = "pyrsistent-0.18.0.tar.gz", hash = "sha256:773c781216f8c2900b42a7b638d5b517bb134ae1acbebe4d1e8f1f41ea60eb4b"},
]
pytest = [
    {file = "pytest-5.4.3-py3-none-any.whl", hash = "sha256:5c0db86b698e8f170ba4582a492248919255fcd4c79b1ee64ace34301fb589a1"},
    {file = "pytest-5.4.3.tar.gz", hash = "sha256:7979331bfcba207414f5e1263b5a0f8f521d0f457318836a7355531ed1a4c7d8"},
]
pytest-black = [
    {file = "pytest-black-0.3.12.tar.gz", hash = "sha256:1d339b004f764d6cd0f06e690f6dd748df3d62e6fe1a692d6a5500ac2c5b75a5"},
]
pytest-cov = [
    {file = "pytest-cov-2.12.1.tar.gz", hash = "sha256:261ceeb8c227b726249b376b8526b600f38667ee314f910353fa318caa01f4d7"},
    {file = "pytest_cov-2.12.1-py2.py3-none-any.whl", hash = "sha256:261bb9e47e65bd099c89c3edf92972865210c36813f80ede5277dceb77a4a62a"},
]
pytest-isort = [
    {file = "pytest-isort-1.3.0.tar.gz", hash = "sha256:46a12331a701e2f21d48548b2828c8b0a7956dbf1cd5347163f537deb24332dd"},
    {file = "pytest_isort-1.3.0-py3-none-any.whl", hash = "sha256:074255ad393088a2daee6ca7f2305b7b86358ff632f62302896d8d4b2b339107"},
]
pytest-mypy = [
    {file = "pytest-mypy-0.6.2.tar.gz", hash = "sha256:2560a9b27d59bb17810d12ec3402dfc7c8e100e40539a70d2814bcbb27240f27"},
    {file = "pytest_mypy-0.6.2-py3-none-any.whl", hash = "sha256:76e705cfd3800bf2b534738e792245ac5bb8d780698d0f8cd6c79032cc5e9923"},
]
pytest-pylint = [
    {file = "pytest-pylint-0.17.0.tar.gz", hash = "sha256:b0c177d63f6e3f5b82fa2720a6570dd2ecff1616c26ed6d02d0cbf75fd98ddf9"},
    {file = "pytest_pylint-0.17.0-py3-none-any.whl", hash = "sha256:c6a1b9ad7dc819ea56ebd45fc1f5a611f0848b9a5b85fdcd8deafd07b22e7f2e"},
]
python-dateutil = [
    {file = "python-dateutil-2.8.2.tar.gz", hash = "sha256:0123cacc1627ae19ddf3c27a5de5bd67ee4586fbdd6440d9748f8abb483d3e86"},
    {file = "python_dateutil-2.8.2-py2.py3-none-any.whl", hash = "sha256:961d03dc3453ebbc59dbdea9e4e11c5651520a876d0f4db161e8674aae935da9"},
]
pytz = [
    {file = "pytz-2021.1-py2.py3-none-any.whl", hash = "sha256:eb10ce3e7736052ed3623d49975ce333bcd712c7bb19a58b9e2089d4057d0798"},
    {file = "pytz-2021.1.tar.gz", hash = "sha256:83a4a90894bf38e243cf052c8b58f381bfe9a7a483f6a9cab140bc7f702ac4da"},
]
pywin32 = [
    {file = "pywin32-301-cp35-cp35m-win32.whl", hash = "sha256:93367c96e3a76dfe5003d8291ae16454ca7d84bb24d721e0b74a07610b7be4a7"},
    {file = "pywin32-301-cp35-cp35m-win_amd64.whl", hash = "sha256:9635df6998a70282bd36e7ac2a5cef9ead1627b0a63b17c731312c7a0daebb72"},
    {file = "pywin32-301-cp36-cp36m-win32.whl", hash = "sha256:c866f04a182a8cb9b7855de065113bbd2e40524f570db73ef1ee99ff0a5cc2f0"},
    {file = "pywin32-301-cp36-cp36m-win_amd64.whl", hash = "sha256:dafa18e95bf2a92f298fe9c582b0e205aca45c55f989937c52c454ce65b93c78"},
    {file = "pywin32-301-cp37-cp37m-win32.whl", hash = "sha256:98f62a3f60aa64894a290fb7494bfa0bfa0a199e9e052e1ac293b2ad3cd2818b"},
    {file = "pywin32-301-cp37-cp37m-win_amd64.whl", hash = "sha256:fb3b4933e0382ba49305cc6cd3fb18525df7fd96aa434de19ce0878133bf8e4a"},
    {file = "pywin32-301-cp38-cp38-win32.whl", hash = "sha256:88981dd3cfb07432625b180f49bf4e179fb8cbb5704cd512e38dd63636af7a17"},
    {file = "pywin32-301-cp38-cp38-win_amd64.whl", hash = "sha256:8c9d33968aa7fcddf44e47750e18f3d034c3e443a707688a008a2e52bbef7e96"},
    {file = "pywin32-301-cp39-cp39-win32.whl", hash = "sha256:595d397df65f1b2e0beaca63a883ae6d8b6df1cdea85c16ae85f6d2e648133fe"},
    {file = "pywin32-301-cp39-cp39-win_amd64.whl", hash = "sha256:87604a4087434cd814ad8973bd47d6524bd1fa9e971ce428e76b62a5e0860fdf"},
]
pywinpty = [
    {file = "pywinpty-1.1.4-cp36-none-win_amd64.whl", hash = "sha256:fb975976ad92be44801de95fdf2b0366747767cb0528478553aff85dd63ebb09"},
    {file = "pywinpty-1.1.4-cp37-none-win_amd64.whl", hash = "sha256:5d25b30a2f87105778bc2f57cb1271f58aaa25568921ef042faf001b3b0a7307"},
    {file = "pywinpty-1.1.4-cp38-none-win_amd64.whl", hash = "sha256:c5c3550100689632f6663f39865ef8716835dab1838a9eb9b472644af92673f8"},
    {file = "pywinpty-1.1.4-cp39-none-win_amd64.whl", hash = "sha256:ad60a336d92ac38e2159320db6d5999c4c2726a141c3ed3f9694021feb6a234e"},
    {file = "pywinpty-1.1.4.tar.gz", hash = "sha256:cc700c9d5a9fcebf677ac93a4943ca9a24db6e2f11a5f0e7e8e226184c5036f7"},
]
pyzmq = [
    {file = "pyzmq-22.2.1-cp310-cp310-macosx_10_15_universal2.whl", hash = "sha256:d60a407663b7c2af781ab7f49d94a3d379dd148bb69ea8d9dd5bc69adf18097c"},
    {file = "pyzmq-22.2.1-cp310-cp310-macosx_10_9_x86_64.whl", hash = "sha256:631f932fb1fa4b76f31adf976f8056519bc6208a3c24c184581c3dd5be15066e"},
    {file = "pyzmq-22.2.1-cp310-cp310-manylinux_2_12_i686.manylinux2010_i686.whl", hash = "sha256:0471d634c7fe48ff7d3849798da6c16afc71676dd890b5ae08eb1efe735c6fec"},
    {file = "pyzmq-22.2.1-cp310-cp310-manylinux_2_12_x86_64.manylinux2010_x86_64.whl", hash = "sha256:f520e9fee5d7a2e09b051d924f85b977c6b4e224e56c0551c3c241bbeeb0ad8d"},
    {file = "pyzmq-22.2.1-cp310-cp310-manylinux_2_17_aarch64.manylinux2014_aarch64.whl", hash = "sha256:c1b6619ceb33a8907f1cb82ff8afc8a133e7a5f16df29528e919734718600426"},
    {file = "pyzmq-22.2.1-cp310-cp310-win32.whl", hash = "sha256:31c5dfb6df5148789835128768c01bf6402eb753d06f524f12f6786caf96fb44"},
    {file = "pyzmq-22.2.1-cp310-cp310-win_amd64.whl", hash = "sha256:4842a8263cbaba6fce401bbe4e2b125321c401a01714e42624dabc554bfc2629"},
    {file = "pyzmq-22.2.1-cp36-cp36m-macosx_10_9_x86_64.whl", hash = "sha256:b921758f8b5098faa85f341bbdd5e36d5339de5e9032ca2b07d8c8e7bec5069b"},
    {file = "pyzmq-22.2.1-cp36-cp36m-manylinux_2_17_aarch64.manylinux2014_aarch64.whl", hash = "sha256:240b83b3a8175b2f616f80092cbb019fcd5c18598f78ffc6aa0ae9034b300f14"},
    {file = "pyzmq-22.2.1-cp36-cp36m-manylinux_2_5_i686.manylinux1_i686.whl", hash = "sha256:da7f7f3bb08bcf59a6b60b4e53dd8f08bb00c9e61045319d825a906dbb3c8fb7"},
    {file = "pyzmq-22.2.1-cp36-cp36m-manylinux_2_5_x86_64.manylinux1_x86_64.whl", hash = "sha256:e66025b64c4724ba683d6d4a4e5ee23de12fe9ae683908f0c7f0f91b4a2fd94e"},
    {file = "pyzmq-22.2.1-cp36-cp36m-win32.whl", hash = "sha256:50d007d5702171bc810c1e74498fa2c7bc5b50f9750697f7fd2a3e71a25aad91"},
    {file = "pyzmq-22.2.1-cp36-cp36m-win_amd64.whl", hash = "sha256:b4a51c7d906dc263a0cc5590761e53e0a68f2c2fefe549cbef21c9ee5d2d98a4"},
    {file = "pyzmq-22.2.1-cp37-cp37m-macosx_10_9_x86_64.whl", hash = "sha256:93705cb90baa9d6f75e8448861a1efd3329006f79095ab18846bd1eaa342f7c3"},
    {file = "pyzmq-22.2.1-cp37-cp37m-manylinux_2_17_aarch64.manylinux2014_aarch64.whl", hash = "sha256:620b0abb813958cb3ecb5144c177e26cde92fee6f43c4b9de6b329515532bf27"},
    {file = "pyzmq-22.2.1-cp37-cp37m-manylinux_2_5_i686.manylinux1_i686.whl", hash = "sha256:2dd3896b3c952cf6c8013deda53c1df16bf962f355b5503d23521e0f6403ae3d"},
    {file = "pyzmq-22.2.1-cp37-cp37m-manylinux_2_5_x86_64.manylinux1_x86_64.whl", hash = "sha256:6e9c030222893afa86881d7485d3e841969760a16004bd23e9a83cca28b42778"},
    {file = "pyzmq-22.2.1-cp37-cp37m-win32.whl", hash = "sha256:262f470e7acde18b7217aac78d19d2e29ced91a5afbeb7d98521ebf26461aa7e"},
    {file = "pyzmq-22.2.1-cp37-cp37m-win_amd64.whl", hash = "sha256:246f27b88722cfa729bb04881e94484e40b085720d728c1b05133b3f331b0b7b"},
    {file = "pyzmq-22.2.1-cp38-cp38-macosx_10_9_x86_64.whl", hash = "sha256:0d17bac19e934e9f547a8811b7c2a32651a7840f38086b924e2e3dcb2fae5c3a"},
    {file = "pyzmq-22.2.1-cp38-cp38-manylinux_2_12_i686.manylinux2010_i686.whl", hash = "sha256:5933d1f4087de6e52906f72d92e1e4dcc630d371860b92c55d7f7a4b815a664c"},
    {file = "pyzmq-22.2.1-cp38-cp38-manylinux_2_12_x86_64.manylinux2010_x86_64.whl", hash = "sha256:ac4497e4b7d134ee53ce5532d9cc3b640d6e71806a55062984e0c99a2f88f465"},
    {file = "pyzmq-22.2.1-cp38-cp38-manylinux_2_17_aarch64.manylinux2014_aarch64.whl", hash = "sha256:66375a6094af72a6098ed4403b15b4db6bf00013c6febc1baa832e7abda827f4"},
    {file = "pyzmq-22.2.1-cp38-cp38-win32.whl", hash = "sha256:b2c16d20bd0aef8e57bc9505fdd80ea0d6008020c3740accd96acf1b3d1b5347"},
    {file = "pyzmq-22.2.1-cp38-cp38-win_amd64.whl", hash = "sha256:ff345d48940c834168f81fa1d4724675099f148f1ab6369748c4d712ed71bf7c"},
    {file = "pyzmq-22.2.1-cp39-cp39-macosx_10_15_universal2.whl", hash = "sha256:f5c84c5de9a773bbf8b22c51e28380999ea72e5e85b4db8edf5e69a7a0d4d9f9"},
    {file = "pyzmq-22.2.1-cp39-cp39-macosx_10_9_x86_64.whl", hash = "sha256:2534a036b777f957bd6b89b55fb2136775ca2659fb0f1c85036ba78d17d86fd5"},
    {file = "pyzmq-22.2.1-cp39-cp39-manylinux_2_12_i686.manylinux2010_i686.whl", hash = "sha256:a649065413ba4eab92a783a7caa4de8ce14cf46ba8a2a09951426143f1298adb"},
    {file = "pyzmq-22.2.1-cp39-cp39-manylinux_2_12_x86_64.manylinux2010_x86_64.whl", hash = "sha256:c9cb0bd3a3cb7ccad3caa1d7b0d18ba71ed3a4a3610028e506a4084371d4d223"},
    {file = "pyzmq-22.2.1-cp39-cp39-manylinux_2_17_aarch64.manylinux2014_aarch64.whl", hash = "sha256:b4428302c389fffc0c9c07a78cad5376636b9d096f332acfe66b321ae9ff2c63"},
    {file = "pyzmq-22.2.1-cp39-cp39-win32.whl", hash = "sha256:6a5b4566f66d953601d0d47d4071897f550a265bafd52ebcad5ac7aad3838cbb"},
    {file = "pyzmq-22.2.1-cp39-cp39-win_amd64.whl", hash = "sha256:89200ab6ef9081c72a04ed84c52a50b60dcb0655375aeedb40689bc7c934715e"},
    {file = "pyzmq-22.2.1-pp37-pypy37_pp73-macosx_10_9_x86_64.whl", hash = "sha256:ed67df4eaa99a20d162d76655bda23160abdf8abf82a17f41dfd3962e608dbcc"},
    {file = "pyzmq-22.2.1-pp37-pypy37_pp73-manylinux_2_12_i686.manylinux2010_i686.whl", hash = "sha256:021e22a8c58ab294bd4b96448a2ca4e716e1d76600192ff84c33d71edb1fbd37"},
    {file = "pyzmq-22.2.1-pp37-pypy37_pp73-manylinux_2_12_x86_64.manylinux2010_x86_64.whl", hash = "sha256:200ac096cee5499964c90687306a7244b79ef891f773ed4cf15019fd1f3df330"},
    {file = "pyzmq-22.2.1-pp37-pypy37_pp73-win_amd64.whl", hash = "sha256:b3f57bee62e36be5c97712de32237c5589caee0d1154c2ad01a888accfae20bc"},
    {file = "pyzmq-22.2.1.tar.gz", hash = "sha256:6d18c76676771fd891ca8e0e68da0bbfb88e30129835c0ade748016adb3b6242"},
]
qtconsole = [
    {file = "qtconsole-5.1.1-py3-none-any.whl", hash = "sha256:73994105b0369bb99f4164df4a131010f3c7b33a7b5169c37366358d8744675b"},
    {file = "qtconsole-5.1.1.tar.gz", hash = "sha256:bbc34bca14f65535afcb401bc74b752bac955e5313001ba640383f7e5857dc49"},
]
qtpy = [
    {file = "QtPy-1.11.0-py2.py3-none-any.whl", hash = "sha256:bd8baebb80c4d0d97e4e5a5cf15695522f6acc1fecc20b94a70a01ddf6c9e27e"},
    {file = "QtPy-1.11.0.tar.gz", hash = "sha256:bbd61f8d6480a01cec39ad94249dbde7d0a8fce2aca61ff5037b645c4fd13e02"},
]
regex = [
    {file = "regex-2021.8.28-cp310-cp310-macosx_10_9_x86_64.whl", hash = "sha256:9d05ad5367c90814099000442b2125535e9d77581855b9bee8780f1b41f2b1a2"},
    {file = "regex-2021.8.28-cp310-cp310-manylinux_2_17_aarch64.manylinux2014_aarch64.whl", hash = "sha256:f3bf1bc02bc421047bfec3343729c4bbbea42605bcfd6d6bfe2c07ade8b12d2a"},
    {file = "regex-2021.8.28-cp310-cp310-manylinux_2_17_x86_64.manylinux2014_x86_64.whl", hash = "sha256:5f6a808044faae658f546dd5f525e921de9fa409de7a5570865467f03a626fc0"},
    {file = "regex-2021.8.28-cp310-cp310-manylinux_2_5_i686.manylinux1_i686.manylinux_2_12_i686.manylinux2010_i686.whl", hash = "sha256:a617593aeacc7a691cc4af4a4410031654f2909053bd8c8e7db837f179a630eb"},
    {file = "regex-2021.8.28-cp310-cp310-manylinux_2_5_i686.manylinux1_i686.manylinux_2_17_i686.manylinux2014_i686.whl", hash = "sha256:79aef6b5cd41feff359acaf98e040844613ff5298d0d19c455b3d9ae0bc8c35a"},
    {file = "regex-2021.8.28-cp310-cp310-manylinux_2_5_x86_64.manylinux1_x86_64.manylinux_2_12_x86_64.manylinux2010_x86_64.whl", hash = "sha256:0fc1f8f06977c2d4f5e3d3f0d4a08089be783973fc6b6e278bde01f0544ff308"},
    {file = "regex-2021.8.28-cp310-cp310-win32.whl", hash = "sha256:6eebf512aa90751d5ef6a7c2ac9d60113f32e86e5687326a50d7686e309f66ed"},
    {file = "regex-2021.8.28-cp310-cp310-win_amd64.whl", hash = "sha256:ac88856a8cbccfc14f1b2d0b829af354cc1743cb375e7f04251ae73b2af6adf8"},
    {file = "regex-2021.8.28-cp36-cp36m-macosx_10_9_x86_64.whl", hash = "sha256:c206587c83e795d417ed3adc8453a791f6d36b67c81416676cad053b4104152c"},
    {file = "regex-2021.8.28-cp36-cp36m-manylinux_2_17_aarch64.manylinux2014_aarch64.whl", hash = "sha256:e8690ed94481f219a7a967c118abaf71ccc440f69acd583cab721b90eeedb77c"},
    {file = "regex-2021.8.28-cp36-cp36m-manylinux_2_17_x86_64.manylinux2014_x86_64.whl", hash = "sha256:328a1fad67445550b982caa2a2a850da5989fd6595e858f02d04636e7f8b0b13"},
    {file = "regex-2021.8.28-cp36-cp36m-manylinux_2_5_i686.manylinux1_i686.manylinux_2_12_i686.manylinux2010_i686.whl", hash = "sha256:c7cb4c512d2d3b0870e00fbbac2f291d4b4bf2634d59a31176a87afe2777c6f0"},
    {file = "regex-2021.8.28-cp36-cp36m-manylinux_2_5_i686.manylinux1_i686.manylinux_2_17_i686.manylinux2014_i686.whl", hash = "sha256:66256b6391c057305e5ae9209941ef63c33a476b73772ca967d4a2df70520ec1"},
    {file = "regex-2021.8.28-cp36-cp36m-manylinux_2_5_x86_64.manylinux1_x86_64.manylinux_2_12_x86_64.manylinux2010_x86_64.whl", hash = "sha256:8e44769068d33e0ea6ccdf4b84d80c5afffe5207aa4d1881a629cf0ef3ec398f"},
    {file = "regex-2021.8.28-cp36-cp36m-win32.whl", hash = "sha256:08d74bfaa4c7731b8dac0a992c63673a2782758f7cfad34cf9c1b9184f911354"},
    {file = "regex-2021.8.28-cp36-cp36m-win_amd64.whl", hash = "sha256:abb48494d88e8a82601af905143e0de838c776c1241d92021e9256d5515b3645"},
    {file = "regex-2021.8.28-cp37-cp37m-macosx_10_9_x86_64.whl", hash = "sha256:b4c220a1fe0d2c622493b0a1fd48f8f991998fb447d3cd368033a4b86cf1127a"},
    {file = "regex-2021.8.28-cp37-cp37m-manylinux_2_17_aarch64.manylinux2014_aarch64.whl", hash = "sha256:d4a332404baa6665b54e5d283b4262f41f2103c255897084ec8f5487ce7b9e8e"},
    {file = "regex-2021.8.28-cp37-cp37m-manylinux_2_17_x86_64.manylinux2014_x86_64.whl", hash = "sha256:c61dcc1cf9fd165127a2853e2c31eb4fb961a4f26b394ac9fe5669c7a6592892"},
    {file = "regex-2021.8.28-cp37-cp37m-manylinux_2_5_i686.manylinux1_i686.manylinux_2_12_i686.manylinux2010_i686.whl", hash = "sha256:ee329d0387b5b41a5dddbb6243a21cb7896587a651bebb957e2d2bb8b63c0791"},
    {file = "regex-2021.8.28-cp37-cp37m-manylinux_2_5_i686.manylinux1_i686.manylinux_2_17_i686.manylinux2014_i686.whl", hash = "sha256:f60667673ff9c249709160529ab39667d1ae9fd38634e006bec95611f632e759"},
    {file = "regex-2021.8.28-cp37-cp37m-manylinux_2_5_x86_64.manylinux1_x86_64.manylinux_2_12_x86_64.manylinux2010_x86_64.whl", hash = "sha256:b844fb09bd9936ed158ff9df0ab601e2045b316b17aa8b931857365ea8586906"},
    {file = "regex-2021.8.28-cp37-cp37m-win32.whl", hash = "sha256:4cde065ab33bcaab774d84096fae266d9301d1a2f5519d7bd58fc55274afbf7a"},
    {file = "regex-2021.8.28-cp37-cp37m-win_amd64.whl", hash = "sha256:1413b5022ed6ac0d504ba425ef02549a57d0f4276de58e3ab7e82437892704fc"},
    {file = "regex-2021.8.28-cp38-cp38-macosx_10_9_x86_64.whl", hash = "sha256:ed4b50355b066796dacdd1cf538f2ce57275d001838f9b132fab80b75e8c84dd"},
    {file = "regex-2021.8.28-cp38-cp38-manylinux_2_17_aarch64.manylinux2014_aarch64.whl", hash = "sha256:28fc475f560d8f67cc8767b94db4c9440210f6958495aeae70fac8faec631797"},
    {file = "regex-2021.8.28-cp38-cp38-manylinux_2_17_x86_64.manylinux2014_x86_64.whl", hash = "sha256:bdc178caebd0f338d57ae445ef8e9b737ddf8fbc3ea187603f65aec5b041248f"},
    {file = "regex-2021.8.28-cp38-cp38-manylinux_2_5_i686.manylinux1_i686.manylinux_2_12_i686.manylinux2010_i686.whl", hash = "sha256:999ad08220467b6ad4bd3dd34e65329dd5d0df9b31e47106105e407954965256"},
    {file = "regex-2021.8.28-cp38-cp38-manylinux_2_5_i686.manylinux1_i686.manylinux_2_17_i686.manylinux2014_i686.whl", hash = "sha256:808ee5834e06f57978da3e003ad9d6292de69d2bf6263662a1a8ae30788e080b"},
    {file = "regex-2021.8.28-cp38-cp38-manylinux_2_5_x86_64.manylinux1_x86_64.manylinux_2_12_x86_64.manylinux2010_x86_64.whl", hash = "sha256:d5111d4c843d80202e62b4fdbb4920db1dcee4f9366d6b03294f45ed7b18b42e"},
    {file = "regex-2021.8.28-cp38-cp38-win32.whl", hash = "sha256:473858730ef6d6ff7f7d5f19452184cd0caa062a20047f6d6f3e135a4648865d"},
    {file = "regex-2021.8.28-cp38-cp38-win_amd64.whl", hash = "sha256:31a99a4796bf5aefc8351e98507b09e1b09115574f7c9dbb9cf2111f7220d2e2"},
    {file = "regex-2021.8.28-cp39-cp39-macosx_10_9_x86_64.whl", hash = "sha256:04f6b9749e335bb0d2f68c707f23bb1773c3fb6ecd10edf0f04df12a8920d468"},
    {file = "regex-2021.8.28-cp39-cp39-manylinux_2_17_aarch64.manylinux2014_aarch64.whl", hash = "sha256:9b006628fe43aa69259ec04ca258d88ed19b64791693df59c422b607b6ece8bb"},
    {file = "regex-2021.8.28-cp39-cp39-manylinux_2_17_x86_64.manylinux2014_x86_64.whl", hash = "sha256:121f4b3185feaade3f85f70294aef3f777199e9b5c0c0245c774ae884b110a2d"},
    {file = "regex-2021.8.28-cp39-cp39-manylinux_2_5_i686.manylinux1_i686.manylinux_2_12_i686.manylinux2010_i686.whl", hash = "sha256:a577a21de2ef8059b58f79ff76a4da81c45a75fe0bfb09bc8b7bb4293fa18983"},
    {file = "regex-2021.8.28-cp39-cp39-manylinux_2_5_i686.manylinux1_i686.manylinux_2_17_i686.manylinux2014_i686.whl", hash = "sha256:1743345e30917e8c574f273f51679c294effba6ad372db1967852f12c76759d8"},
    {file = "regex-2021.8.28-cp39-cp39-manylinux_2_5_x86_64.manylinux1_x86_64.manylinux_2_12_x86_64.manylinux2010_x86_64.whl", hash = "sha256:e1e8406b895aba6caa63d9fd1b6b1700d7e4825f78ccb1e5260551d168db38ed"},
    {file = "regex-2021.8.28-cp39-cp39-win32.whl", hash = "sha256:ed283ab3a01d8b53de3a05bfdf4473ae24e43caee7dcb5584e86f3f3e5ab4374"},
    {file = "regex-2021.8.28-cp39-cp39-win_amd64.whl", hash = "sha256:610b690b406653c84b7cb6091facb3033500ee81089867ee7d59e675f9ca2b73"},
    {file = "regex-2021.8.28.tar.gz", hash = "sha256:f585cbbeecb35f35609edccb95efd95a3e35824cd7752b586503f7e6087303f1"},
]
requests = [
    {file = "requests-2.26.0-py2.py3-none-any.whl", hash = "sha256:6c1246513ecd5ecd4528a0906f910e8f0f9c6b8ec72030dc9fd154dc1a6efd24"},
    {file = "requests-2.26.0.tar.gz", hash = "sha256:b8aa58f8cf793ffd8782d3d8cb19e66ef36f7aba4353eec859e74678b01b07a7"},
]
requests-oauthlib = [
    {file = "requests-oauthlib-1.3.0.tar.gz", hash = "sha256:b4261601a71fd721a8bd6d7aa1cc1d6a8a93b4a9f5e96626f8e4d91e8beeaa6a"},
    {file = "requests_oauthlib-1.3.0-py2.py3-none-any.whl", hash = "sha256:7f71572defaecd16372f9006f33c2ec8c077c3cfa6f5911a9a90202beb513f3d"},
    {file = "requests_oauthlib-1.3.0-py3.7.egg", hash = "sha256:fa6c47b933f01060936d87ae9327fead68768b69c6c9ea2109c48be30f2d4dbc"},
]
requests-unixsocket = [
    {file = "requests-unixsocket-0.2.0.tar.gz", hash = "sha256:9e5c1a20afc3cf786197ae59c79bcdb0e7565f218f27df5f891307ee8817c1ea"},
    {file = "requests_unixsocket-0.2.0-py2.py3-none-any.whl", hash = "sha256:014d07bfb66dc805a011a8b4b306cf4ec96d2eddb589f6b2b5765e626f0dc0cc"},
]
robust-laplacian = [
    {file = "robust_laplacian-0.2.2-cp35-cp35m-macosx_10_9_x86_64.whl", hash = "sha256:342bd375b8d80386052b1f0fe6e2d8ef835cd6eb7d125f7c5fce1083f232e4b8"},
    {file = "robust_laplacian-0.2.2-cp35-cp35m-manylinux2010_i686.whl", hash = "sha256:238756e0944a159040d56f48b655832a6cc98f74d33f0a8011cf20b6ddaec883"},
    {file = "robust_laplacian-0.2.2-cp35-cp35m-manylinux2010_x86_64.whl", hash = "sha256:09a122d48563266bef91e30213f56737490edbf5e2f6d96d7c3abc16f64a94e6"},
    {file = "robust_laplacian-0.2.2-cp35-cp35m-win32.whl", hash = "sha256:22be326c4a2a98b9651e219818aa9a09c707b161cddbcff78fa2fa5ecc28bef4"},
    {file = "robust_laplacian-0.2.2-cp35-cp35m-win_amd64.whl", hash = "sha256:a2a6ca70cc0890c63e0d9ef2f8146c6b220edd54ae0a451e58f6a693bf99050c"},
    {file = "robust_laplacian-0.2.2-cp36-cp36m-macosx_10_9_x86_64.whl", hash = "sha256:b83336edbb726c5a741d819ae7bf4713b60742a7581a5c7b5963ebca45b6f678"},
    {file = "robust_laplacian-0.2.2-cp36-cp36m-manylinux2010_i686.whl", hash = "sha256:fa0454ac8a5ca4cc1a5772a35c79c11ffd4de1b7314d5193926a1399321580ad"},
    {file = "robust_laplacian-0.2.2-cp36-cp36m-manylinux2010_x86_64.whl", hash = "sha256:fa68b2c81e67ae004f5946330b3fb06297d2350df7e9d22697a803eb7f49c097"},
    {file = "robust_laplacian-0.2.2-cp36-cp36m-win32.whl", hash = "sha256:42393cecdad2bdbc963ae5bdb61f42078128dba822bafa76c2fc7d5bca4f7578"},
    {file = "robust_laplacian-0.2.2-cp36-cp36m-win_amd64.whl", hash = "sha256:6eaebf0b70f58f2c5da3f9cc01b096ff13f2514b12003ccd0acde37ac0e692eb"},
    {file = "robust_laplacian-0.2.2-cp37-cp37m-macosx_10_9_x86_64.whl", hash = "sha256:e56527dc95490d800a5e5dc3801612fe04f00355afb60497895da6c34e29958a"},
    {file = "robust_laplacian-0.2.2-cp37-cp37m-manylinux2010_i686.whl", hash = "sha256:0aa21c872afd7989e765b37ca4fe0e2daefff70a088b9377290e67ebaf8e07e1"},
    {file = "robust_laplacian-0.2.2-cp37-cp37m-manylinux2010_x86_64.whl", hash = "sha256:0e5d691552af3c6f9ee684ed9a89a540ea7714a90f499fdc1a30185177e7a6fc"},
    {file = "robust_laplacian-0.2.2-cp37-cp37m-win32.whl", hash = "sha256:f6cd9ac28dc58431ddee21a041c0c36dbf4129f8eb5b8d318d5604f6c464c773"},
    {file = "robust_laplacian-0.2.2-cp37-cp37m-win_amd64.whl", hash = "sha256:36cad1ec5acbbbe48c49abd10597c4a26f2879435c7b6cafbe73c6df09978107"},
    {file = "robust_laplacian-0.2.2-cp38-cp38-macosx_10_9_x86_64.whl", hash = "sha256:de854f0182ce2b579e3de249d4d00c689761d99cea96e80403df62425f87c457"},
    {file = "robust_laplacian-0.2.2-cp38-cp38-manylinux2010_i686.whl", hash = "sha256:ca8b3d7bdb62592aca7536c258a36aac8040fd55c70a8f36802820cd0f30b0a4"},
    {file = "robust_laplacian-0.2.2-cp38-cp38-manylinux2010_x86_64.whl", hash = "sha256:9527ac541b8f7fc4ccb8f3a3e24c1aa1d08634be5878bd3ff5adddfc2a073fce"},
    {file = "robust_laplacian-0.2.2-cp38-cp38-win32.whl", hash = "sha256:b3ca9be95ec899bb8e5d6d89316738b4a7a72a94b998b0ffb12e0ebb738ffb54"},
    {file = "robust_laplacian-0.2.2-cp38-cp38-win_amd64.whl", hash = "sha256:5fcc02239cf692c97b24952e3088ad5d38db29b360571962b7360e3940512b35"},
    {file = "robust_laplacian-0.2.2-cp39-cp39-macosx_10_9_x86_64.whl", hash = "sha256:b79b2e67a8e48e483a0ec7d2597c326eb8480d7c8c8deb4e9f09465bb6fee5c5"},
    {file = "robust_laplacian-0.2.2-cp39-cp39-manylinux2010_i686.whl", hash = "sha256:e172fd7f2a5aa92bbc8c19cc917fec86ec6f8c6e9ae10cf4266a8d2ac1292c10"},
    {file = "robust_laplacian-0.2.2-cp39-cp39-manylinux2010_x86_64.whl", hash = "sha256:f1482a13574e4e19c24913ba127226dc9dbde47a029ba9cf5ccf4ba4aa085c08"},
    {file = "robust_laplacian-0.2.2-cp39-cp39-win32.whl", hash = "sha256:f3922b8d47d6d8f0463efd32e4e10d0f6da1e8cde7016342b97ecd4c9810d88f"},
    {file = "robust_laplacian-0.2.2-cp39-cp39-win_amd64.whl", hash = "sha256:ede8ebe0b0e5d0d5dddc880a50b3db8aeab6dc3abd9dd71fc7b55934fa5993ef"},
    {file = "robust_laplacian-0.2.2.tar.gz", hash = "sha256:1c9940c653370113fe14744fa69c29d2440919ad03be3f0485c143b0da3687a9"},
]
rsa = [
    {file = "rsa-4.7.2-py3-none-any.whl", hash = "sha256:78f9a9bf4e7be0c5ded4583326e7461e3a3c5aae24073648b4bdfa797d78c9d2"},
    {file = "rsa-4.7.2.tar.gz", hash = "sha256:9d689e6ca1b3038bc82bf8d23e944b6b6037bc02301a574935b2dd946e0353b9"},
]
scikit-learn = [
    {file = "scikit-learn-0.24.2.tar.gz", hash = "sha256:d14701a12417930392cd3898e9646cf5670c190b933625ebe7511b1f7d7b8736"},
    {file = "scikit_learn-0.24.2-cp36-cp36m-macosx_10_13_x86_64.whl", hash = "sha256:d5bf9c863ba4717b3917b5227463ee06860fc43931dc9026747de416c0a10fee"},
    {file = "scikit_learn-0.24.2-cp36-cp36m-manylinux1_i686.whl", hash = "sha256:5beaeb091071625e83f5905192d8aecde65ba2f26f8b6719845bbf586f7a04a1"},
    {file = "scikit_learn-0.24.2-cp36-cp36m-manylinux1_x86_64.whl", hash = "sha256:06ffdcaaf81e2a3b1b50c3ac6842cfb13df2d8b737d61f64643ed61da7389cde"},
    {file = "scikit_learn-0.24.2-cp36-cp36m-manylinux2010_i686.whl", hash = "sha256:fec42690a2eb646b384eafb021c425fab48991587edb412d4db77acc358b27ce"},
    {file = "scikit_learn-0.24.2-cp36-cp36m-manylinux2010_x86_64.whl", hash = "sha256:5ff3e4e4cf7592d36541edec434e09fb8ab9ba6b47608c4ffe30c9038d301897"},
    {file = "scikit_learn-0.24.2-cp36-cp36m-manylinux2014_aarch64.whl", hash = "sha256:3cbd734e1aefc7c5080e6b6973fe062f97c26a1cdf1a991037ca196ce1c8f427"},
    {file = "scikit_learn-0.24.2-cp36-cp36m-win32.whl", hash = "sha256:f74429a07fedb36a03c159332b914e6de757176064f9fed94b5f79ebac07d913"},
    {file = "scikit_learn-0.24.2-cp36-cp36m-win_amd64.whl", hash = "sha256:dd968a174aa82f3341a615a033fa6a8169e9320cbb46130686562db132d7f1f0"},
    {file = "scikit_learn-0.24.2-cp37-cp37m-macosx_10_13_x86_64.whl", hash = "sha256:49ec0b1361da328da9bb7f1a162836028e72556356adeb53342f8fae6b450d47"},
    {file = "scikit_learn-0.24.2-cp37-cp37m-manylinux1_i686.whl", hash = "sha256:f18c3ed484eeeaa43a0d45dc2efb4d00fc6542ccdcfa2c45d7b635096a2ae534"},
    {file = "scikit_learn-0.24.2-cp37-cp37m-manylinux1_x86_64.whl", hash = "sha256:cdf24c1b9bbeb4936456b42ac5bd32c60bb194a344951acb6bfb0cddee5439a4"},
    {file = "scikit_learn-0.24.2-cp37-cp37m-manylinux2010_i686.whl", hash = "sha256:d177fe1ff47cc235942d628d41ee5b1c6930d8f009f1a451c39b5411e8d0d4cf"},
    {file = "scikit_learn-0.24.2-cp37-cp37m-manylinux2010_x86_64.whl", hash = "sha256:f3ec00f023d84526381ad0c0f2cff982852d035c921bbf8ceb994f4886c00c64"},
    {file = "scikit_learn-0.24.2-cp37-cp37m-manylinux2014_aarch64.whl", hash = "sha256:ae19ac105cf7ce8c205a46166992fdec88081d6e783ab6e38ecfbe45729f3c39"},
    {file = "scikit_learn-0.24.2-cp37-cp37m-win32.whl", hash = "sha256:f0ed4483c258fb23150e31b91ea7d25ff8495dba108aea0b0d4206a777705350"},
    {file = "scikit_learn-0.24.2-cp37-cp37m-win_amd64.whl", hash = "sha256:39b7e3b71bcb1fe46397185d6c1a5db1c441e71c23c91a31e7ad8cc3f7305f9a"},
    {file = "scikit_learn-0.24.2-cp38-cp38-macosx_10_13_x86_64.whl", hash = "sha256:90a297330f608adeb4d2e9786c6fda395d3150739deb3d42a86d9a4c2d15bc1d"},
    {file = "scikit_learn-0.24.2-cp38-cp38-manylinux1_i686.whl", hash = "sha256:f1d2108e770907540b5248977e4cff9ffaf0f73d0d13445ee938df06ca7579c6"},
    {file = "scikit_learn-0.24.2-cp38-cp38-manylinux1_x86_64.whl", hash = "sha256:1eec963fe9ffc827442c2e9333227c4d49749a44e592f305398c1db5c1563393"},
    {file = "scikit_learn-0.24.2-cp38-cp38-manylinux2010_i686.whl", hash = "sha256:2db429090b98045d71218a9ba913cc9b3fe78e0ba0b6b647d8748bc6d5a44080"},
    {file = "scikit_learn-0.24.2-cp38-cp38-manylinux2010_x86_64.whl", hash = "sha256:62214d2954377fcf3f31ec867dd4e436df80121e7a32947a0b3244f58f45e455"},
    {file = "scikit_learn-0.24.2-cp38-cp38-manylinux2014_aarch64.whl", hash = "sha256:8fac72b9688176922f9f54fda1ba5f7ffd28cbeb9aad282760186e8ceba9139a"},
    {file = "scikit_learn-0.24.2-cp38-cp38-win32.whl", hash = "sha256:ae426e3a52842c6b6d77d00f906b6031c8c2cfdfabd6af7511bb4bc9a68d720e"},
    {file = "scikit_learn-0.24.2-cp38-cp38-win_amd64.whl", hash = "sha256:038f4e9d6ef10e1f3fe82addc3a14735c299866eb10f2c77c090410904828312"},
    {file = "scikit_learn-0.24.2-cp39-cp39-macosx_10_13_x86_64.whl", hash = "sha256:48f273836e19901ba2beecd919f7b352f09310ce67c762f6e53bc6b81cacf1f0"},
    {file = "scikit_learn-0.24.2-cp39-cp39-manylinux1_i686.whl", hash = "sha256:a2a47449093dcf70babc930beba2ca0423cb7df2fa5fd76be5260703d67fa574"},
    {file = "scikit_learn-0.24.2-cp39-cp39-manylinux1_x86_64.whl", hash = "sha256:0e71ce9c7cbc20f6f8b860107ce15114da26e8675238b4b82b7e7cd37ca0c087"},
    {file = "scikit_learn-0.24.2-cp39-cp39-manylinux2010_i686.whl", hash = "sha256:2754c85b2287333f9719db7f23fb7e357f436deed512db3417a02bf6f2830aa5"},
    {file = "scikit_learn-0.24.2-cp39-cp39-manylinux2010_x86_64.whl", hash = "sha256:7be1b88c23cfac46e06404582215a917017cd2edaa2e4d40abe6aaff5458f24b"},
    {file = "scikit_learn-0.24.2-cp39-cp39-manylinux2014_aarch64.whl", hash = "sha256:4e6198675a6f9d333774671bd536668680eea78e2e81c0b19e57224f58d17f37"},
    {file = "scikit_learn-0.24.2-cp39-cp39-win32.whl", hash = "sha256:cbdb0b3db99dd1d5f69d31b4234367d55475add31df4d84a3bd690ef017b55e2"},
    {file = "scikit_learn-0.24.2-cp39-cp39-win_amd64.whl", hash = "sha256:40556bea1ef26ef54bc678d00cf138a63069144a0b5f3a436eecd8f3468b903e"},
]
scipy = [
    {file = "scipy-1.6.1-cp37-cp37m-macosx_10_9_x86_64.whl", hash = "sha256:a15a1f3fc0abff33e792d6049161b7795909b40b97c6cc2934ed54384017ab76"},
    {file = "scipy-1.6.1-cp37-cp37m-manylinux1_i686.whl", hash = "sha256:e79570979ccdc3d165456dd62041d9556fb9733b86b4b6d818af7a0afc15f092"},
    {file = "scipy-1.6.1-cp37-cp37m-manylinux1_x86_64.whl", hash = "sha256:a423533c55fec61456dedee7b6ee7dce0bb6bfa395424ea374d25afa262be261"},
    {file = "scipy-1.6.1-cp37-cp37m-manylinux2014_aarch64.whl", hash = "sha256:33d6b7df40d197bdd3049d64e8e680227151673465e5d85723b3b8f6b15a6ced"},
    {file = "scipy-1.6.1-cp37-cp37m-win32.whl", hash = "sha256:6725e3fbb47da428794f243864f2297462e9ee448297c93ed1dcbc44335feb78"},
    {file = "scipy-1.6.1-cp37-cp37m-win_amd64.whl", hash = "sha256:5fa9c6530b1661f1370bcd332a1e62ca7881785cc0f80c0d559b636567fab63c"},
    {file = "scipy-1.6.1-cp38-cp38-macosx_10_9_x86_64.whl", hash = "sha256:bd50daf727f7c195e26f27467c85ce653d41df4358a25b32434a50d8870fc519"},
    {file = "scipy-1.6.1-cp38-cp38-manylinux1_i686.whl", hash = "sha256:f46dd15335e8a320b0fb4685f58b7471702234cba8bb3442b69a3e1dc329c345"},
    {file = "scipy-1.6.1-cp38-cp38-manylinux1_x86_64.whl", hash = "sha256:0e5b0ccf63155d90da576edd2768b66fb276446c371b73841e3503be1d63fb5d"},
    {file = "scipy-1.6.1-cp38-cp38-manylinux2014_aarch64.whl", hash = "sha256:2481efbb3740977e3c831edfd0bd9867be26387cacf24eb5e366a6a374d3d00d"},
    {file = "scipy-1.6.1-cp38-cp38-win32.whl", hash = "sha256:68cb4c424112cd4be886b4d979c5497fba190714085f46b8ae67a5e4416c32b4"},
    {file = "scipy-1.6.1-cp38-cp38-win_amd64.whl", hash = "sha256:5f331eeed0297232d2e6eea51b54e8278ed8bb10b099f69c44e2558c090d06bf"},
    {file = "scipy-1.6.1-cp39-cp39-macosx_10_9_x86_64.whl", hash = "sha256:0c8a51d33556bf70367452d4d601d1742c0e806cd0194785914daf19775f0e67"},
    {file = "scipy-1.6.1-cp39-cp39-manylinux1_i686.whl", hash = "sha256:83bf7c16245c15bc58ee76c5418e46ea1811edcc2e2b03041b804e46084ab627"},
    {file = "scipy-1.6.1-cp39-cp39-manylinux1_x86_64.whl", hash = "sha256:794e768cc5f779736593046c9714e0f3a5940bc6dcc1dba885ad64cbfb28e9f0"},
    {file = "scipy-1.6.1-cp39-cp39-manylinux2014_aarch64.whl", hash = "sha256:5da5471aed911fe7e52b86bf9ea32fb55ae93e2f0fac66c32e58897cfb02fa07"},
    {file = "scipy-1.6.1-cp39-cp39-win32.whl", hash = "sha256:8e403a337749ed40af60e537cc4d4c03febddcc56cd26e774c9b1b600a70d3e4"},
    {file = "scipy-1.6.1-cp39-cp39-win_amd64.whl", hash = "sha256:a5193a098ae9f29af283dcf0041f762601faf2e595c0db1da929875b7570353f"},
    {file = "scipy-1.6.1.tar.gz", hash = "sha256:c4fceb864890b6168e79b0e714c585dbe2fd4222768ee90bc1aa0f8218691b11"},
]
seaborn = [
    {file = "seaborn-0.11.2-py3-none-any.whl", hash = "sha256:85a6baa9b55f81a0623abddc4a26b334653ff4c6b18c418361de19dbba0ef283"},
    {file = "seaborn-0.11.2.tar.gz", hash = "sha256:cf45e9286d40826864be0e3c066f98536982baf701a7caa386511792d61ff4f6"},
]
send2trash = [
    {file = "Send2Trash-1.8.0-py3-none-any.whl", hash = "sha256:f20eaadfdb517eaca5ce077640cb261c7d2698385a6a0f072a4a5447fd49fa08"},
    {file = "Send2Trash-1.8.0.tar.gz", hash = "sha256:d2c24762fd3759860a0aff155e45871447ea58d2be6bdd39b5c8f966a0c99c2d"},
]
six = [
    {file = "six-1.15.0-py2.py3-none-any.whl", hash = "sha256:8b74bedcbbbaca38ff6d7491d76f2b06b3592611af620f8426e82dddb04a5ced"},
    {file = "six-1.15.0.tar.gz", hash = "sha256:30639c035cdb23534cd4aa2dd52c3bf48f06e5f4a941509c8bafd8ce11080259"},
]
sniffio = [
    {file = "sniffio-1.2.0-py3-none-any.whl", hash = "sha256:471b71698eac1c2112a40ce2752bb2f4a4814c22a54a3eed3676bc0f5ca9f663"},
    {file = "sniffio-1.2.0.tar.gz", hash = "sha256:c4666eecec1d3f50960c6bdf61ab7bc350648da6c126e3cf6898d8cd4ddcd3de"},
]
tabulate = [
    {file = "tabulate-0.8.9-py3-none-any.whl", hash = "sha256:d7c013fe7abbc5e491394e10fa845f8f32fe54f8dc60c6622c6cf482d25d47e4"},
    {file = "tabulate-0.8.9.tar.gz", hash = "sha256:eb1d13f25760052e8931f2ef80aaf6045a6cceb47514db8beab24cded16f13a7"},
]
taskipy = [
    {file = "taskipy-1.8.1-py3-none-any.whl", hash = "sha256:2b98f499966e40175d1f1306a64587f49dfa41b90d0d86c8f28b067cc58d0a56"},
    {file = "taskipy-1.8.1.tar.gz", hash = "sha256:7a2404125817e45d80e13fa663cae35da6e8ba590230094e815633653e25f98f"},
]
tensorboard = [
    {file = "tensorboard-2.6.0-py3-none-any.whl", hash = "sha256:f7dac4cdfb52d14c9e3f74585ce2aaf8e6203620a864e51faf84988b09f7bbdb"},
]
tensorboard-data-server = [
    {file = "tensorboard_data_server-0.6.1-py3-none-any.whl", hash = "sha256:809fe9887682d35c1f7d1f54f0f40f98bb1f771b14265b453ca051e2ce58fca7"},
    {file = "tensorboard_data_server-0.6.1-py3-none-macosx_10_9_x86_64.whl", hash = "sha256:fa8cef9be4fcae2f2363c88176638baf2da19c5ec90addb49b1cde05c95c88ee"},
    {file = "tensorboard_data_server-0.6.1-py3-none-manylinux2010_x86_64.whl", hash = "sha256:d8237580755e58eff68d1f3abefb5b1e39ae5c8b127cc40920f9c4fb33f4b98a"},
]
tensorboard-plugin-wit = [
    {file = "tensorboard_plugin_wit-1.8.0-py3-none-any.whl", hash = "sha256:2a80d1c551d741e99b2f197bb915d8a133e24adb8da1732b840041860f91183a"},
]
tensorflow = [
    {file = "tensorflow-2.6.0-cp36-cp36m-macosx_10_11_x86_64.whl", hash = "sha256:c67fad296a3a2133b7a14da5f06c9937e7911b02c5d7a3ff6ba52a1d79b6bc9e"},
    {file = "tensorflow-2.6.0-cp36-cp36m-manylinux2010_x86_64.whl", hash = "sha256:8b5ce09ede0fe45ef100f4dc65cf3f46722194e75139f85d524058315e2ce9fa"},
    {file = "tensorflow-2.6.0-cp36-cp36m-win_amd64.whl", hash = "sha256:dea97f664246e185d79cbe40a86309527affd4232f06afa8a6500c4fc4b64a03"},
    {file = "tensorflow-2.6.0-cp37-cp37m-macosx_10_11_x86_64.whl", hash = "sha256:4716c9b25a61a2c79b1f253d1e114f1f8679241559c13ad18c657c626a7d5924"},
    {file = "tensorflow-2.6.0-cp37-cp37m-manylinux2010_x86_64.whl", hash = "sha256:e45e026a9d08c89cecc1160d8248135e2fb79bdc3267328399e1fb25ce583bd6"},
    {file = "tensorflow-2.6.0-cp37-cp37m-win_amd64.whl", hash = "sha256:6e38b6969414d16afc560c58ca34e1328cc0a5dbd644b64e060f5be8a6653274"},
    {file = "tensorflow-2.6.0-cp38-cp38-macosx_10_11_x86_64.whl", hash = "sha256:2a067d22a356c2cd4753bdd16ee492c55a610f5ebc52713e2954c642f070321c"},
    {file = "tensorflow-2.6.0-cp38-cp38-manylinux2010_x86_64.whl", hash = "sha256:2c9b8c6adc060acfcf805a2ea501db0124b679d95b522fd5983a4c110e8e0264"},
    {file = "tensorflow-2.6.0-cp38-cp38-win_amd64.whl", hash = "sha256:d6468e05552720100e8f94097feb770de320e4c8c244323a8746bd84e5ba4052"},
    {file = "tensorflow-2.6.0-cp39-cp39-macosx_10_11_x86_64.whl", hash = "sha256:00b1af0a0c5c102db19caceffac4bd4e6c536e6d7512144c241a4ace4428e7c6"},
    {file = "tensorflow-2.6.0-cp39-cp39-manylinux2010_x86_64.whl", hash = "sha256:bc73ebdd30c48cfc27ba307271117e6dbb795b37396ed817b2fec9393380b115"},
    {file = "tensorflow-2.6.0-cp39-cp39-win_amd64.whl", hash = "sha256:bfb255c2b0400bc5b4060dda098d46cd7ddeb53b7cbac1dfa29435612cba828c"},
]
tensorflow-estimator = [
    {file = "tensorflow_estimator-2.6.0-py2.py3-none-any.whl", hash = "sha256:cf78528998efdb637ac0abaf525c929bf192767544eb24ae20d9266effcf5afd"},
]
tensorflow-probability = [
    {file = "tensorflow_probability-0.13.0-py2.py3-none-any.whl", hash = "sha256:308c05998731d0de077a81f4537bef34523cab406fdae09e3e11854d45a075bb"},
]
termcolor = [
    {file = "termcolor-1.1.0.tar.gz", hash = "sha256:1d6d69ce66211143803fbc56652b41d73b4a400a2891d7bf7a1cdf4c02de613b"},
]
terminado = [
    {file = "terminado-0.11.1-py3-none-any.whl", hash = "sha256:9e0457334863be3e6060c487ad60e0995fa1df54f109c67b24ff49a4f2f34df5"},
    {file = "terminado-0.11.1.tar.gz", hash = "sha256:962b402edbb480718054dc37027bada293972ecadfb587b89f01e2b8660a2132"},
]
testpath = [
    {file = "testpath-0.5.0-py3-none-any.whl", hash = "sha256:8044f9a0bab6567fc644a3593164e872543bb44225b0e24846e2c89237937589"},
    {file = "testpath-0.5.0.tar.gz", hash = "sha256:1acf7a0bcd3004ae8357409fc33751e16d37ccc650921da1094a86581ad1e417"},
]
threadpoolctl = [
    {file = "threadpoolctl-2.2.0-py3-none-any.whl", hash = "sha256:e5a995e3ffae202758fa8a90082e35783b9370699627ae2733cd1c3a73553616"},
    {file = "threadpoolctl-2.2.0.tar.gz", hash = "sha256:86d4b6801456d780e94681d155779058759eaef3c3564758b17b6c99db5f81cb"},
]
toml = [
    {file = "toml-0.10.2-py2.py3-none-any.whl", hash = "sha256:806143ae5bfb6a3c6e736a764057db0e6a0e05e338b5630894a5f779cabb4f9b"},
    {file = "toml-0.10.2.tar.gz", hash = "sha256:b3bda1d108d5dd99f4a20d24d9c348e91c4db7ab1b749200bded2f839ccbe68f"},
]
torch = [
    {file = "torch-1.9.0-cp36-cp36m-manylinux1_x86_64.whl", hash = "sha256:3a2d070cf28860d285d4ab156f3954c0c1d12f4c037aa312a7c029227c0d106b"},
    {file = "torch-1.9.0-cp36-cp36m-manylinux2014_aarch64.whl", hash = "sha256:b296e65e25081af147af936f1e3a1f17f583a9afacfa5309742678ffef728ace"},
    {file = "torch-1.9.0-cp36-cp36m-win_amd64.whl", hash = "sha256:117098d4924b260a24a47c6b3fe37f2ae41f04a2ea2eff9f553ae9210b12fa54"},
    {file = "torch-1.9.0-cp36-none-macosx_10_9_x86_64.whl", hash = "sha256:d6103b9a634993bd967337a1149f9d8b23922f42a3660676239399e15c1b4515"},
    {file = "torch-1.9.0-cp37-cp37m-manylinux1_x86_64.whl", hash = "sha256:0164673908e6b291ace592d382eba3e258b3bad009b8078cad8f3b9e00d8f23e"},
    {file = "torch-1.9.0-cp37-cp37m-manylinux2014_aarch64.whl", hash = "sha256:52548b45efff772fe3810fe91daf34f981ac0ca1a7227f6226fd5693f53b5b88"},
    {file = "torch-1.9.0-cp37-cp37m-win_amd64.whl", hash = "sha256:62c0a7e433681d0861494d1ede96d2485e4dbb3ea8fd867e8419addebf5de1af"},
    {file = "torch-1.9.0-cp37-none-macosx_10_9_x86_64.whl", hash = "sha256:d88333091fd1627894bbf0d6dcef58a90e36bdf0d90a5d4675b5e07e72075511"},
    {file = "torch-1.9.0-cp38-cp38-manylinux1_x86_64.whl", hash = "sha256:1d8139dcc864f48dc316376384f50e47a459284ad1cb84449242f4964e25aaec"},
    {file = "torch-1.9.0-cp38-cp38-manylinux2014_aarch64.whl", hash = "sha256:0aa4cca3f16fab40cb8dae6a49d0eccdc8f4ead9d1a6428cd9ba12befe082b2a"},
    {file = "torch-1.9.0-cp38-cp38-win_amd64.whl", hash = "sha256:646de1bef85d6c7590e98f8ea52e47acdcf58330982e4f5d73f5ca28dea2d552"},
    {file = "torch-1.9.0-cp38-none-macosx_10_9_x86_64.whl", hash = "sha256:e596f0105f748cf09d4763152d8157aaf58d5231232eaf2c5673d4562ba86ad3"},
    {file = "torch-1.9.0-cp38-none-macosx_11_0_arm64.whl", hash = "sha256:ecc7193fff7741ced3db1f760666c8454d6664956288c54d1b49613b987a42f4"},
    {file = "torch-1.9.0-cp39-cp39-manylinux1_x86_64.whl", hash = "sha256:95eeec3a6c42fd35aca552777b7d9979ed489760423de97c0118a45e849a61f4"},
    {file = "torch-1.9.0-cp39-cp39-manylinux2014_aarch64.whl", hash = "sha256:8a2b2012b3c7d6019e189496688fa77de7029a220840b406d8302d1c8021a11c"},
    {file = "torch-1.9.0-cp39-cp39-win_amd64.whl", hash = "sha256:7e2b14fe5b3a8266cbe2f6740c0195497507974ced7bc21e99971561913a0c28"},
    {file = "torch-1.9.0-cp39-none-macosx_10_9_x86_64.whl", hash = "sha256:0a9e74b5057463ce4e55d9332a5670993fc9e1299c52e1740e505eda106fb355"},
    {file = "torch-1.9.0-cp39-none-macosx_11_0_arm64.whl", hash = "sha256:569ead6ae6bb0e636df0fc8af660ef03260e630dc5f2f4cf3198027e7b6bb481"},
]
tornado = [
    {file = "tornado-6.1-cp35-cp35m-macosx_10_9_x86_64.whl", hash = "sha256:d371e811d6b156d82aa5f9a4e08b58debf97c302a35714f6f45e35139c332e32"},
    {file = "tornado-6.1-cp35-cp35m-manylinux1_i686.whl", hash = "sha256:0d321a39c36e5f2c4ff12b4ed58d41390460f798422c4504e09eb5678e09998c"},
    {file = "tornado-6.1-cp35-cp35m-manylinux1_x86_64.whl", hash = "sha256:9de9e5188a782be6b1ce866e8a51bc76a0fbaa0e16613823fc38e4fc2556ad05"},
    {file = "tornado-6.1-cp35-cp35m-manylinux2010_i686.whl", hash = "sha256:61b32d06ae8a036a6607805e6720ef00a3c98207038444ba7fd3d169cd998910"},
    {file = "tornado-6.1-cp35-cp35m-manylinux2010_x86_64.whl", hash = "sha256:3e63498f680547ed24d2c71e6497f24bca791aca2fe116dbc2bd0ac7f191691b"},
    {file = "tornado-6.1-cp35-cp35m-manylinux2014_aarch64.whl", hash = "sha256:6c77c9937962577a6a76917845d06af6ab9197702a42e1346d8ae2e76b5e3675"},
    {file = "tornado-6.1-cp35-cp35m-win32.whl", hash = "sha256:6286efab1ed6e74b7028327365cf7346b1d777d63ab30e21a0f4d5b275fc17d5"},
    {file = "tornado-6.1-cp35-cp35m-win_amd64.whl", hash = "sha256:fa2ba70284fa42c2a5ecb35e322e68823288a4251f9ba9cc77be04ae15eada68"},
    {file = "tornado-6.1-cp36-cp36m-macosx_10_9_x86_64.whl", hash = "sha256:0a00ff4561e2929a2c37ce706cb8233b7907e0cdc22eab98888aca5dd3775feb"},
    {file = "tornado-6.1-cp36-cp36m-manylinux1_i686.whl", hash = "sha256:748290bf9112b581c525e6e6d3820621ff020ed95af6f17fedef416b27ed564c"},
    {file = "tornado-6.1-cp36-cp36m-manylinux1_x86_64.whl", hash = "sha256:e385b637ac3acaae8022e7e47dfa7b83d3620e432e3ecb9a3f7f58f150e50921"},
    {file = "tornado-6.1-cp36-cp36m-manylinux2010_i686.whl", hash = "sha256:25ad220258349a12ae87ede08a7b04aca51237721f63b1808d39bdb4b2164558"},
    {file = "tornado-6.1-cp36-cp36m-manylinux2010_x86_64.whl", hash = "sha256:65d98939f1a2e74b58839f8c4dab3b6b3c1ce84972ae712be02845e65391ac7c"},
    {file = "tornado-6.1-cp36-cp36m-manylinux2014_aarch64.whl", hash = "sha256:e519d64089b0876c7b467274468709dadf11e41d65f63bba207e04217f47c085"},
    {file = "tornado-6.1-cp36-cp36m-win32.whl", hash = "sha256:b87936fd2c317b6ee08a5741ea06b9d11a6074ef4cc42e031bc6403f82a32575"},
    {file = "tornado-6.1-cp36-cp36m-win_amd64.whl", hash = "sha256:cc0ee35043162abbf717b7df924597ade8e5395e7b66d18270116f8745ceb795"},
    {file = "tornado-6.1-cp37-cp37m-macosx_10_9_x86_64.whl", hash = "sha256:7250a3fa399f08ec9cb3f7b1b987955d17e044f1ade821b32e5f435130250d7f"},
    {file = "tornado-6.1-cp37-cp37m-manylinux1_i686.whl", hash = "sha256:ed3ad863b1b40cd1d4bd21e7498329ccaece75db5a5bf58cd3c9f130843e7102"},
    {file = "tornado-6.1-cp37-cp37m-manylinux1_x86_64.whl", hash = "sha256:dcef026f608f678c118779cd6591c8af6e9b4155c44e0d1bc0c87c036fb8c8c4"},
    {file = "tornado-6.1-cp37-cp37m-manylinux2010_i686.whl", hash = "sha256:70dec29e8ac485dbf57481baee40781c63e381bebea080991893cd297742b8fd"},
    {file = "tornado-6.1-cp37-cp37m-manylinux2010_x86_64.whl", hash = "sha256:d3f7594930c423fd9f5d1a76bee85a2c36fd8b4b16921cae7e965f22575e9c01"},
    {file = "tornado-6.1-cp37-cp37m-manylinux2014_aarch64.whl", hash = "sha256:3447475585bae2e77ecb832fc0300c3695516a47d46cefa0528181a34c5b9d3d"},
    {file = "tornado-6.1-cp37-cp37m-win32.whl", hash = "sha256:e7229e60ac41a1202444497ddde70a48d33909e484f96eb0da9baf8dc68541df"},
    {file = "tornado-6.1-cp37-cp37m-win_amd64.whl", hash = "sha256:cb5ec8eead331e3bb4ce8066cf06d2dfef1bfb1b2a73082dfe8a161301b76e37"},
    {file = "tornado-6.1-cp38-cp38-macosx_10_9_x86_64.whl", hash = "sha256:20241b3cb4f425e971cb0a8e4ffc9b0a861530ae3c52f2b0434e6c1b57e9fd95"},
    {file = "tornado-6.1-cp38-cp38-manylinux1_i686.whl", hash = "sha256:c77da1263aa361938476f04c4b6c8916001b90b2c2fdd92d8d535e1af48fba5a"},
    {file = "tornado-6.1-cp38-cp38-manylinux1_x86_64.whl", hash = "sha256:fba85b6cd9c39be262fcd23865652920832b61583de2a2ca907dbd8e8a8c81e5"},
    {file = "tornado-6.1-cp38-cp38-manylinux2010_i686.whl", hash = "sha256:1e8225a1070cd8eec59a996c43229fe8f95689cb16e552d130b9793cb570a288"},
    {file = "tornado-6.1-cp38-cp38-manylinux2010_x86_64.whl", hash = "sha256:d14d30e7f46a0476efb0deb5b61343b1526f73ebb5ed84f23dc794bdb88f9d9f"},
    {file = "tornado-6.1-cp38-cp38-manylinux2014_aarch64.whl", hash = "sha256:8f959b26f2634a091bb42241c3ed8d3cedb506e7c27b8dd5c7b9f745318ddbb6"},
    {file = "tornado-6.1-cp38-cp38-win32.whl", hash = "sha256:34ca2dac9e4d7afb0bed4677512e36a52f09caa6fded70b4e3e1c89dbd92c326"},
    {file = "tornado-6.1-cp38-cp38-win_amd64.whl", hash = "sha256:6196a5c39286cc37c024cd78834fb9345e464525d8991c21e908cc046d1cc02c"},
    {file = "tornado-6.1-cp39-cp39-macosx_10_9_x86_64.whl", hash = "sha256:f0ba29bafd8e7e22920567ce0d232c26d4d47c8b5cf4ed7b562b5db39fa199c5"},
    {file = "tornado-6.1-cp39-cp39-manylinux1_i686.whl", hash = "sha256:33892118b165401f291070100d6d09359ca74addda679b60390b09f8ef325ffe"},
    {file = "tornado-6.1-cp39-cp39-manylinux1_x86_64.whl", hash = "sha256:7da13da6f985aab7f6f28debab00c67ff9cbacd588e8477034c0652ac141feea"},
    {file = "tornado-6.1-cp39-cp39-manylinux2010_i686.whl", hash = "sha256:e0791ac58d91ac58f694d8d2957884df8e4e2f6687cdf367ef7eb7497f79eaa2"},
    {file = "tornado-6.1-cp39-cp39-manylinux2010_x86_64.whl", hash = "sha256:66324e4e1beede9ac79e60f88de548da58b1f8ab4b2f1354d8375774f997e6c0"},
    {file = "tornado-6.1-cp39-cp39-manylinux2014_aarch64.whl", hash = "sha256:a48900ecea1cbb71b8c71c620dee15b62f85f7c14189bdeee54966fbd9a0c5bd"},
    {file = "tornado-6.1-cp39-cp39-win32.whl", hash = "sha256:d3d20ea5782ba63ed13bc2b8c291a053c8d807a8fa927d941bd718468f7b950c"},
    {file = "tornado-6.1-cp39-cp39-win_amd64.whl", hash = "sha256:548430be2740e327b3fe0201abe471f314741efcb0067ec4f2d7dcfb4825f3e4"},
    {file = "tornado-6.1.tar.gz", hash = "sha256:33c6e81d7bd55b468d2e793517c909b139960b6c790a60b7991b9b6b76fb9791"},
]
traitlets = [
    {file = "traitlets-5.1.0-py3-none-any.whl", hash = "sha256:03f172516916220b58c9f19d7f854734136dd9528103d04e9bf139a92c9f54c4"},
    {file = "traitlets-5.1.0.tar.gz", hash = "sha256:bd382d7ea181fbbcce157c133db9a829ce06edffe097bcf3ab945b435452b46d"},
]
typed-ast = [
    {file = "typed_ast-1.4.3-cp35-cp35m-manylinux1_i686.whl", hash = "sha256:2068531575a125b87a41802130fa7e29f26c09a2833fea68d9a40cf33902eba6"},
    {file = "typed_ast-1.4.3-cp35-cp35m-manylinux1_x86_64.whl", hash = "sha256:c907f561b1e83e93fad565bac5ba9c22d96a54e7ea0267c708bffe863cbe4075"},
    {file = "typed_ast-1.4.3-cp35-cp35m-manylinux2014_aarch64.whl", hash = "sha256:1b3ead4a96c9101bef08f9f7d1217c096f31667617b58de957f690c92378b528"},
    {file = "typed_ast-1.4.3-cp35-cp35m-win32.whl", hash = "sha256:dde816ca9dac1d9c01dd504ea5967821606f02e510438120091b84e852367428"},
    {file = "typed_ast-1.4.3-cp35-cp35m-win_amd64.whl", hash = "sha256:777a26c84bea6cd934422ac2e3b78863a37017618b6e5c08f92ef69853e765d3"},
    {file = "typed_ast-1.4.3-cp36-cp36m-macosx_10_9_x86_64.whl", hash = "sha256:f8afcf15cc511ada719a88e013cec87c11aff7b91f019295eb4530f96fe5ef2f"},
    {file = "typed_ast-1.4.3-cp36-cp36m-manylinux1_i686.whl", hash = "sha256:52b1eb8c83f178ab787f3a4283f68258525f8d70f778a2f6dd54d3b5e5fb4341"},
    {file = "typed_ast-1.4.3-cp36-cp36m-manylinux1_x86_64.whl", hash = "sha256:01ae5f73431d21eead5015997ab41afa53aa1fbe252f9da060be5dad2c730ace"},
    {file = "typed_ast-1.4.3-cp36-cp36m-manylinux2014_aarch64.whl", hash = "sha256:c190f0899e9f9f8b6b7863debfb739abcb21a5c054f911ca3596d12b8a4c4c7f"},
    {file = "typed_ast-1.4.3-cp36-cp36m-win32.whl", hash = "sha256:398e44cd480f4d2b7ee8d98385ca104e35c81525dd98c519acff1b79bdaac363"},
    {file = "typed_ast-1.4.3-cp36-cp36m-win_amd64.whl", hash = "sha256:bff6ad71c81b3bba8fa35f0f1921fb24ff4476235a6e94a26ada2e54370e6da7"},
    {file = "typed_ast-1.4.3-cp37-cp37m-macosx_10_9_x86_64.whl", hash = "sha256:0fb71b8c643187d7492c1f8352f2c15b4c4af3f6338f21681d3681b3dc31a266"},
    {file = "typed_ast-1.4.3-cp37-cp37m-manylinux1_i686.whl", hash = "sha256:760ad187b1041a154f0e4d0f6aae3e40fdb51d6de16e5c99aedadd9246450e9e"},
    {file = "typed_ast-1.4.3-cp37-cp37m-manylinux1_x86_64.whl", hash = "sha256:5feca99c17af94057417d744607b82dd0a664fd5e4ca98061480fd8b14b18d04"},
    {file = "typed_ast-1.4.3-cp37-cp37m-manylinux2014_aarch64.whl", hash = "sha256:95431a26309a21874005845c21118c83991c63ea800dd44843e42a916aec5899"},
    {file = "typed_ast-1.4.3-cp37-cp37m-win32.whl", hash = "sha256:aee0c1256be6c07bd3e1263ff920c325b59849dc95392a05f258bb9b259cf39c"},
    {file = "typed_ast-1.4.3-cp37-cp37m-win_amd64.whl", hash = "sha256:9ad2c92ec681e02baf81fdfa056fe0d818645efa9af1f1cd5fd6f1bd2bdfd805"},
    {file = "typed_ast-1.4.3-cp38-cp38-macosx_10_9_x86_64.whl", hash = "sha256:b36b4f3920103a25e1d5d024d155c504080959582b928e91cb608a65c3a49e1a"},
    {file = "typed_ast-1.4.3-cp38-cp38-manylinux1_i686.whl", hash = "sha256:067a74454df670dcaa4e59349a2e5c81e567d8d65458d480a5b3dfecec08c5ff"},
    {file = "typed_ast-1.4.3-cp38-cp38-manylinux1_x86_64.whl", hash = "sha256:7538e495704e2ccda9b234b82423a4038f324f3a10c43bc088a1636180f11a41"},
    {file = "typed_ast-1.4.3-cp38-cp38-manylinux2014_aarch64.whl", hash = "sha256:af3d4a73793725138d6b334d9d247ce7e5f084d96284ed23f22ee626a7b88e39"},
    {file = "typed_ast-1.4.3-cp38-cp38-win32.whl", hash = "sha256:f2362f3cb0f3172c42938946dbc5b7843c2a28aec307c49100c8b38764eb6927"},
    {file = "typed_ast-1.4.3-cp38-cp38-win_amd64.whl", hash = "sha256:dd4a21253f42b8d2b48410cb31fe501d32f8b9fbeb1f55063ad102fe9c425e40"},
    {file = "typed_ast-1.4.3-cp39-cp39-macosx_10_9_x86_64.whl", hash = "sha256:f328adcfebed9f11301eaedfa48e15bdece9b519fb27e6a8c01aa52a17ec31b3"},
    {file = "typed_ast-1.4.3-cp39-cp39-manylinux1_i686.whl", hash = "sha256:2c726c276d09fc5c414693a2de063f521052d9ea7c240ce553316f70656c84d4"},
    {file = "typed_ast-1.4.3-cp39-cp39-manylinux1_x86_64.whl", hash = "sha256:cae53c389825d3b46fb37538441f75d6aecc4174f615d048321b716df2757fb0"},
    {file = "typed_ast-1.4.3-cp39-cp39-manylinux2014_aarch64.whl", hash = "sha256:b9574c6f03f685070d859e75c7f9eeca02d6933273b5e69572e5ff9d5e3931c3"},
    {file = "typed_ast-1.4.3-cp39-cp39-win32.whl", hash = "sha256:209596a4ec71d990d71d5e0d312ac935d86930e6eecff6ccc7007fe54d703808"},
    {file = "typed_ast-1.4.3-cp39-cp39-win_amd64.whl", hash = "sha256:9c6d1a54552b5330bc657b7ef0eae25d00ba7ffe85d9ea8ae6540d2197a3788c"},
    {file = "typed_ast-1.4.3.tar.gz", hash = "sha256:fb1bbeac803adea29cedd70781399c99138358c26d05fcbd23c13016b7f5ec65"},
]
typing-extensions = [
    {file = "typing_extensions-3.7.4.3-py2-none-any.whl", hash = "sha256:dafc7639cde7f1b6e1acc0f457842a83e722ccca8eef5270af2d74792619a89f"},
    {file = "typing_extensions-3.7.4.3-py3-none-any.whl", hash = "sha256:7cb407020f00f7bfc3cb3e7881628838e69d8f3fcab2f64742a5e76b2f841918"},
    {file = "typing_extensions-3.7.4.3.tar.gz", hash = "sha256:99d4073b617d30288f569d3f13d2bd7548c3a7e4c8de87db09a9d29bb3a4a60c"},
]
urllib3 = [
    {file = "urllib3-1.26.6-py2.py3-none-any.whl", hash = "sha256:39fb8672126159acb139a7718dd10806104dec1e2f0f6c88aab05d17df10c8d4"},
    {file = "urllib3-1.26.6.tar.gz", hash = "sha256:f57b4c16c62fa2760b7e3d97c35b255512fb6b59a259730f36ba32ce9f8e342f"},
]
wcwidth = [
    {file = "wcwidth-0.2.5-py2.py3-none-any.whl", hash = "sha256:beb4802a9cebb9144e99086eff703a642a13d6a0052920003a230f3294bbe784"},
    {file = "wcwidth-0.2.5.tar.gz", hash = "sha256:c4d647b99872929fdb7bdcaa4fbe7f01413ed3d98077df798530e5b04f116c83"},
]
webencodings = [
    {file = "webencodings-0.5.1-py2.py3-none-any.whl", hash = "sha256:a0af1213f3c2226497a97e2b3aa01a7e4bee4f403f95be16fc9acd2947514a78"},
    {file = "webencodings-0.5.1.tar.gz", hash = "sha256:b36a1c245f2d304965eb4e0a82848379241dc04b865afcc4aab16748587e1923"},
]
websocket-client = [
    {file = "websocket-client-1.2.1.tar.gz", hash = "sha256:8dfb715d8a992f5712fff8c843adae94e22b22a99b2c5e6b0ec4a1a981cc4e0d"},
    {file = "websocket_client-1.2.1-py2.py3-none-any.whl", hash = "sha256:0133d2f784858e59959ce82ddac316634229da55b498aac311f1620567a710ec"},
]
werkzeug = [
    {file = "Werkzeug-2.0.1-py3-none-any.whl", hash = "sha256:6c1ec500dcdba0baa27600f6a22f6333d8b662d22027ff9f6202e3367413caa8"},
    {file = "Werkzeug-2.0.1.tar.gz", hash = "sha256:1de1db30d010ff1af14a009224ec49ab2329ad2cde454c8a708130642d579c42"},
]
widgetsnbextension = [
    {file = "widgetsnbextension-3.5.1-py2.py3-none-any.whl", hash = "sha256:bd314f8ceb488571a5ffea6cc5b9fc6cba0adaf88a9d2386b93a489751938bcd"},
    {file = "widgetsnbextension-3.5.1.tar.gz", hash = "sha256:079f87d87270bce047512400efd70238820751a11d2d8cb137a5a5bdbaf255c7"},
]
wrapt = [
    {file = "wrapt-1.12.1.tar.gz", hash = "sha256:b62ffa81fb85f4332a4f609cab4ac40709470da05643a082ec1eb88e6d9b97d7"},
]
zipp = [
    {file = "zipp-3.5.0-py3-none-any.whl", hash = "sha256:957cfda87797e389580cb8b9e3870841ca991e2125350677b2ca83a0e99390a3"},
    {file = "zipp-3.5.0.tar.gz", hash = "sha256:f5812b1e007e48cff63449a5e9f4e7ebea716b4111f9c4f9a645f91d579bf0c4"},
]<|MERGE_RESOLUTION|>--- conflicted
+++ resolved
@@ -707,13 +707,8 @@
 version = "0.14.1"
 description = "Lightweight pipelining: using Python functions as pipeline jobs."
 category = "main"
-<<<<<<< HEAD
-optional = false
-python-versions = "*"
-=======
-optional = true
-python-versions = ">=3.6"
->>>>>>> ab83909c
+optional = false
+python-versions = "*"
 
 [[package]]
 name = "json5"
@@ -1218,7 +1213,7 @@
 version = "3.3.0"
 description = "Optimizing numpys einsum function"
 category = "main"
-optional = true
+optional = false
 python-versions = ">=3.5"
 
 [package.dependencies]
@@ -1725,7 +1720,7 @@
 version = "0.24.2"
 description = "A set of python modules for machine learning and data mining"
 category = "main"
-optional = true
+optional = false
 python-versions = ">=3.6"
 
 [package.dependencies]
@@ -1953,7 +1948,7 @@
 version = "2.2.0"
 description = "threadpoolctl"
 category = "main"
-optional = true
+optional = false
 python-versions = ">=3.6"
 
 [[package]]
@@ -2101,11 +2096,7 @@
 [metadata]
 lock-version = "1.1"
 python-versions = "^3.7"
-<<<<<<< HEAD
 content-hash = "6bb0c413769b6b78b0a819fe5f7409f50e7b0a92890699649c1bcffad007a33c"
-=======
-content-hash = "225a383252fe7235c0ca9c986af209a4887770a5018013cf7f56a078e42833ff"
->>>>>>> ab83909c
 
 [metadata.files]
 absl-py = [
@@ -2581,13 +2572,10 @@
 jupyter-client = [
     {file = "jupyter_client-7.0.2-py3-none-any.whl", hash = "sha256:37a30c13d3655b819add61c830594090af7fca40cd2d74f41cad9e2e12118501"},
     {file = "jupyter_client-7.0.2.tar.gz", hash = "sha256:0c6cabd07e003a2e9692394bf1ae794188ad17d2e250ed747232d7a473aa772c"},
-<<<<<<< HEAD
 ]
 jupyter-console = [
     {file = "jupyter_console-6.4.0-py3-none-any.whl", hash = "sha256:7799c4ea951e0e96ba8260575423cb323ea5a03fcf5503560fa3e15748869e27"},
     {file = "jupyter_console-6.4.0.tar.gz", hash = "sha256:242248e1685039cd8bff2c2ecb7ce6c1546eb50ee3b08519729e6e881aec19c7"},
-=======
->>>>>>> ab83909c
 ]
 jupyter-core = [
     {file = "jupyter_core-4.7.1-py3-none-any.whl", hash = "sha256:8c6c0cac5c1b563622ad49321d5ec47017bd18b94facb381c6973a0486395f8e"},
