# GeometricKernels

[![Quality checks and Tests](https://github.com/geometric-kernels/GeometricKernels/actions/workflows/quality-checks.yaml/badge.svg)](https://github.com/geometric-kernels/GeometricKernels/actions/workflows/quality-checks.yaml)
[![Documentation](https://github.com/geometric-kernels/GeometricKernels/actions/workflows/docs.yaml/badge.svg)](https://geometric-kernels.github.io/GeometricKernels/index.html)
[![Landing Page](https://img.shields.io/badge/Landing_Page-informational)](https://geometric-kernels.github.io/)

[![GeometricKernels](https://geometric-kernels.github.io/assets/title-sm.png)](https://geometric-kernels.github.io/)

GeometricKernels is a library that implements kernels &mdash; most importantly, heat and Matérn kernels &mdash; on non-Euclidean spaces such as **Riemannian manifolds**, **graphs** and **meshes**.
This enables kernel methods &mdash; in particular Gaussian process models &mdash; to be deployed on such spaces.

## Installation

0. [Optionally] create and activate a new virtual environment.

    You can use [uv](https://github.com/astral-sh/uv)
    ```bash
    uv venv
    ```

    or conda

    ```bash
    conda create -n [env_name] python=3.[version]
    conda activate [env_name]
    ```

    or virtualenv

    ```bash
    virtualenv [env_name]
    source [env_name]/bin/activate
    ```

1. Install the library in the active environment by running

    ```bash
    pip install geometric_kernels
    ```

    **NOTE**: If you use `uv`, swap `pip` with `uv pip` everywhere. If you initialized a project with `uv init`, use `uv add` instead.

    If you want to install specific GitHub branch called `[branch]`, run

    ```bash
    pip install "git+https://github.com/geometric-kernels/GeometricKernels@[branch]"
    ```

2. Install a backend of your choice

    We use [LAB](https://github.com/wesselb/lab) to support multiple backends (e.g., TensorFlow, Jax, PyTorch). However, you are not required to install all of them on your system to use the GeometricKernels package. Simply install the backend (and (optionally) a GP package) of your choice. For example,

    - [Tensorflow](https://www.tensorflow.org/)

        ```
        pip install tensorflow tensorflow-probability
        ```

        Optionally, you can install the Tensorflow-based Gaussian processes library [GPflow](https://github.com/GPflow/GPflow), for which we provide a frontend.

        ```
        pip install gpflow
        ```

    - [PyTorch](https://pytorch.org/)

        ```
        pip install torch
        ```

        Optionally, you can install the PyTorch-based Gaussian processes library [GPyTorch](https://gpytorch.ai/), for which we provide a frontend.

        ```
        pip install gpytorch
        ```

    - [JAX](https://jax.readthedocs.io/) (the cpu version)—the gpu and tpu versions can be installed [similarly](https://jax.readthedocs.io/en/latest/installation.html).

        ```
        pip install "jax[cpu]"
        ```

        Optionally, you can install the JAX-based Gaussian processes library [GPJax](https://github.com/JaxGaussianProcesses/GPJax), for which we provide a frontend.

        ```
        pip install gpjax
        ```

        **Note**. Currently, only some versions of `gpjax` are supported (we tested `gpjax==0.6.9`).

        Furthermore, installation might be far from trivial and result in a broken environment. This is due to our conflicting dependencies, see https://github.com/JaxGaussianProcesses/GPJax/issues/441.

## A basic example

This example shows how to compute a 3x3 kernel matrix for the Matern52 kernel on the standard two-dimensional sphere. It relies on the numpy-based backend. Look up the information on how to use other backends in [the documentation](https://geometric-kernels.github.io/GeometricKernels/index.html).

```python
# Import a backend.
import numpy as np
# Import the geometric_kernels backend.
import geometric_kernels
# Import a space and an appropriate kernel.
from geometric_kernels.spaces import Hypersphere
from geometric_kernels.kernels import MaternGeometricKernel

# Create a manifold (2-dim sphere).
hypersphere = Hypersphere(dim=2)

# Define 3 points on the sphere.
xs = np.array([[0., 0., 1.], [0., 1., 0.], [1., 0., 0.]])

# Initialize kernel.
kernel = MaternGeometricKernel(hypersphere)
params = kernel.init_params()
params["nu"] = np.array([5/2])
params["lengthscale"] = np.array([1.])

# Compute and print out the 3x3 kernel matrix.
print(np.around(kernel.K(params, xs), 2))
```

This should output

```
[[1.   0.36 0.36]
 [0.36 1.   0.36]
 [0.36 0.36 1.  ]]
```

## Notebooks

You can find numerous example notebooks for GeometricKernels [here in the docs](https://geometric-kernels.github.io/GeometricKernels/examples/index.html) or [here in the tree](https://github.com/geometric-kernels/GeometricKernels/tree/main/notebooks). These cover every *space* (e.g., sphere, graph), *backend* (e.g., Torch, JAX), *frontend* (e.g., GPyTorch, GPflow), and more.

## Application Examples

Looking for practical use cases of GeometricKernels? Check out

* [PeMS Regression](https://github.com/vabor112/pems-regression):
  A benchmark suite for graph node regression with uncertainty. This project employs GeometricKernels among other tools, and offers processed data, baseline models, and an [example notebook](https://github.com/vabor112/pems-regression/tree/main/notebooks/GeometricProbabilisticModels.ipynb) for experiments on graph-structured data.
  Notably, in this benchmark, geometric Gaussian processes built with GeometricKernels have been shown to outperform various alternative methods, including ensembles of graph neural networks and Bayesian graph neural networks.

* [Bayesian optimization demonstration](https://github.com/geometric-kernels/GeometricKernels/blob/main/notebooks/other/Bayesian%20Optimization.ipynb):
  A minimal notebook illustrating the use of GeometricKernels with the [`botorch`](https://botorch.org/) library for Bayesian optimization.
  This is a simple, self-contained example designed to demonstrate core concepts rather than to reflect a real-world scenario.

## Documentation

The documentation for GeometricKernels is available on a [separate website](https://geometric-kernels.github.io/GeometricKernels/index.html).

## For development and running the tests

If you want to contribute to the library, thank you! Follow these instructions to set up the environment and run the tests and the code formatting.

Initialize the virtual environment.

```bash
<<<<<<< HEAD
make venv [UV_PYTHON=python3.11 VENV_DIR=.venv]
```

You can change the python version and the venv directory. The above are the defaults.

=======
make venv

```

You can change the python version and the venv directory like this:

```bash
make venv UV_PYTHON=3.11 VENV_DIR=.venv
```

>>>>>>> bf56692f
**NOTE**: We use [uv](https://github.com/astral-sh/uv) for development. It is not strictly necessary, and if you don't want to use it, you can still run `make lint` and `make test` if you set `UV_RUN=` to be empty. You will need to set up the environment yourself.

Install all backends and the dev requirements (Pytest, black, etc.). This will install all the backends.

```bash
make install [UV_PYTHON=python3.11]
```

**NOTE**: If not using `uv`, you can still install the dev requirements via `pip install -e .[dev]`.

<<<<<<< HEAD
Run style checks
=======
Run the style checks
>>>>>>> bf56692f

```bash
make lint [UV_PYTHON=python3.11]
```

Run the tests

```bash
make test [UV_PYTHON=python3.11]
```

If you want to run Jupyter with your `uv` development environment, check out [this page](https://docs.astral.sh/uv/guides/integration/jupyter/).

**Example:** If you want to learn how to implement your own space or kernel component, checkout the [CustomSpacesAndKernels.ipynb](https://github.com/geometric-kernels/GeometricKernels/blob/main/notebooks/CustomSpacesAndKernels.ipynb) notebook.

## If you have a question

Post it in issues using the `"How do I do ..." and other issues` template and the "question" label.

This [link](https://github.com/geometric-kernels/GeometricKernels/issues/new?assignees=&labels=question&projects=&template=other-issue.md) chooses the right template and label for you.

## Citation

If you are using GeometricKernels, please cite the following [paper](https://arxiv.org/pdf/2407.08086):
```
@article{mostowsky2024,
      title = {The GeometricKernels Package: Heat and Matérn Kernels for Geometric Learning on Manifolds, Meshes, and Graphs},
      author = {Peter Mostowsky and Vincent Dutordoir and Iskander Azangulov and Noémie Jaquier and Michael John Hutchinson and Aditya Ravuri and Leonel Rozo and Alexander Terenin and Viacheslav Borovitskiy},
      year = {2024},
      journal = {arXiv:2407.08086},
}
```

Furthermore, please consider citing the theoretical papers the package is based on.
You can find the relevant references for any space in
- the docstring of the respective space class,
- at the end of the respective tutorial notebook.<|MERGE_RESOLUTION|>--- conflicted
+++ resolved
@@ -154,13 +154,6 @@
 Initialize the virtual environment.
 
 ```bash
-<<<<<<< HEAD
-make venv [UV_PYTHON=python3.11 VENV_DIR=.venv]
-```
-
-You can change the python version and the venv directory. The above are the defaults.
-
-=======
 make venv
 
 ```
@@ -171,7 +164,6 @@
 make venv UV_PYTHON=3.11 VENV_DIR=.venv
 ```
 
->>>>>>> bf56692f
 **NOTE**: We use [uv](https://github.com/astral-sh/uv) for development. It is not strictly necessary, and if you don't want to use it, you can still run `make lint` and `make test` if you set `UV_RUN=` to be empty. You will need to set up the environment yourself.
 
 Install all backends and the dev requirements (Pytest, black, etc.). This will install all the backends.
@@ -182,11 +174,7 @@
 
 **NOTE**: If not using `uv`, you can still install the dev requirements via `pip install -e .[dev]`.
 
-<<<<<<< HEAD
-Run style checks
-=======
 Run the style checks
->>>>>>> bf56692f
 
 ```bash
 make lint [UV_PYTHON=python3.11]
