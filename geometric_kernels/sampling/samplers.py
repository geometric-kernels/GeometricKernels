--- conflicted
+++ resolved
@@ -8,14 +8,10 @@
 
 import lab as B
 
-<<<<<<< HEAD
-from geometric_kernels.types import FeatureMap
-=======
 # By https://stackoverflow.com/a/62136491
 if TYPE_CHECKING:
     from geometric_kernels.kernels.feature_maps import FeatureMap
 from geometric_kernels.lab_extras import float_like
->>>>>>> 3f64c5b8
 
 
 def sample_at(
