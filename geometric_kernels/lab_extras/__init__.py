from lab import dispatch

from geometric_kernels.lab_extras.extras import *
<<<<<<< HEAD
=======

# Always load the numpy backend because we assume numpy is always installed.
>>>>>>> 9cd43477
from geometric_kernels.lab_extras.numpy import *<|MERGE_RESOLUTION|>--- conflicted
+++ resolved
@@ -1,9 +1,6 @@
 from lab import dispatch
 
 from geometric_kernels.lab_extras.extras import *
-<<<<<<< HEAD
-=======
 
 # Always load the numpy backend because we assume numpy is always installed.
->>>>>>> 9cd43477
 from geometric_kernels.lab_extras.numpy import *