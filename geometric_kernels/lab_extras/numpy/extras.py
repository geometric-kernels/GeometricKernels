from typing import Any, List, Optional

import lab as B
import numpy as np
from lab import dispatch
from plum import Union
from scipy.sparse import spmatrix

_Numeric = Union[B.Number, B.NPNumeric]


@dispatch
def take_along_axis(a: _Numeric, index: _Numeric, axis: int = 0) -> _Numeric:  # type: ignore
    """
    Gathers elements of `a` along `axis` at `index` locations.
    """
    return np.take_along_axis(a, index, axis=axis)


@dispatch
def from_numpy(_: B.NPNumeric, b: Union[List, B.NPNumeric, B.Number]):  # type: ignore
    """
    Converts the array `b` to a tensor of the same backend as `a`
    """
    return np.array(b)


@dispatch
def trapz(y: _Numeric, x: _Numeric, dx: _Numeric = 1.0, axis: int = -1):  # type: ignore
    """
    Integrate along the given axis using the composite trapezoidal rule.
    """
    return np.trapz(y, x, dx, axis)


@dispatch
def norm(x: _Numeric, ord: Optional[Any] = None, axis: Optional[int] = None):  # type: ignore
    """
    Matrix or vector norm.
    """
    return np.linalg.norm(x, ord=ord, axis=axis)


@dispatch
def logspace(start: _Numeric, stop: _Numeric, num: int = 50, base: _Numeric = 50.0):  # type: ignore
    """
    Return numbers spaced evenly on a log scale.
    """
    return np.logspace(start, stop, num, base=base)


@dispatch
def degree(a: _Numeric):  # type: ignore
    """
    Given an adjacency matrix `a`, return a diagonal matrix
    with the col-sums of `a` as main diagonal - this is the
    degree matrix representing the number of nodes each node
    is connected to.
    """
    degrees = a.sum(axis=0)  # type: ignore
    return np.diag(degrees)


@dispatch
def dtype_double(reference: B.NPRandomState):  # type: ignore
    """
    Return `double` dtype of a backend based on the reference.
    """
    return np.float64


@dispatch
def float_like(reference: B.NPNumeric):
    """
    Return the type of the reference if it is a floating point type.
    Otherwise return `double` dtype of a backend based on the reference.
    """
    reference_dtype = reference.dtype
    if np.issubdtype(reference_dtype, np.floating):
        return reference_dtype
    else:
        return np.float64


@dispatch
def dtype_integer(reference: B.NPRandomState):  # type: ignore
    """
    Return `int` dtype of a backend based on the reference.
    """
    return np.int64


@dispatch
def get_random_state(key: B.NPRandomState):
    """
    Return the random state of a random generator.

    Parameters
    ----------
    key : Any
        The key used to generate the random state.

    Returns
    -------
    Any
        The random state of the random generator.
    """
    return key.get_state()


@dispatch
def restore_random_state(key: B.NPRandomState, state):
    """
    Set the random state of a random generator.

    Parameters
    ----------
    key : B.NPRandomState
        The random generator.
    state : Any
        The new random state of the random generator.
    """
    gen = np.random.RandomState()
    gen.set_state(state)
    return gen


@dispatch
def create_complex(real: _Numeric, imag: _Numeric):
    """
    Returns a complex number with the given real and imaginary parts.

    Args:
    - real: float, real part of the complex number.
    - imag: float, imaginary part of the complex number.

    Returns:
    - complex_num: complex, a complex number with the given real and imaginary parts.
    """
    complex_num = real + 1j * imag
    return complex_num


@dispatch
def dtype_complex(reference: B.NPNumeric):
    """
    Return `complex` dtype of a backend based on the reference.
    """
    if reference.dtype == np.float32:
        return np.complex64
    else:
        return np.complex128


@dispatch
def cumsum(a: _Numeric, axis=None):
    """
    Return cumulative sum (optionally along axis)
    """
    return np.cumsum(a, axis=axis)


@dispatch
<<<<<<< HEAD
def qr(x: _Numeric):
    """
    Return a QR decomposition of a matrix x.
    """
    Q, R = np.linalg.qr(x)
    return Q, R


@dispatch
def slogdet(x: _Numeric):
    """
    Return the sign and log-determinant of a matrix x.
    """
    sign, logdet = np.linalg.slogdet(x)
    return sign, logdet


@dispatch
def eigvalsh(x: _Numeric):
    """
    Compute the eigenvalues of a Hermitian or real symmetric matrix x.
    """
    return np.linalg.eigvalsh(x, UPLO="U")
=======
def reciprocal_no_nan(x: B.NPNumeric):
    """
    Return element-wise reciprocal (1/x). Whenever x = 0 puts 1/x = 0.
    """
    x_is_zero = np.equal(x, 0.0)
    safe_x = np.where(x_is_zero, 1.0, x)
    return np.where(x_is_zero, 0.0, np.reciprocal(safe_x))


@dispatch
def reciprocal_no_nan(x: spmatrix):
    """
    Return element-wise reciprocal (1/x). Whenever x = 0 puts 1/x = 0.
    """
    return x._with_data(reciprocal_no_nan(x._deduped_data().copy()), copy=True)
>>>>>>> e27392d2
<|MERGE_RESOLUTION|>--- conflicted
+++ resolved
@@ -161,7 +161,6 @@
 
 
 @dispatch
-<<<<<<< HEAD
 def qr(x: _Numeric):
     """
     Return a QR decomposition of a matrix x.
@@ -185,7 +184,9 @@
     Compute the eigenvalues of a Hermitian or real symmetric matrix x.
     """
     return np.linalg.eigvalsh(x, UPLO="U")
-=======
+
+
+@dispatch
 def reciprocal_no_nan(x: B.NPNumeric):
     """
     Return element-wise reciprocal (1/x). Whenever x = 0 puts 1/x = 0.
@@ -200,5 +201,4 @@
     """
     Return element-wise reciprocal (1/x). Whenever x = 0 puts 1/x = 0.
     """
-    return x._with_data(reciprocal_no_nan(x._deduped_data().copy()), copy=True)
->>>>>>> e27392d2
+    return x._with_data(reciprocal_no_nan(x._deduped_data().copy()), copy=True)