import lab as B
import scipy.sparse as sp
from lab import dispatch
from plum import Signature, Union

from .extras import _Numeric

"""
SparseArray defines a lab data type that covers all possible sparse
scipy arrays, so that multiple dispatch works with such arrays.
"""
SparseArray = Union[
<<<<<<< HEAD
    sp.bsr.bsr_matrix,
    sp.coo.coo_matrix,
    sp.csc.csc_matrix,
    sp.csr.csr_matrix,
    sp.dia.dia_matrix,
    sp.dok.dok_matrix,
    sp.lil.lil_matrix,
]

_SparseArraySign = Signature(SparseArray)
=======
    sp.bsr_matrix,
    sp.coo_matrix,
    sp.csc_matrix,
    sp.csr_matrix,
    sp.dia_matrix,
    sp.dok_matrix,
    sp.lil_matrix,
]
>>>>>>> d5f39b78


@dispatch
def degree(a: SparseArray):  # type: ignore
    """
    Given an adjacency matrix `a`, return a diagonal matrix
    with the col-sums of `a` as main diagonal - this is the
    degree matrix representing the number of nodes each node
    is connected to.
    """
    d = a.sum(axis=0)  # type: ignore
    return sp.spdiags(d, 0, d.size, d.size)


@dispatch
def eigenpairs(L: Union[SparseArray, _Numeric], k: int):
    """
    Obtain the k highest eigenpairs of a symmetric PSD matrix L.
    """
    if sp.issparse(L) and (k == L.shape[0]):
        L = L.toarray()
    return sp.linalg.eigsh(L, k, sigma=1e-8)


@dispatch
def set_value(a: Union[SparseArray, _Numeric], index: int, value: float):
    """
    Set a[index] = value.
    This operation is not done in place and a new array is returned.
    """
    a = a.copy()
    a[index] = value
    return a


""" Register methods for simple ops for a sparse array. """


def pinv(a: Union[SparseArray]):
    i, j = a.nonzero()
    if not (i == j).all():
        raise NotImplementedError(
            "pinv is not supported for non-diagonal sparse arrays."
        )
    else:
        a = sp.csr_matrix(a.copy())
        a[i, i] = 1 / a[i, i]
        return a


_SparseArray = Signature(SparseArray)

B.T.register(_SparseArray, lambda a: a.T)
B.shape.register(_SparseArray, lambda a: a.shape)
B.sqrt.register(_SparseArray, lambda a: a.sqrt())
B.any.register(_SparseArray, lambda a: bool((a == True).sum()))  # noqa

B.linear_algebra.pinv.register(_SparseArray, pinv)<|MERGE_RESOLUTION|>--- conflicted
+++ resolved
@@ -10,18 +10,6 @@
 scipy arrays, so that multiple dispatch works with such arrays.
 """
 SparseArray = Union[
-<<<<<<< HEAD
-    sp.bsr.bsr_matrix,
-    sp.coo.coo_matrix,
-    sp.csc.csc_matrix,
-    sp.csr.csr_matrix,
-    sp.dia.dia_matrix,
-    sp.dok.dok_matrix,
-    sp.lil.lil_matrix,
-]
-
-_SparseArraySign = Signature(SparseArray)
-=======
     sp.bsr_matrix,
     sp.coo_matrix,
     sp.csc_matrix,
@@ -30,7 +18,6 @@
     sp.dok_matrix,
     sp.lil_matrix,
 ]
->>>>>>> d5f39b78
 
 
 @dispatch
