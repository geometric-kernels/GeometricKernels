"""
Mesh object
"""
from typing import Callable, Dict, Optional, Tuple

import eagerpy as ep
import numpy as np
import potpourri3d as pp3d
import robust_laplacian
import scipy.sparse.linalg as sla

from geometric_kernels.eigenfunctions import Eigenfunctions
from geometric_kernels.spaces import DiscreteSpectrumSpace
from geometric_kernels.types import TensorLike
from geometric_kernels.utils import cast_to_int, take_along_axis


class ConvertEigenvectorsToEigenfunctions(Eigenfunctions):
    """
    Converts the array of eigenvectors to a callable objects,
    where inputs are given by the indices.
    """

<<<<<<< HEAD
    def __init__(self, eigenvectors: TensorLike) -> None:
        """
        :param eigenvectors: [Nv, M]
        """
        self.eigenvectors = eigenvectors
=======
    def __init__(self, eigenvectors: np.ndarray):
        # Always numpy to seamleassy convert to a desired backend
        assert isinstance(eigenvectors, np.ndarray)
        self.eigenvectors_np = eigenvectors
        self.eigenvectors: Optional[TensorLike] = None
>>>>>>> a712a34a

    def __call__(self, indices: TensorLike) -> TensorLike:
        """
        Selects `N` locations from the `M` eigenvectors.

        :param indices: indices [N, 1]
        :return: [N, M]
        """
        # Convert stored numpy eigenvectors to whatever indices have as a backend
        indices = ep.astensor(indices)

        if not isinstance(indices, type(self.eigenvectors)):
            self.eigenvectors = ep.from_numpy(indices, self.eigenvectors_np)

        assert len(indices.shape) == 2
        assert indices.shape[-1] == 1
<<<<<<< HEAD
        indices = tf.cast(indices, dtype=tf.int32)
        Phi = tf.gather(self.eigenvectors, tf.reshape(indices, (-1,)), axis=0)
        return Phi  # [N, M]

    def num_eigenfunctions(self) -> int:
        """Number of eigenvectos, M"""
        return self.eigenvectors.shape[-1]
=======
        indices = cast_to_int(indices)

        # This is a very hacky way of taking along 0'th axis.
        # For some reason eagerpy does not take along axis other than last.
        Phi = take_along_axis(self.eigenvectors, indices, axis=0)
        return Phi
>>>>>>> a712a34a


class Mesh(DiscreteSpectrumSpace):
    """
    A representation of a surface mesh. Mimics `PyMesh` interface. Uses
    `potpourri3d` to read mesh files.
    """

    def __init__(self, vertices: np.ndarray, faces: np.ndarray):
        """
        :param vertices: A [Nv, D] array of vertex coordinates, where Nv is the number of vertices,
            D is the dimention of the embedding space (D must be either 2 or 3).
        :param faces: A [Nf, 3] array of vertex indices that represents a
            generalized array of faces, where Nf is the number of faces.
            .. Note:
                Only 3 vertex indices per face are supported
        """
        self._vertices = vertices
        self._faces = faces
        self._eigenvalues = None
        self._eigenfunctions = None
        self.cache: Dict[int, Tuple[np.ndarray, np.ndarray]] = {}

    def get_eigensystem(self, num: int) -> Tuple[np.ndarray, np.ndarray]:
        """
        Returns the first `num` eigenvalues and eigenfunctions of the Laplace-Beltrami
        operator on the space. Makes use of Nick Sharp's robust laplacian package
        and Scipy's sparse linear algebra.

        Caches the solution to prevent re-computing the same values.

        TODO(VD): Make sure this is the optimal way to compute this!

        :param num: number of eigenvalues and functions to return.
        :return: A Tuple of eigenvectors [Nv, num], eigenvalues [num, 1]
        """
        if num not in self.cache:
            L, M = robust_laplacian.mesh_laplacian(self.vertices, self.faces)
            evals, evecs = sla.eigsh(L, num, M, sigma=1e-8)
            evecs, _ = np.linalg.qr(evecs)
            self.cache[num] = (evecs, evals.reshape(-1, 1))

        return self.cache[num]

    def get_eigenvectors(self, num: int) -> TensorLike:
        """
        :param num: number of eigenvectors returned
        :return: eigenvectors [Nv, num]
        """
        return self.get_eigensystem(num)[0]

    def get_eigenvalues(self, num: int) -> TensorLike:
        """
        :param num: number of eigenvalues returned
        :return: eigenvalues [num, 1]
        """
        return self.get_eigensystem(num)[1]

    def get_eigenfunctions(self, num: int) -> Eigenfunctions:
        """
        First `num` eigenfunctions of the Laplace-Beltrami operator on the Mesh.

        :param num: number of eigenfunctions returned
        :return: eigenfu [Nv, num]
        """
        eigenfunctions = ConvertEigenvectorsToEigenfunctions(self.get_eigenvectors(num))
        return eigenfunctions

    @property
    def num_vertices(self) -> int:
        """Number of vertices, Nv"""
        return len(self._vertices)

    @property
    def num_faces(self) -> int:
        """Number of faces, Nf"""
        return len(self._faces)

    @property
    def dimension(self) -> int:
        """Dimension, D"""
        return self._vertices.shape[1]

    @property
    def vertices(self) -> np.ndarray:
        """
        A [Nv, D] array of vertex coordinates, where Nv is the number of vertices,
        D is the dimention of the embedding space (D must be either 2 or 3).
        """
        return self._vertices

    @property
    def faces(self) -> np.ndarray:
        """
        A [Nf, 3] array of vertex indices that represents a generalized array of
        faces, where Nf is the number of faces.
        """
        return self._faces

    @classmethod
    def load_mesh(cls, filename: str) -> "Mesh":
        """
        :param filename: path to read the file from. Supported formats: `obj`,
            `ply`, `off`, and `stl`. Format inferred automatically from the path
            extension.
        """
        # load vertices and faces using potpourri3d
        vertices, faces = pp3d.read_mesh(filename)
        # return Mesh
        return cls(vertices, faces)<|MERGE_RESOLUTION|>--- conflicted
+++ resolved
@@ -21,19 +21,14 @@
     where inputs are given by the indices.
     """
 
-<<<<<<< HEAD
-    def __init__(self, eigenvectors: TensorLike) -> None:
+    def __init__(self, eigenvectors: np.ndarray):
         """
         :param eigenvectors: [Nv, M]
         """
-        self.eigenvectors = eigenvectors
-=======
-    def __init__(self, eigenvectors: np.ndarray):
         # Always numpy to seamleassy convert to a desired backend
         assert isinstance(eigenvectors, np.ndarray)
         self.eigenvectors_np = eigenvectors
         self.eigenvectors: Optional[TensorLike] = None
->>>>>>> a712a34a
 
     def __call__(self, indices: TensorLike) -> TensorLike:
         """
@@ -50,22 +45,16 @@
 
         assert len(indices.shape) == 2
         assert indices.shape[-1] == 1
-<<<<<<< HEAD
-        indices = tf.cast(indices, dtype=tf.int32)
-        Phi = tf.gather(self.eigenvectors, tf.reshape(indices, (-1,)), axis=0)
-        return Phi  # [N, M]
-
-    def num_eigenfunctions(self) -> int:
-        """Number of eigenvectos, M"""
-        return self.eigenvectors.shape[-1]
-=======
         indices = cast_to_int(indices)
 
         # This is a very hacky way of taking along 0'th axis.
         # For some reason eagerpy does not take along axis other than last.
         Phi = take_along_axis(self.eigenvectors, indices, axis=0)
         return Phi
->>>>>>> a712a34a
+
+    def num_eigenfunctions(self) -> int:
+        """Number of eigenvectos, M"""
+        return self.eigenvectors.shape[-1]
 
 
 class Mesh(DiscreteSpectrumSpace):
