"""
Implement product spaces
"""

import itertools
from typing import List

import lab as B
import numpy as np

from geometric_kernels.lab_extras import from_numpy
from geometric_kernels.spaces.base import DiscreteSpectrumSpace
from geometric_kernels.spaces.eigenfunctions import Eigenfunctions
from geometric_kernels.utils.utils import chain


def find_lowest_sum_combinations(array, k):
    """for an [N, D] array, assumed to be sorted within columns, find k smallest sums of
    one element from each row, and return the index array corresponding to this. Will
    possibly cause problems if k<D (but unlikely).
    """
    N, D = array.shape

    index_array = B.stack(*[B.zeros(int, N) for i in range(k)], axis=0)
    # prebuild array for indexing the first index of the eigenvalue array
    first_index = B.linspace(0, N - 1, N).astype(int)
    i = 0

    # first eigenvalue is the sum of the first eigenvalues of the individual spaces
    curr_idx = B.zeros(int, N)[None, :]
    while i < k:
        # compute eigenvalues of the proposals
        sum_values = array[first_index, curr_idx].sum(axis=1)

        # Compute tied smallest new eigenvalues
        lowest_sum_index = int(sum_values.argmin())
        tied_sums = sum_values == sum_values[lowest_sum_index]
        tied_sums_indexes = B.linspace(0, len(tied_sums) - 1, len(tied_sums)).astype(
            int
        )[tied_sums]

        # Add new eigenvalues to indexing array
        for index in tied_sums_indexes:
            index_array[i, :] = curr_idx[index]
            i += 1
            if i >= k:
                break

        # create new proposal eigenindicies

        # keep unaccepted ones around
        old_indices = curr_idx[~tied_sums]
        # mutate just accepted ones by adding one to each eigenindex
        new_indices = curr_idx[tied_sums][..., None, :] + B.eye(int, curr_idx.shape[-1])
        new_indices = new_indices.reshape((-1, new_indices.shape[-1]))
        curr_idx = B.concat(old_indices, new_indices, axis=0)
        curr_idx = np.unique(
            B.to_numpy(curr_idx.reshape((-1, curr_idx.shape[-1]))),
            axis=0,
        )
        # Filter out already searched combinations. See accepted answer of https://stackoverflow.com/questions/40055835/removing-elements-from-an-array-that-are-in-another-array
        dims = np.maximum(curr_idx.max(0), index_array.max(0)) + 1
        curr_idx = curr_idx[
            ~np.in1d(
                np.ravel_multi_index(curr_idx.T, dims),
                np.ravel_multi_index(index_array.T, dims),
            )
        ]

    return index_array


def total_multiplicities(eigenindices, nums_per_level):
    """
    Given a collection of eigenindices [M, S],
    compute the total multiplicities of
    the corresponding eigenvalues.

    eigidx: [M, S]
    nums_per_level [S, L]
    """
    totals = []

    per_level = from_numpy(eigenindices, nums_per_level)
    num_sub_spaces = np.shape(eigenindices)[1]
    for index in eigenindices:
        multiplicities = per_level[B.range(num_sub_spaces), index]
        total = B.prod(multiplicities)
        totals.append(total)

        # totals = B.stack(*eigenindices, axis=0)
    return totals


def num_per_level_to_mapping(num_per_level):
    mapping = []
    i = 0
    for num in num_per_level:
        mapping.append([i + j for j in range(num)])
        i += num
    return mapping


def per_level_to_separate(eigenindices, nums_per_level):
    """
    Given `eigenindices` which map product space's eigenfunction index to
    the indices of subspaces' eigenlevels,
    convert them to a mapping of product space's eigenfunction index to
    the indices of subspaces' individual eigenfunctions via
    `nums_per_level`, which gives number of eigenfunctions per level for each subspace.

    :return: [M, S]
        `M` is the total number of eigenfunctions, `S` is the number of subspaces.
    """
    separate = [num_per_level_to_mapping(npl) for npl in nums_per_level]
    # S lists of length L

    total_eigenindices = []
    for index in eigenindices:
        separates = [separate[s][level] for s, level in enumerate(index)]
        # S lists, each with separate indices
        new_indices = list(itertools.product(*separates))
        total_eigenindices += new_indices

    out = from_numpy(eigenindices, np.array(total_eigenindices))
    return out


class ProductEigenfunctions(Eigenfunctions):
    def __init__(
        self,
        dimensions: List[int],
        eigenindicies: B.Numeric,
        *eigenfunctions: Eigenfunctions,
        dimension_indices: B.Numeric = None,
    ):
        """
        Wrapper class for handling eigenfunctions on product spaces

        :param dimensions: the dimensions of the spaces being producted together

        :param eigenindicies: an array mapping i'th eigenfunction of the product
                              space to the index of the eigenlevels of the subspaces

        :param eigenfunctions: the eigenfunctions

        """
        if dimension_indices is None:
            self.dimension_indices = []
            i = 0
            inds = B.linspace(0, sum(dimensions) - 1, sum(dimensions)).astype(int)
            for dim in dimensions:
                self.dimension_indices.append(inds[i : i + dim])
                i += dim
        self.eigenindicies = eigenindicies
        self.eigenfunctions = eigenfunctions

        self.nums_per_level = [
            eigenfunction.dim_of_eigenspaces for eigenfunction in self.eigenfunctions
        ]  # [S, L]

        self._separate_eigenindices = per_level_to_separate(
            self.eigenindicies, self.nums_per_level
        )

        assert self.eigenindicies.shape[-1] == len(self.eigenfunctions)

    def __call__(self, X: B.Numeric, **parameters) -> B.Numeric:
        Xs = [B.take(X, inds, axis=-1) for inds in self.dimension_indices]

        eigenfunctions = B.stack(
            *[
                eigenfunction(X, **parameters)  # [N, M]
                for eigenfunction, X in zip(self.eigenfunctions, Xs)
            ],
            axis=-1,
        )  # [N, M, S]

        # eigenindices shape [M, S]

        return eigenfunctions[
            :,
            self._separate_eigenindices,
            B.range(self.eigenindicies.shape[1]),
        ].prod(
            axis=-1
        )  # [N, M, S] --> [N, M]

    @property
    def num_eigenfunctions(self) -> int:
        """
        Return the total number of eigenfunctions.
        """
        return self._separate_eigenindices.shape[0]

    @property
    def num_levels(self) -> int:
        """
        Return number of "levels".
        """
        return self.eigenindicies.shape[0]

    def weighted_outerproduct(self, weights, X, X2=None, **parameters):
        if X2 is None:
            X2 = X
        Xs = [B.take(X, inds, axis=-1) for inds in self.dimension_indices]
        Xs2 = [B.take(X2, inds, axis=-1) for inds in self.dimension_indices]

        phis = B.stack(
            *[
                eigenfunction.phi_product(X1, X2, **parameters)
                for eigenfunction, X1, X2 in zip(self.eigenfunctions, Xs, Xs2)
            ],
            axis=-1,
        )  # [N, M, L, S]

        prod_phis = phis[
            :,
            :,
            self.eigenindicies,
            B.range(self.eigenindicies.shape[1]),
        ].prod(
            axis=-1
        )  # [N, M, L, S] -> [N, M, L]

        # weights [L, 1]
        out = B.sum(B.flatten(weights) * prod_phis, axis=-1)  # [N, M, L] -> [N, M]

        return out

    def weighted_outerproduct_diag(
        self, weights: B.Numeric, X: B.Numeric, **parameters
    ) -> B.Numeric:
        Xs = [B.take(X, inds, axis=-1) for inds in self.dimension_indices]

        phis = B.stack(
            *[
                eigenfunction.phi_product_diag(X1, **parameters)
                for eigenfunction, X1 in zip(self.eigenfunctions, Xs)
            ],
            axis=-1,
        )  # [N, L, S]

        prod_phis = phis[
            :,
            self.eigenindicies,
            B.range(self.eigenindicies.shape[1]),
        ].prod(
            axis=-1
        )  # [N, L, S] -> [N, L]

        out = B.sum(B.flatten(weights) * prod_phis, axis=-1)  # [N, L] -> [N,]
        return out

    @property
    def num_eigenfunctions_per_level(self):
        return total_multiplicities(self.eigenindicies, self.nums_per_level)

    @property
    def dim_of_eigenspaces(self):
        return total_multiplicities(self.eigenindicies, self.nums_per_level)


class ProductDiscreteSpectrumSpace(DiscreteSpectrumSpace):
<<<<<<< HEAD
    def __init__(self, *spaces: DiscreteSpectrumSpace, num_eigen: int = 35):
=======
    def __init__(self, *spaces: DiscreteSpectrumSpace, num_levels: int = 35):
>>>>>>> c78e0fe0
        r"""Implementation of products of discrete spectrum spaces.
        Assumes the spaces are compact manifolds and that the eigenfunctions are the
        eigenfunctions of the Laplace-Beltrami operator.

        Denote a product space :math:`\mathcal{S} = \mathcal{S}_1 \times \ldots \mathcal{S}_S`.

        Eigenvalues on the product space are sums of the factors' eigenvalues:

        .. math ::
            \lambda_{l_1, \ldots, l_S} = \lambda^{1}_{l_1} + \ldots + \lambda^{S}_{l_S}

        Each factor's eigenvalue corresponds to the factor's eigenfunctions (perhaps multiple eigenfunctions):

        .. math ::
            \lambda^{s}_{l_s} \leftrightarrow (\phi^{s}_{l_s, 1}, \ldots, \phi^{s}_{l_s, J_{l_s}})

        This is reffered to as a level.
        Product-space eigenfunctions are products of factors' eigenfunctions within each level.

        Whenever factors' eigenfunctions are grouped in a level, this induces the product-space
        eigenfunction to be group in a level. Thus, we operate on levels.

        The product-space levels can't in general be analytically ordered, and
        so they must be precomputed.

        :param spaces: The spaces to product together (each must inherit from DiscreteSpectrumSpace)
        :param num_levels: (optional)
            number of levels to pre-compute for this product space.
        """
        for space in spaces:
            assert isinstance(
                space, DiscreteSpectrumSpace
            ), "One of the spaces is not an instance of DiscreteSpectrumSpace."

        self.sub_spaces = spaces
        self.num_eigen = num_levels

        # perform an breadth-first search for the smallest eigenvalues,
        # assuming that the eigenvalues come sorted,the next biggest eigenvalue
        # can be found by taking a one-index step in any direction from the current
        # edge of the searchspace

        # prefetch the eigenvalues of the subspaces
        sub_space_eigenvalues = B.stack(
            *[space.get_eigenvalues(self.num_eigen)[:, 0] for space in self.sub_spaces],
            axis=0,
        )  # [M, S]

        self.sub_space_eigenindices = find_lowest_sum_combinations(
            sub_space_eigenvalues, self.num_eigen
        )
        self.sub_space_eigenvalues = sub_space_eigenvalues

        self._eigenvalues = sub_space_eigenvalues[
            B.range(len(self.sub_spaces)),
            self.sub_space_eigenindices[: self.num_eigen, :],
        ].sum(axis=1)

    @property
    def dimension(self) -> int:
        return sum([space.dimension for space in self.sub_spaces])

    def random(self, key, number):
        random_points = []
        for factor in self.sub_spaces:
            key, factor_random_points = factor.random(key, number)
            random_points.append(factor_random_points)

        return key, B.concat(*random_points, axis=1)

    def get_eigenfunctions(self, num: int) -> Eigenfunctions:
        assert num <= self.num_eigen

        max_eigenvalue = self.sub_space_eigenindices[:num, :].max() + 1

        sub_space_eigenfunctions = [
            space.get_eigenfunctions(max_eigenvalue) for space in self.sub_spaces
        ]

        return ProductEigenfunctions(
            [space.dimension for space in self.sub_spaces],
            self.sub_space_eigenindices,
            *sub_space_eigenfunctions,
        )

    def get_eigenvalues(self, num: int) -> B.Numeric:
        assert num <= self.num_eigen

        return self._eigenvalues[:num, None]

    def get_repeated_eigenvalues(self, num: int) -> B.Numeric:
        assert num <= self.num_eigen

        eigenfunctions = self.get_eigenfunctions(num)
        eigenvalues = self._eigenvalues[:num, None]
        multiplicities = eigenfunctions.dim_of_eigenspaces

        repeated_eigenvalues = chain(eigenvalues, multiplicities)
        return B.reshape(repeated_eigenvalues, -1, 1)  # [M, 1]<|MERGE_RESOLUTION|>--- conflicted
+++ resolved
@@ -262,11 +262,7 @@
 
 
 class ProductDiscreteSpectrumSpace(DiscreteSpectrumSpace):
-<<<<<<< HEAD
-    def __init__(self, *spaces: DiscreteSpectrumSpace, num_eigen: int = 35):
-=======
     def __init__(self, *spaces: DiscreteSpectrumSpace, num_levels: int = 35):
->>>>>>> c78e0fe0
         r"""Implementation of products of discrete spectrum spaces.
         Assumes the spaces are compact manifolds and that the eigenfunctions are the
         eigenfunctions of the Laplace-Beltrami operator.
