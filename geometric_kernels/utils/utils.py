--- conflicted
+++ resolved
@@ -39,7 +39,67 @@
     return B.concat(*values, axis=0)
 
 
-<<<<<<< HEAD
+def make_deterministic(f, key):
+    """
+    Returns a deterministic version of a function that uses a random number generator.
+
+    :param f: the function to make deterministic.
+    :param key: the key used to generate the random state.
+
+    :return: a function representing the deterministic version of the input function.
+
+        .. Note:
+            This function assumes that the input function has a 'key' argument
+            or keyword-only argument that is used to generate random numbers.
+            Otherwise, the function is returned as is.
+    """
+    f_argspec = inspect.getfullargspec(f)
+    f_varnames = f_argspec.args
+    key_argtype = None
+    if "key" in f_varnames:
+        key_argtype = "pos"
+        key_position = f_varnames.index("key")
+    elif "key" in f_argspec.kwonlyargs:
+        key_argtype = "kwonly"
+
+    if key_argtype is None:
+        return f  # already deterministic
+
+    saved_random_state = get_random_state(key)
+
+    def deterministic_f(*args, **kwargs):
+        restored_key = restore_random_state(key, saved_random_state)
+        if key_argtype == "kwonly":
+            kwargs["key"] = restored_key
+            new_args = args
+        elif key_argtype == "pos":
+            new_args = args[:key_position] + (restored_key,) + args[key_position:]
+        else:
+            raise ValueError("Unknown key_argtype %s" % key_argtype)
+        return f(*new_args, **kwargs)
+
+    return deterministic_f
+
+
+def ordered_pairwise_differences(X):
+    """
+    Compute the ordered pairwise differences between elements of a vector.
+
+    :param X: a tensor of shape [B, D], where B is the batch size and D is the dimension.
+
+    :return: a vector of shape [B, C], where C = D*(D-1)//2, with the ordered pairwise differences
+            between elements of X. That is, the vector containing differences X[...,i]-X[...,j] where i < j.
+    """
+    diffX = B.expand_dims(X, -2) - B.expand_dims(X, -1)  # [B, D, D]
+    # diffX[i, j] = X[j] - X[i]
+    # lower triangle is i > j
+    # so, lower triangle is X[k] - X[l] with k < l
+
+    diffX = B.tril_to_vec(diffX, offset=-1)  # don't take the diagonal
+
+    return diffX
+
+
 def fixed_length_partitions(n, L):  # noqa: C901
     """
     https://www.ics.uci.edu/~eppstein/PADS/IntegerPartitions.py
@@ -144,65 +204,4 @@
                                 new_partitions.add(new_partition)
         cone.update(new_partitions)
         prev_partitions = new_partitions
-    return cone
-=======
-def make_deterministic(f, key):
-    """
-    Returns a deterministic version of a function that uses a random number generator.
-
-    :param f: the function to make deterministic.
-    :param key: the key used to generate the random state.
-
-    :return: a function representing the deterministic version of the input function.
-
-        .. Note:
-            This function assumes that the input function has a 'key' argument
-            or keyword-only argument that is used to generate random numbers.
-            Otherwise, the function is returned as is.
-    """
-    f_argspec = inspect.getfullargspec(f)
-    f_varnames = f_argspec.args
-    key_argtype = None
-    if "key" in f_varnames:
-        key_argtype = "pos"
-        key_position = f_varnames.index("key")
-    elif "key" in f_argspec.kwonlyargs:
-        key_argtype = "kwonly"
-
-    if key_argtype is None:
-        return f  # already deterministic
-
-    saved_random_state = get_random_state(key)
-
-    def deterministic_f(*args, **kwargs):
-        restored_key = restore_random_state(key, saved_random_state)
-        if key_argtype == "kwonly":
-            kwargs["key"] = restored_key
-            new_args = args
-        elif key_argtype == "pos":
-            new_args = args[:key_position] + (restored_key,) + args[key_position:]
-        else:
-            raise ValueError("Unknown key_argtype %s" % key_argtype)
-        return f(*new_args, **kwargs)
-
-    return deterministic_f
-
-
-def ordered_pairwise_differences(X):
-    """
-    Compute the ordered pairwise differences between elements of a vector.
-
-    :param X: a tensor of shape [B, D], where B is the batch size and D is the dimension.
-
-    :return: a vector of shape [B, C], where C = D*(D-1)//2, with the ordered pairwise differences
-            between elements of X. That is, the vector containing differences X[...,i]-X[...,j] where i < j.
-    """
-    diffX = B.expand_dims(X, -2) - B.expand_dims(X, -1)  # [B, D, D]
-    # diffX[i, j] = X[j] - X[i]
-    # lower triangle is i > j
-    # so, lower triangle is X[k] - X[l] with k < l
-
-    diffX = B.tril_to_vec(diffX, offset=-1)  # don't take the diagonal
-
-    return diffX
->>>>>>> f439c11c
+    return cone