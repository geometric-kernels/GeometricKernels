"""
Feature maps
"""
import lab as B

from geometric_kernels.kernels.geometric_kernels import MaternKarhunenLoeveKernel
from geometric_kernels.lab_extras import float_like, from_numpy
from geometric_kernels.sampling.probability_densities import (
    base_density_sample,
    hyperbolic_density_sample,
    spd_density_sample,
)
from geometric_kernels.spaces import (
    DiscreteSpectrumSpace,
    Hyperbolic,
    NoncompactSymmetricSpace,
    SymmetricPositiveDefiniteMatrices,
)


def deterministic_feature_map_compact(
    space: DiscreteSpectrumSpace,
    num_levels: int,
):
    r"""
    Deterministic feature map for compact spaces based on the Laplacian eigendecomposition.

    :param space: space.
    :param num_levels: number of levels in the kernel approximation.

    :return: Callable
        Signature: (X, params,  **kwargs)
        :param X: [N, D] points in the space to evaluate the map on.
        :param params: parameters of the kernel (lengthscale and smoothness).
        :param normalize: normalize to have unit average variance (if omitted
                          or None, follows the standard behavior of
                          MaternKarhunenLoeveKernel).
        :param **kwargs: unused.

        :return: `Tuple(None, features)` where `features` is [N, O] features.
    """

    kernel = MaternKarhunenLoeveKernel(space, num_levels)
    repeated_eigenvalues = space.get_repeated_eigenvalues(kernel.num_levels)

    def _map(X: B.Numeric, params, normalize=None, **kwargs) -> B.Numeric:
        """
        Feature map of the Matern kernel defined on DiscreteSpectrumSpace.

        :param X: points in the space to evaluate the map on.
        :param params: parameters of the kernel (lengthscale and smoothness).
        :param normalize: normalize to have unit average variance (if omitted
                          or None, follows the standard behavior of
                          MaternKarhunenLoeveKernel).
        :param **kwargs: unused.

        :return: `Tuple(None, features)` where `features` is [N, O] features.
        """

        spectrum = kernel._spectrum(
            repeated_eigenvalues**0.5,
            nu=params["nu"],
            lengthscale=params["lengthscale"],
        )
        normalize = normalize or (normalize is None and kernel.normalize)
        if normalize:
            normalizer = B.sum(spectrum)
            spectrum = spectrum / normalizer

        weights = B.transpose(B.power(spectrum, 0.5))  # [1, M]
        eigenfunctions = kernel.eigenfunctions(X, **params)  # [N, M]

        features = B.cast(float_like(X), eigenfunctions) * B.cast(
            float_like(X), weights
        )  # [N, M]
        return None, features

    return _map


def random_phase_feature_map_compact(
    space: DiscreteSpectrumSpace,
    num_levels: int,
    num_random_phases: int = 3000,
):
    r"""
    Random phase feature map for compact spaces based on the Laplacian eigendecomposition.

    :param space: space.
    :param num_levels: number of levels in the kernel approximation.
    :param num_random_phases: number of random phases in generalized random phase Fourier features.

    :return: Callable
        Signature: ``(X, params, key, **kwargs)``
        :param X: [N, D] points in the space to evaluate the map on.

        :param params: parameters of the kernel (lengthscale and smoothness).
        :param key: random state, either `np.random.RandomState`, `tf.random.Generator`,
                    `torch.Generator` or `jax.tensor` (representing random state).

                     Note that for any backend other than `jax`, passing the same `key`
                     twice does not garantee that the feature map will be the same each time.
                     This is because these backends' random state has... a state.
                     One either has to recreate/restore the state each time or
                     make use of `geometric_kernels.utils.make_deterministic`.
        :param normalize: normalize to have unit average variance (if omitted
                          or None, follows the standard behavior of
                          MaternKarhunenLoeveKernel).
        :param **kwargs: unused.

        :return: `Tuple(key, features)` where `features` is [N, O] features,
                 and `key` is the new key for `jax`, and the same random
                 state (generator) for all other backends.
    """

    kernel = MaternKarhunenLoeveKernel(space, num_levels)

    def _map(X: B.Numeric, params, key, normalize=None, **kwargs) -> B.Numeric:
        """
        :param X: [N, D] points in the space to evaluate the map on.
        :param params: parameters of the kernel (lengthscale and smoothness).
        :param key: random state, either `np.random.RandomState`, `tf.random.Generator`,
                    `torch.Generator` or `jax.tensor` (representing random state).

                     Note that for any backend other than `jax`, passing the same `key`
                     twice does not garantee that the feature map will be the same each time.
                     This is because these backends' random state has... a state.
                     One either has to recreate/restore the state each time or
                     make use of `geometric_kernels.utils.make_deterministic`.
        :param normalize: normalize to have unit average variance (if omitted
                          or None, follows the standard behavior of
                          MaternKarhunenLoeveKernel).
        :param **kwargs: unused.

        :return: `Tuple(key, features)` where `features` is [N, O] features,
                 and `key` is the new key for `jax`, and the same random
                 state (generator) for all other backends.
        """
        key, random_phases = space.random(key, num_random_phases)  # [O, D]
        eigenvalues = kernel.eigenvalues_laplacian

        spectrum = kernel._spectrum(
            eigenvalues**0.5,
            nu=params["nu"],
            lengthscale=params["lengthscale"],
        )

        weights = B.power(spectrum, 0.5)  # [L, 1]

        random_phases_b = B.cast(float_like(X), from_numpy(X, random_phases))

        phi_product = kernel.eigenfunctions.phi_product(
            X, random_phases_b, **params
        )  # [N, O, L]

        embedding = B.cast(float_like(X), phi_product)  # [N, O, L]
        weights_t = B.cast(float_like(X), B.transpose(weights))

        features = B.reshape(embedding * weights_t, B.shape(X)[0], -1)  # [N, O*L]
        normalize = normalize or (normalize is None and kernel.normalize)
        if normalize:
            normalizer = B.sqrt(B.sum(features**2, axis=-1, squeeze=False))
            features = features / normalizer

        return key, features

    return _map


def random_phase_feature_map_noncompact(
    space: NoncompactSymmetricSpace,
    num_random_phases: int = 3000,
):
    r"""
    Random phase feature map for noncompact symmetric space based on naive algorithm.

    :param space: Space.
    :param num_random_phases: number of random phases to use.

    :return: Callable
        Signature: ``(X, params, key, **kwargs)``

        :param X: [N, D] points in the space to evaluate the map on.

        :param params: parameters of the feature map (lengthscale and smoothness).
        :param key: random state, either `np.random.RandomState`, `tf.random.Generator`,
                    `torch.Generator` or `jax.tensor` (representing random state).

                     Note that for any backend other than `jax`, passing the same `key`
                     twice does not garantee that the feature map will be the same each time.
                     This is because these backends' random state has... a state.
                     One either has to recreate/restore the state each time or
                     make use of `geometric_kernels.utils.make_deterministic`.
        :param normalize: normalize to have unit average variance (`True` by default).
        :param **kwargs: unused.

        :return: `Tuple(key, features)` where `features` is [N, O] features,
                 and `key` is the new key for `jax`, and the same random
                 state (generator) for all other backends.
    """

    def _map(X: B.Numeric, params, key, normalize=True, **kwargs) -> B.Numeric:
        """
        :param X: [N, D] points in the space to evaluate the map on.
        :param params: parameters of the feature map (lengthscale and smoothness).
        :param key: random state, either `np.random.RandomState`, `tf.random.Generator`,
                    `torch.Generator` or `jax.tensor` (representing random state).

                     Note that for any backend other than `jax`, passing the same `key`
                     twice does not garantee that the feature map will be the same each time.
                     This is because these backends' random state has... a state.
                     One either has to recreate/restore the state each time or
                     make use of `geometric_kernels.utils.make_deterministic`.
        :param normalize: normalize to have unit average variance (`True` by default).
        :param kwargs: unused.

        :return: `Tuple(key, features)` where `features` is [N, O] features,
                 and `key` is the new key for `jax`, and the same random
                 state (generator) for all other backends.
        """

        # default behavior
        if normalize is None:
            normalize = True

        key, random_phases = space.random_phases(key, num_random_phases)  # [O, <axes>]

        key, random_lambda = base_density_sample(
            key,
            (num_random_phases, B.shape(space.rho)[0]),  # [O, D]
            params,
            space.dimension,
            space.rho,
        )  # [O, P]

        # X [N, <axes>]
        random_phases_b = B.expand_dims(
            B.cast(float_like(X), from_numpy(X, random_phases))
        )  # [1, O, <axes>]
        random_lambda_b = B.expand_dims(
            B.cast(float_like(X), from_numpy(X, random_lambda))
        )  # [1, O, P]
        X_b = B.expand_dims(X, axis=-1 - space.num_axes)  # [N, 1, <axes>]

        p = space.power_function(random_lambda_b, X_b, random_phases_b)  # [N, O]
        c = space.inv_harish_chandra(random_lambda_b)  # [1, O]

        features = B.concat(B.real(p) * c, B.imag(p) * c, axis=-1)  # [N, 2*O]
        if normalize:
            normalizer = B.sqrt(B.sum(features**2, axis=-1, squeeze=False))
            features = features / normalizer

        return key, features

    return _map


def rejection_sampling_feature_map_hyperbolic(
    space: Hyperbolic,
    num_random_phases: int = 3000,
):
    r"""
    Random phase feature map for the Hyperbolic space based on the
    rejection sampling algorithm.

    :param space: Hyperbolic space.
    :param num_random_phases: number of random phases to use.

    :return: Callable
        Signature: ``(X, params, key, **kwargs)``
        :param X: [N, D] points in the space to evaluate the map on.

        :param params: parameters of the feature map (lengthscale and smoothness).
        :param key: random state, either `np.random.RandomState`, `tf.random.Generator`,
                    `torch.Generator` or `jax.tensor` (representing random state).

                     Note that for any backend other than `jax`, passing the same `key`
                     twice does not garantee that the feature map will be the same each time.
                     This is because these backends' random state has... a state.
                     One either has to recreate/restore the state each time or
                     make use of `geometric_kernels.utils.make_deterministic`.
        :param normalize: normalize to have unit average variance (`True` by default).

        :param kwargs: unused.

        :return: `Tuple(key, features)` where `features` is [N, O] features,
                 and `key` is the new key for `jax`, and the same random
                 state (generator) for all other backends.
    """

    def _map(X: B.Numeric, params, key, normalize=True, **kwargs) -> B.Numeric:
<<<<<<< HEAD
        """
        :param X: [N, D] points in the space to evaluate the map on.
        :param params: parameters of the feature map (lengthscale and smoothness).
        :param key: random state, either `np.random.RandomState`, `tf.random.Generator`,
                    `torch.Generator` or `jax.tensor` (representing random state).

                     Note that for any backend other than `jax`, passing the same `key`
                     twice does not garantee that the feature map will be the same each time.
                     This is because these backends' random state has... a state.
                     One either has to recreate/restore the state each time or
                     make use of `geometric_kernels.utils.make_deterministic`.
        :param normalize: normalize to have unit average variance (`True` by default).
        :param kwargs: unused.

        :return: `Tuple(key, features)` where `features` is [N, O] features,
                 and `key` is the new key for `jax`, and the same random
                 state (generator) for all other backends.
        """
=======
        # default behavior
        if normalize is None:
            normalize = True

>>>>>>> 79e47fa7
        key, random_phases = space.random_phases(key, num_random_phases)  # [O, D]

        key, random_lambda = hyperbolic_density_sample(
            key, (num_random_phases, B.rank(space.rho)), params, space.dimension
        )  # [O, 1]

        # X [N, D]
        random_phases_b = B.expand_dims(
            B.cast(float_like(X), from_numpy(X, random_phases))
        )  # [1, O, D]
        random_lambda_b = B.expand_dims(
            B.cast(float_like(X), from_numpy(X, random_lambda))
        )  # [1, O, 1]
        X_b = B.expand_dims(X, axis=-2)  # [N, 1, D]

        p = space.power_function(random_lambda_b, X_b, random_phases_b)  # [N, O]

        features = B.concat(B.real(p), B.imag(p), axis=-1)  # [N, 2*O]
        if normalize:
            normalizer = B.sqrt(B.sum(features**2, axis=-1, squeeze=False))
            features = features / normalizer

        return key, features

    return _map


def rejection_sampling_feature_map_spd(
    space: SymmetricPositiveDefiniteMatrices,
    num_random_phases: int = 3000,
):
    r"""
    Random phase feature map for the SPD space based on the
    rejection sampling algorithm.

    :param space: SymmetricPositiveDefiniteMatrices space.
    :param num_random_phases: number of random phases to use.

    :return: Callable
        Signature: ``(X, params, state, key, **kwargs)``
        :param X: [N, D, D] points in the space to evaluate the map on.
        :param params: parameters of the feature map (lengthscale and smoothness).
        :param key: random state, either `np.random.RandomState`, `tf.random.Generator`,
                    `torch.Generator` or `jax.tensor` (representing random state).

                     Note that for any backend other than `jax`, passing the same `key`
                     twice does not garantee that the feature map will be the same each time.
                     This is because these backends' random state has... a state.
                     One either has to recreate/restore the state each time or
                     make use of `geometric_kernels.utils.make_deterministic`.
        :param normalize: normalize to have unit average variance (`True` by default).
        :param kwargs: unused.

        :return: `Tuple(key, features)` where `features` is [N, O] features,
                 and `key` is the new key for `jax`, and the same random
                 state (generator) for all other backends.
    """

    def _map(X: B.Numeric, params, key, normalize: bool = True, **kwargs) -> B.Numeric:
<<<<<<< HEAD
        """
        :param X: [N, D] points in the space to evaluate the map on.
        :param params: parameters of the feature map (lengthscale and smoothness).
        :param key: random state, either `np.random.RandomState`, `tf.random.Generator`,
                    `torch.Generator` or `jax.tensor` (representing random state).

                     Note that for any backend other than `jax`, passing the same `key`
                     twice does not garantee that the feature map will be the same each time.
                     This is because these backends' random state has... a state.
                     One either has to recreate/restore the state each time or
                     make use of `geometric_kernels.utils.make_deterministic`.
        :param normalize: normalize to have unit average variance (`True` by default).
        :param kwargs: unused.

        :return: `Tuple(key, features)` where `features` is [N, O] features,
                 and `key` is the new key for `jax`, and the same random
                 state (generator) for all other backends.
        """
=======
        # default behavior
        if normalize is None:
            normalize = True

>>>>>>> 79e47fa7
        key, random_phases = space.random_phases(key, num_random_phases)  # [O, D, D]

        key, random_lambda = spd_density_sample(
            key, (num_random_phases,), params, space.degree, space.rho
        )  # [O, D]

        # X [N, D, D]
        random_phases_b = B.expand_dims(
            B.cast(B.dtype(X), from_numpy(X, random_phases))
        )  # [1, O, D, D]
        random_lambda_b = B.expand_dims(
            B.cast(B.dtype(X), from_numpy(X, random_lambda))
        )  # [1, O, D]
        X_b = B.expand_dims(X, axis=-3)  # [N, 1, D, D]

        p = space.power_function(random_lambda_b, X_b, random_phases_b)  # [N, O]

        features = B.concat(B.real(p), B.imag(p), axis=-1)  # [N, 2*O]
        if normalize:
            normalizer = B.sqrt(B.sum(features**2, axis=-1, squeeze=False))
            features = features / normalizer

        return key, features

    return _map<|MERGE_RESOLUTION|>--- conflicted
+++ resolved
@@ -289,7 +289,6 @@
     """
 
     def _map(X: B.Numeric, params, key, normalize=True, **kwargs) -> B.Numeric:
-<<<<<<< HEAD
         """
         :param X: [N, D] points in the space to evaluate the map on.
         :param params: parameters of the feature map (lengthscale and smoothness).
@@ -308,12 +307,10 @@
                  and `key` is the new key for `jax`, and the same random
                  state (generator) for all other backends.
         """
-=======
         # default behavior
         if normalize is None:
             normalize = True
 
->>>>>>> 79e47fa7
         key, random_phases = space.random_phases(key, num_random_phases)  # [O, D]
 
         key, random_lambda = hyperbolic_density_sample(
@@ -373,7 +370,6 @@
     """
 
     def _map(X: B.Numeric, params, key, normalize: bool = True, **kwargs) -> B.Numeric:
-<<<<<<< HEAD
         """
         :param X: [N, D] points in the space to evaluate the map on.
         :param params: parameters of the feature map (lengthscale and smoothness).
@@ -392,12 +388,10 @@
                  and `key` is the new key for `jax`, and the same random
                  state (generator) for all other backends.
         """
-=======
         # default behavior
         if normalize is None:
             normalize = True
 
->>>>>>> 79e47fa7
         key, random_phases = space.random_phases(key, num_random_phases)  # [O, D, D]
 
         key, random_lambda = spd_density_sample(
