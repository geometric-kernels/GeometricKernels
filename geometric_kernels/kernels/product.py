--- conflicted
+++ resolved
@@ -57,40 +57,27 @@
         Xs = [B.take(X, inds, axis=-1) for inds in self.dimension_indices]
         X2s = [B.take(X2, inds, axis=-1) for inds in self.dimension_indices]
 
-<<<<<<< HEAD
-        return B.stack(
-            *[
-                kernel.K(p, X, X2)
-                for kernel, X, X2, p in zip(self.kernels, Xs, X2s, params)
-            ],
-=======
         return B.prod(
             B.stack(
                 *[
-                    kernel.K(p, s, X, X2)
-                    for kernel, X, X2, p, s in zip(self.kernels, Xs, X2s, params, state)
+                    kernel.K(p, X, X2)
+                    for kernel, X, X2, p in zip(self.kernels, Xs, X2s, params)
                 ],
                 axis=-1,
             ),
->>>>>>> f8901128
             axis=-1,
         )
 
     def K_diag(self, params, X):
         Xs = [B.take(X, inds, axis=-1) for inds in self.dimension_indices]
 
-<<<<<<< HEAD
-        return B.stack(
-            *[kernel.K_diag(p, X) for kernel, X, p in zip(self.kernels, Xs, params)],
-=======
         return B.prod(
             B.stack(
                 *[
-                    kernel.K_diag(p, s, X)
-                    for kernel, X, p, s in zip(self.kernels, Xs, params, state)
+                    kernel.K_diag(p, X)
+                    for kernel, X, p in zip(self.kernels, Xs, params)
                 ],
                 axis=-1,
             ),
->>>>>>> f8901128
             axis=-1,
         )