--- conflicted
+++ resolved
@@ -77,16 +77,11 @@
         Depends on the `lengthscale` parameters.
         """
         if nu == np.inf:
-            return B.exp(-(lengthscale**2) / 2.0 * (s**2))
+            return B.exp(-(lengthscale ** 2) / 2.0 * (s ** 2))
         elif nu > 0:
             power = -nu - self.space.dimension / 2.0
-<<<<<<< HEAD
-            base = 2.0 * nu / lengthscale ** 2 + s ** 2  # from_numpy(nu, s ** 2)
+            base = 2.0 * nu / lengthscale ** 2 + from_numpy(nu, s ** 2)
             return base ** power
-=======
-            base = 2.0 * nu / lengthscale**2 + from_numpy(nu, s**2)
-            return base**power
->>>>>>> 2d2da0d1
         else:
             raise NotImplementedError
 
@@ -110,7 +105,7 @@
 
         eigenvalues_laplacian = state["eigenvalues_laplacian"]  # [M, 1]
         return self._spectrum(
-            eigenvalues_laplacian**0.5,
+            eigenvalues_laplacian ** 0.5,
             nu=params["nu"],
             lengthscale=params["lengthscale"],
         )
