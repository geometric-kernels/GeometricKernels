--- conflicted
+++ resolved
@@ -7,11 +7,7 @@
 
 from geometric_kernels.eigenfunctions import Eigenfunctions
 from geometric_kernels.kernels import BaseGeometricKernel
-<<<<<<< HEAD
-from geometric_kernels.lab_extras import logspace, trapz
-=======
-from geometric_kernels.lab_extras import from_numpy
->>>>>>> 68797fdc
+from geometric_kernels.lab_extras import from_numpy, logspace, trapz
 from geometric_kernels.spaces.base import DiscreteSpectrumSpace
 from geometric_kernels.spaces.hyperbolic import Hyperbolic
 from geometric_kernels.utils import Optional
@@ -120,15 +116,22 @@
         self, params, state, X: B.Numeric, X2: Optional[B.Numeric] = None, **kwargs  # type: ignore
     ) -> B.Numeric:
         """Compute the mesh kernel via Laplace eigendecomposition"""
-<<<<<<< HEAD
-        weights = self.eigenvalues(**parameters)  # [M, 1]
-        Phi = self.eigenfunctions()
-        return Phi.weighted_outerproduct(weights, X, X2, **parameters)  # [N, N2]
-
-    def K_diag(self, X: B.Numeric, **parameters) -> B.Numeric:
-        weights = self.eigenvalues(**parameters)  # [M, 1]
-        Phi = self.eigenfunctions()
-        return Phi.weighted_outerproduct_diag(weights, X, **parameters)  # [N,]
+        assert "eigenfunctions" in state
+        assert "eigenvalues_laplacian" in state
+
+        weights = self.eigenvalues(params, state)  # [M, 1]
+        Phi = state["eigenfunctions"]
+
+        return Phi.weighted_outerproduct(weights, X, X2, **params)  # [N, N2]
+
+    def K_diag(self, params, state, X: B.Numeric, **kwargs) -> B.Numeric:
+        assert "eigenvalues_laplacian" in state
+        assert "eigenfunctions" in state
+
+        weights = self.eigenvalues(params, state)  # [M, 1]
+        Phi = state["eigenfunctions"]
+
+        return Phi.weighted_outerproduct_diag(weights, X, **params)  # [N,]
 
 
 class MaternIntegratedKernel(BaseGeometricKernel):
@@ -150,7 +153,6 @@
     def __init__(
         self,
         space: Hyperbolic,
-        nu: float,
         num_points_t: int,
     ):
         r"""
@@ -160,10 +162,22 @@
         """
 
         super().__init__(space)
-        self.nu = nu
         self.num_points_t = num_points_t  # in code referred to as `T`.
 
-    def link_function(self, distance: B.Numeric, t: B.Numeric, lengthscale: B.Numeric):
+    def init_params_and_state(self):
+        """
+        Get initial params and state.
+
+        For `MaternIntegratedKernel`, params contains the lengthscale and smoothness parameter `nu`. The state is an empty `dict`.
+
+        :return: tuple(params, state)
+        """
+        params = dict(lengthscale=1.0, nu=0.5)
+        state = dict()
+
+        return params, state
+
+    def link_function(self, params, distance: B.Numeric, t: B.Numeric):
         r"""
         This function links the heat kernel to the Matérn kernel, i.e., the Matérn kernel correspond to the integral of
         this function from 0 to inf.
@@ -176,24 +190,30 @@
         -------
         :return: link function between the heat and Matérn kernels
         """
+        assert "nu" in params
+        assert "lengthscale" in params
+
+        nu = params["nu"]
+        lengthscale = params["lengthscale"]
+
         heat_kernel = self.space.heat_kernel(
             distance, t, self.num_points_t
         )  # (..., N1, N2, T)
 
         result = (
-            B.power(t, self.nu - 1.0)
-            * B.exp(-2.0 * self.nu / lengthscale ** 2 * t)
-            * heat_kernel
+            B.power(t, nu - 1.0) * B.exp(-2.0 * nu / lengthscale ** 2 * t) * heat_kernel
         )
 
         return result
 
     def K(
-        self, X: B.Numeric, X2: Optional[B.Numeric] = None, **parameters  # type: ignore
+        self, params, state, X: B.Numeric, X2: Optional[B.Numeric] = None, **kwargs  # type: ignore
     ) -> B.Numeric:
         """Compute the kernel via integration of heat kernel"""
-        assert "lengthscale" in parameters
-        lengthscale = parameters["lengthscale"]
+        assert "nu" in params
+        assert "lengthscale" in params
+
+        lengthscale = params["lengthscale"]
 
         # Compute the geodesic distance
         distance = self.space.distance(X, X2, diag=False)
@@ -201,35 +221,15 @@
         shift = B.log(lengthscale) / B.log(10.0)  # Log 10
         t_vals = logspace(-2.5 + shift, 1.5 + shift, self.num_points_t)  # (T,)
 
-        integral_vals = self.link_function(distance, t_vals, lengthscale)
+        integral_vals = self.link_function(params, distance, t_vals)
 
         # Integral over heat kernel to obtain the Matérn kernel values
         kernel = trapz(integral_vals, t_vals, axis=-1)
 
-        integral_vals_normalizing_cst = self.link_function(
-            0.0, t_vals, lengthscale=lengthscale
-        )
+        integral_vals_normalizing_cst = self.link_function(params, 0.0, t_vals)
         normalizing_cst = trapz(integral_vals_normalizing_cst, t_vals, axis=-1)
 
         return kernel / normalizing_cst
 
-    def K_diag(self, X: B.Numeric, **parameters) -> B.Numeric:
-        raise NotImplementedError
-=======
-        assert "eigenfunctions" in state
-        assert "eigenvalues_laplacian" in state
-
-        weights = self.eigenvalues(params, state)  # [M, 1]
-        Phi = state["eigenfunctions"]
-
-        return Phi.weighted_outerproduct(weights, X, X2, **params)  # [N, N2]
-
     def K_diag(self, params, state, X: B.Numeric, **kwargs) -> B.Numeric:
-        assert "eigenvalues_laplacian" in state
-        assert "eigenfunctions" in state
-
-        weights = self.eigenvalues(params, state)  # [M, 1]
-        Phi = state["eigenfunctions"]
-
-        return Phi.weighted_outerproduct_diag(weights, X, **params)  # [N,]
->>>>>>> 68797fdc
+        raise NotImplementedError