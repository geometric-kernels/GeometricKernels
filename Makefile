--- conflicted
+++ resolved
@@ -7,11 +7,7 @@
 UV        ?= uv
 UV_RUN    ?= uv run
 VENV_DIR  ?= .venv
-<<<<<<< HEAD
-UV_PYTHON ?= python3.11
-=======
 UV_PYTHON ?= 3.11
->>>>>>> 5ba4a173
 
 help: ## Shows this help message
 	# $(MAKEFILE_LIST) is set by make itself; the following parses the `target:  ## help line` format and adds color highlighting
@@ -19,17 +15,6 @@
 
 docs:
 	(cd docs ; make clean; make doctest; make html)
-<<<<<<< HEAD
-	@echo "${SUCCESS}============== Docs are available at docs/_build/html/index.html ============== ${SUCCESS}"
-
-venv: ## Create a virtualenv (UV_PYTHON=python3.10 to force)
-	@$(UV) venv --seed --python "$${UV_PYTHON:-system}" $(VENV_DIR)
-	@echo "$(SUCCESS) Virtualenv ready in $(VENV_DIR) $(SUCCESS)"
-
-sync: venv ## Resolve + install project and dev deps for development
-	@$(UV) sync --dev
-	@echo "$(SUCCESS) Environment synced from pyproject.toml $(SUCCESS)"
-=======
 	@echo -e "$(SUCCESS)============== Docs are available at docs/_build/html/index.html ==============$(RESET)"
 
 venv: ## Create a virtualenv (UV_PYTHON=3.10 to force)
@@ -39,20 +24,10 @@
 sync: ## Resolve + install project and dev deps for development
 	@$(UV) sync --dev
 	@echo -e "$(SUCCESS)Environment synced from pyproject.toml$(RESET)"
->>>>>>> 5ba4a173
 
 install: sync  ## Backward-compat
 
 
-<<<<<<< HEAD
-format:  ## Formats code with `autoflake`, `black` and `isort`
-	@$(UV_RUN) autoflake --remove-all-unused-imports --recursive --remove-unused-variables --in-place geometric_kernels tests --exclude=__init__.py
-	@$(UV_RUN) black geometric_kernels tests
-	@$(UV_RUN) isort geometric_kernels tests
-	@echo "$(SUCCESS) Format done $(SUCCESS)"
-
-lint:
-=======
 format: sync ## Formats code with `autoflake`, `black` and `isort`
 	@$(UV_RUN) autoflake --remove-all-unused-imports --recursive --remove-unused-variables --in-place geometric_kernels tests --exclude=__init__.py
 	@$(UV_RUN) black geometric_kernels tests
@@ -60,30 +35,18 @@
 	@echo -e "$(SUCCESS)Format done$(RESET)"
 
 lint: sync
->>>>>>> 5ba4a173
 	@$(UV_RUN) flake8 geometric_kernels tests
 	@$(UV_RUN) black geometric_kernels tests --check --diff
 	@$(UV_RUN) isort geometric_kernels tests --check-only --diff
 	@$(UV_RUN) mypy --namespace-packages geometric_kernels
-<<<<<<< HEAD
-	@echo "$(SUCCESS) Lint done $(SUCCESS)"
-
-test: ## Run the tests, start with the failing ones and break on first fail.
-	@$(UV_RUN) pytest -v -x --ff -rN -Wignore -s --tb=short --durations=0 --cov --cov-report=xml --cov-report=html:coverage_html tests
-=======
 	@echo -e "$(SUCCESS)Lint done$(RESET)"
 
 test: sync ## Run the tests, start with the failing ones and break on first fail.
 	@$(UV_RUN) pytest -v -x --ff -rN -Wignore -s --tb=short --durations=0 --cov --cov-report=xml tests
->>>>>>> 5ba4a173
 	@$(UV_RUN) pytest --nbmake --nbmake-kernel=python3 --durations=0 --nbmake-timeout=1000 --ignore=notebooks/frontends/GPJax.ipynb notebooks/
 	@if [ "$(UV_PYTHON)" = "python3.9" ]; then \
 		echo "Skipping GPJax notebook on python3.9"; \
 	else \
 		$(UV_RUN) pytest --nbmake --nbmake-kernel=python3 --durations=0 --nbmake-timeout=1000 notebooks/frontends/GPJax.ipynb; \
 	fi;
-<<<<<<< HEAD
-	@echo "$(SUCCESS) Tests done $(SUCCESS)"
-=======
-	@echo -e "$(SUCCESS)Tests done$(RESET)"
->>>>>>> 5ba4a173
+	@echo -e "$(SUCCESS)Tests done$(RESET)"