--- conflicted
+++ resolved
@@ -28,13 +28,8 @@
     ys = xs
 
     # Define kernel
-<<<<<<< HEAD
-    kernel = MaternKarhunenLoeveKernel(hypersphere, _TRUNCATION_LEVEL)
+    kernel = MaternKarhunenLoeveKernel(hypersphere, _TRUNCATION_LEVEL, normalize=False)
     params = kernel.init_params()
-=======
-    kernel = MaternKarhunenLoeveKernel(hypersphere, _TRUNCATION_LEVEL, normalize=False)
-    params, state = kernel.init_params_and_state()
->>>>>>> f8901128
     params["nu"] = torch.tensor(torch.inf)
 
     # Define heat kernel function
