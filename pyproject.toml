[tool.poetry]
name = "GeometricKernels"
version = "0.1.0"
description = "A Python Package for Geometric Kernels"
authors = ["Geometric Kernel Devs"]
packages = [{include = "geometric_kernels", from = "."}]

[tool.poetry.dependencies]
python = "^3.7"
jupyterlab = "^3.1.1"
seaborn = "^0.11.1"
gpflow = "^2.2.1"
potpourri3d = "^0.0.4"
robust_laplacian = "^0.2.2"
meshzoo = "^0.7.5"
polyscope = "^1.2.0"
tensorflow = "^2.6.0"
tensorflow-probability = "^0.13.0"
eagerpy = "^0.30.0"
<<<<<<< HEAD
geomstats = "^2.2.2"
spherical-harmonics = { git = "https://github.com/vdutor/SphericalHarmonics.git", branch = "master" }

=======
>>>>>>> 93442b24

[tool.poetry.dev-dependencies]
mypy = "0.711"
pylint = "2.3.1"
pytest = "^5.3.5"
black = { version = "*", allow-prereleases = true }
pytest-cov = "^2.8.1"
pytest-mypy = "^0.6.1"
pytest-pylint = "^0.17.0"
taskipy = "^1.2.0"
pytest-black = "^0.3.8,!=0.3.10"
pytest-isort = "^1.0.0"

[tool.taskipy.tasks]
lint = "pytest --pylint --cache-clear -m pylint --pylint-rcfile=extrapylint geometric_kernels"
mypy = "pytest --mypy --cache-clear -m mypy -v"
quicktest = "pytest -x --ff -rN -Wignore"
test = "pytest --pylint --mypy --black --isort --cache-clear -ra -v --cov geometric_kernels --cov-report term --cov-report xml:reports/coverage.xml --junitxml=reports/junit.xml -o junit_family=xunit2 && pytest --pylint --cache-clear -m pylint --pylint-rcfile=extrapylint geometric_kernels"
black = "black ."
isort = "isort --atomic -y"
format = "task isort && task black"
check_format = "pytest -v --cache-clear --black --isort -m 'black or isort'"

[tool.black]
line-length = 95
target-version = ['py37']
# Remaining settings for compatibility with black
# See https://github.com/psf/black/blob/master/docs/compatible_configs.md#isort
multi_line_output = 3
include_trailing_comma = true
force_grid_wrap = 0
use_parentheses = true
ensure_newline_before_comments = true
line_length = 100

[tool.isort]
multi_line_output = 3
include_trailing_comma = true
line_length = 95<|MERGE_RESOLUTION|>--- conflicted
+++ resolved
@@ -17,12 +17,8 @@
 tensorflow = "^2.6.0"
 tensorflow-probability = "^0.13.0"
 eagerpy = "^0.30.0"
-<<<<<<< HEAD
 geomstats = "^2.2.2"
 spherical-harmonics = { git = "https://github.com/vdutor/SphericalHarmonics.git", branch = "master" }
-
-=======
->>>>>>> 93442b24
 
 [tool.poetry.dev-dependencies]
 mypy = "0.711"
